--- conflicted
+++ resolved
@@ -2,739 +2,83 @@
 #include <linux/fs.h>
 #include <linux/xattr.h>
 #include <linux/mnt_idmapping.h>
-<<<<<<< HEAD
-=======
-<<<<<<< HEAD
-#include <linux/fsprotect.h>
-=======
->>>>>>> 3bcd6da06a3d (feat: all filesystems capablity added in kernel space fsprotect.c)
->>>>>>> ae19c441
-#include <linux/spinlock.h>
-#include <linux/dcache.h>
-#include <linux/namei.h>
-#include <linux/slab.h>
-<<<<<<< HEAD
-#include <linux/buffer_head.h>
-#include <linux/types.h>
-#include <linux/magic.h>
-#include <linux/statfs.h>
-#include <linux/mount.h>
-#include <linux/cred.h>
-#include <linux/fsprotect.h>
-#include <uapi/linux/fsprotect.h>
 
-/* Forward declarations for all functions */
-static int handle_filesystem_operation(struct inode *inode, int operation, int flag, int *result);
-int setAttributeOnDirectory(struct inode *inode, int flag);
-int clearAttributeFromFile(struct inode *inode);
-int clearAttributeFromDirectory(struct inode *inode);
-int canEdit(struct inode *inode);
-int canAppend(struct inode *inode);
-int is_protection_supported(struct super_block *sb);
-int validate_protection_flag(int flag);
-extern int generic_xattr_get(struct inode *inode, int *value);
-extern int generic_xattr_set(struct inode *inode, int flag);
-extern int generic_xattr_clear(struct inode *inode);
-extern int ufs_get_attr(struct inode *inode, int *value);
-extern int ufs_set_attr(struct inode *inode, int flag);
-extern int ufs_clear_attr(struct inode *inode);
-extern int fat_get_attr(struct inode *inode, int *value);
-extern int fat_set_attr(struct inode *inode, int flag);
-extern int fat_clear_attr(struct inode *inode);
-extern int network_fs_get_attr(struct inode *inode, int *value);
-extern int network_fs_set_attr(struct inode *inode, int flag);
-extern int network_fs_clear_attr(struct inode *inode);
-extern int readonly_fs_get_attr(struct inode *inode, int *value);
-extern int readonly_fs_set_attr(struct inode *inode, int flag);
-extern int readonly_fs_clear_attr(struct inode *inode);
+#define READONLY_FL        0x1FAA1DEA
+#define EDITONLY_FL        0x2FEA1ACA
+#define NORMAL_FL          0x00000000
 
-/* Comprehensive filesystem information table */
-static struct fs_info filesystem_table[] = {
-    /* Modern Linux filesystems with full xattr support */
-    {FS_TYPE_EXT2, "ext2", EXT2_SUPER_MAGIC,
-     FS_CAP_XATTR | FS_CAP_ACL | FS_CAP_HARDLINKS | FS_CAP_SYMLINKS | FS_CAP_LARGE_FILES | FS_CAP_SPARSE_FILES,
-     generic_xattr_get, generic_xattr_set, generic_xattr_clear},
-
-    {FS_TYPE_EXT3, "ext3", EXT3_SUPER_MAGIC,
-     FS_CAP_XATTR | FS_CAP_ACL | FS_CAP_HARDLINKS | FS_CAP_SYMLINKS | FS_CAP_LARGE_FILES | FS_CAP_SPARSE_FILES | FS_CAP_JOURNALING,
-     generic_xattr_get, generic_xattr_set, generic_xattr_clear},
-
-    {FS_TYPE_EXT4, "ext4", EXT4_SUPER_MAGIC,
-     FS_CAP_XATTR | FS_CAP_ACL | FS_CAP_QUOTA | FS_CAP_ENCRYPTION | FS_CAP_HARDLINKS | FS_CAP_SYMLINKS |
-     FS_CAP_LARGE_FILES | FS_CAP_SPARSE_FILES | FS_CAP_ATOMIC_WRITE | FS_CAP_JOURNALING,
-     generic_xattr_get, generic_xattr_set, generic_xattr_clear},
-
-    {FS_TYPE_XFS, "xfs", XFS_SUPER_MAGIC,
-     FS_CAP_XATTR | FS_CAP_ACL | FS_CAP_QUOTA | FS_CAP_HARDLINKS | FS_CAP_SYMLINKS | FS_CAP_LARGE_FILES |
-     FS_CAP_SPARSE_FILES | FS_CAP_ATOMIC_WRITE | FS_CAP_JOURNALING,
-     generic_xattr_get, generic_xattr_set, generic_xattr_clear},
-
-    {FS_TYPE_BTRFS, "btrfs", BTRFS_SUPER_MAGIC,
-     FS_CAP_XATTR | FS_CAP_ACL | FS_CAP_COMPRESSION | FS_CAP_SNAPSHOTS | FS_CAP_HARDLINKS | FS_CAP_SYMLINKS |
-     FS_CAP_LARGE_FILES | FS_CAP_SPARSE_FILES | FS_CAP_ATOMIC_WRITE | FS_CAP_JOURNALING,
-     generic_xattr_get, generic_xattr_set, generic_xattr_clear},
-
-    {FS_TYPE_F2FS, "f2fs", F2FS_SUPER_MAGIC,
-     FS_CAP_XATTR | FS_CAP_ACL | FS_CAP_ENCRYPTION | FS_CAP_HARDLINKS | FS_CAP_SYMLINKS | FS_CAP_LARGE_FILES |
-     FS_CAP_SPARSE_FILES | FS_CAP_ATOMIC_WRITE | FS_CAP_JOURNALING,
-     generic_xattr_get, generic_xattr_set, generic_xattr_clear},
-
-    /* Unix filesystems */
-    {FS_TYPE_UFS, "ufs", 0x00011954,
-     FS_CAP_HARDLINKS | FS_CAP_SYMLINKS | FS_CAP_LARGE_FILES | FS_CAP_SPARSE_FILES,
-     ufs_get_attr, ufs_set_attr, ufs_clear_attr},
-
-    {FS_TYPE_REISERFS, "reiserfs", REISERFS_SUPER_MAGIC,
-     FS_CAP_XATTR | FS_CAP_ACL | FS_CAP_HARDLINKS | FS_CAP_SYMLINKS | FS_CAP_SPARSE_FILES | FS_CAP_JOURNALING,
-     generic_xattr_get, generic_xattr_set, generic_xattr_clear},
-
-    /* FAT family filesystems */
-    {FS_TYPE_FAT, "fat", MSDOS_SUPER_MAGIC,
-     FS_CAP_CASE_INSENSITIVE | FS_CAP_LARGE_FILES,
-     fat_get_attr, fat_set_attr, fat_clear_attr},
-
-    {FS_TYPE_VFAT, "vfat", MSDOS_SUPER_MAGIC,
-     FS_CAP_CASE_INSENSITIVE | FS_CAP_LARGE_FILES,
-     fat_get_attr, fat_set_attr, fat_clear_attr},
-
-    {FS_TYPE_EXFAT, "exfat", EXFAT_SUPER_MAGIC,
-     FS_CAP_CASE_INSENSITIVE | FS_CAP_LARGE_FILES,
-     fat_get_attr, fat_set_attr, fat_clear_attr},
-
-    /* Network filesystems */
-    {FS_TYPE_NFS, "nfs", NFS_SUPER_MAGIC,
-     FS_CAP_XATTR | FS_CAP_ACL | FS_CAP_HARDLINKS | FS_CAP_SYMLINKS | FS_CAP_LARGE_FILES |
-     FS_CAP_SPARSE_FILES | FS_CAP_NETWORK_FS,
-     network_fs_get_attr, network_fs_set_attr, network_fs_clear_attr},
-
-    {FS_TYPE_NFS4, "nfs4", NFS_SUPER_MAGIC,
-     FS_CAP_XATTR | FS_CAP_ACL | FS_CAP_HARDLINKS | FS_CAP_SYMLINKS | FS_CAP_LARGE_FILES |
-     FS_CAP_SPARSE_FILES | FS_CAP_NETWORK_FS,
-     network_fs_get_attr, network_fs_set_attr, network_fs_clear_attr},
-
-    {FS_TYPE_CIFS, "cifs", SMB_SUPER_MAGIC,
-     FS_CAP_XATTR | FS_CAP_HARDLINKS | FS_CAP_SYMLINKS | FS_CAP_LARGE_FILES | FS_CAP_NETWORK_FS,
-     network_fs_get_attr, network_fs_set_attr, network_fs_clear_attr},
-
-    /* Special/Virtual filesystems */
-    {FS_TYPE_FUSE, "fuse", FUSE_SUPER_MAGIC,
-     FS_CAP_XATTR | FS_CAP_HARDLINKS | FS_CAP_SYMLINKS | FS_CAP_LARGE_FILES,
-     generic_xattr_get, generic_xattr_set, generic_xattr_clear},
-
-    {FS_TYPE_TMPFS, "tmpfs", TMPFS_MAGIC,
-     FS_CAP_XATTR | FS_CAP_ACL | FS_CAP_HARDLINKS | FS_CAP_SYMLINKS | FS_CAP_LARGE_FILES | FS_CAP_VIRTUAL_FS,
-     generic_xattr_get, generic_xattr_set, generic_xattr_clear},
-
-    {FS_TYPE_PROC, "proc", PROC_SUPER_MAGIC,
-     FS_CAP_VIRTUAL_FS,
-     readonly_fs_get_attr, readonly_fs_set_attr, readonly_fs_clear_attr},
-
-    {FS_TYPE_SYSFS, "sysfs", SYSFS_MAGIC,
-     FS_CAP_VIRTUAL_FS,
-     readonly_fs_get_attr, readonly_fs_set_attr, readonly_fs_clear_attr},
-
-    /* Read-only filesystems */
-    {FS_TYPE_SQUASHFS, "squashfs", SQUASHFS_MAGIC,
-     FS_CAP_COMPRESSION | FS_CAP_HARDLINKS | FS_CAP_SYMLINKS | FS_CAP_READ_ONLY,
-     readonly_fs_get_attr, readonly_fs_set_attr, readonly_fs_clear_attr},
-
-    {FS_TYPE_CRAMFS, "cramfs", CRAMFS_MAGIC,
-     FS_CAP_COMPRESSION | FS_CAP_READ_ONLY,
-     readonly_fs_get_attr, readonly_fs_set_attr, readonly_fs_clear_attr},
-
-    {FS_TYPE_ISO9660, "iso9660", ISOFS_SUPER_MAGIC,
-     FS_CAP_HARDLINKS | FS_CAP_READ_ONLY,
-     readonly_fs_get_attr, readonly_fs_set_attr, readonly_fs_clear_attr},
-
-    /* Overlay filesystems */
-    {FS_TYPE_OVERLAY, "overlay", OVERLAYFS_SUPER_MAGIC,
-     FS_CAP_XATTR | FS_CAP_HARDLINKS | FS_CAP_SYMLINKS | FS_CAP_LARGE_FILES,
-     generic_xattr_get, generic_xattr_set, generic_xattr_clear},
-
-    /* Clustered/Distributed filesystems */
-    {FS_TYPE_OCFS2, "ocfs2", OCFS2_SUPER_MAGIC,
-     FS_CAP_XATTR | FS_CAP_ACL | FS_CAP_HARDLINKS | FS_CAP_SYMLINKS | FS_CAP_LARGE_FILES |
-     FS_CAP_SPARSE_FILES | FS_CAP_JOURNALING,
-     generic_xattr_get, generic_xattr_set, generic_xattr_clear},
-
-    /* Legacy Unix filesystems */
-    {FS_TYPE_MINIX, "minix", MINIX_SUPER_MAGIC,
-     FS_CAP_HARDLINKS,
-     readonly_fs_get_attr, readonly_fs_set_attr, readonly_fs_clear_attr},
-
-    /* Terminator */
-    {FS_TYPE_UNKNOWN, NULL, 0, 0, NULL, NULL, NULL}
+enum fsprotect_flags {
+    FSPROTECT_READONLY = READONLY_FL,
+    FSPROTECT_EDITONLY = EDITONLY_FL,
+    FSPROTECT_NORMAL = NORMAL_FL,
 };
 
-/* ========== FILESYSTEM DETECTION FUNCTIONS ========== */
+// Set attribute on a single file
+static inline void setAttributeOnFile(struct inode *inode, enum fsprotect_flags flag) {
+    if (!inode)
+        return;
 
-struct fs_info *detect_filesystem_type(struct super_block *sb)
-{
-    struct fs_info *fs;
-    __u32 magic;
-    
-    if (!sb)
-        return NULL;
-    
-    magic = sb->s_magic;
-    
-    /* Search filesystem table */
-    for (fs = filesystem_table; fs->name != NULL; fs++) {
-        if (fs->magic == magic) {
-            /* Additional checks for filesystems with same magic */
-            if (magic == MSDOS_SUPER_MAGIC) {
-                /* Distinguish between FAT variants */
-                if (sb->s_type && sb->s_type->name) {
-                    if (strcmp(sb->s_type->name, "vfat") == 0)
-                        return &filesystem_table[FS_TYPE_VFAT - 1];
-                    else if (strcmp(sb->s_type->name, "exfat") == 0)
-                        return &filesystem_table[FS_TYPE_EXFAT - 1];
-                }
-                return &filesystem_table[FS_TYPE_FAT - 1];
-            }
-            return fs;
-        }
+    struct dentry *dentry;
+    spin_lock(&inode->i_lock);
+    dentry = d_find_alias(inode);
+    spin_unlock(&inode->i_lock);
+
+    if (!dentry)
+        return;
+
+    if (!d_really_is_negative(dentry)) {
+        vfs_setxattr(&nop_mnt_idmap, dentry, "user.fsprotect", &flag, sizeof(flag), 0);
     }
-    
-    /* Check filesystem type name for unrecognized magic numbers */
-    if (sb->s_type && sb->s_type->name) {
-        for (fs = filesystem_table; fs->name != NULL; fs++) {
-            if (strcmp(sb->s_type->name, fs->name) == 0) {
-                return fs;
-            }
-        }
-    }
-    
-    return NULL;
+    dput(dentry);
 }
 
-__u32 get_filesystem_capabilities(struct super_block *sb)
-{
-    struct fs_info *fs = detect_filesystem_type(sb);
-    return fs ? fs->capabilities : 0;
-}
-
-bool filesystem_supports_feature(struct super_block *sb, __u32 feature)
-{
-    __u32 caps = get_filesystem_capabilities(sb);
-    return (caps & feature) != 0;
-}
-
-/* ========== GENERIC XATTR-BASED ATTRIBUTE HANDLERS ========== */
-
-int generic_xattr_get(struct inode *inode, int *value)
-{
-    struct dentry *dentry;
-    __u32 xattr_value = 0;
-    int ret;
-
-    if (!inode || !value)
+// Get attribute from a single file
+static inline int getAttributeFromFile(struct inode *inode) {
+    if (!inode)
         return -EINVAL;
 
+    struct dentry *dentry;
+    int ret = -ENOENT;
+    __u32 value = 0;
+
+    spin_lock(&inode->i_lock);
     dentry = d_find_alias(inode);
+    spin_unlock(&inode->i_lock);
+
     if (!dentry)
         return -ENOENT;
 
-    ret = vfs_getxattr(&nop_mnt_idmap, dentry, "system.fsprotect", 
-                      &xattr_value, sizeof(xattr_value));
-    
-    if (ret == sizeof(xattr_value)) {
-        *value = (int)xattr_value;
-        ret = 0;
-    } else if (ret == -ENODATA || ret == -ENOENT) {
-        *value = FSPROTECT_NONE;
-        ret = 0;
-    } else if (ret >= 0) {
-        *value = FSPROTECT_NONE;
-        ret = 0;
+    if (!d_really_is_negative(dentry)) {
+        ret = vfs_getxattr(&nop_mnt_idmap, dentry, "user.fsprotect", &value, sizeof(value));
+        if (ret == sizeof(value)) {
+            ret = (int)value;
+        }
+        else if (ret >= 0) {
+            ret = -EINVAL;
+        }
     }
     
     dput(dentry);
     return ret;
 }
 
-int generic_xattr_set(struct inode *inode, int flag)
-{
-    struct dentry *dentry;
-    __u32 xattr_value = (__u32)flag;
-    int ret;
-=======
-<<<<<<< HEAD
-#include <uapi/linux/fsprotect.h>
-
-/* Implementation of internal helper functions */
-int setAttributeOnFile(struct inode *inode, int flag)
-{
-    if (!inode)
+// Get attribute specifically for directory inode
+static inline int getDirectoryAttribute(struct inode *dir_inode) {
+    if (!dir_inode)
         return -EINVAL;
 
-    struct dentry *dentry = NULL;
-    int ret = -ENOENT;
-
-    /* Get a reference to a dentry for this inode */
-    spin_lock(&inode->i_lock);
-    hlist_for_each_entry(dentry, &inode->i_dentry, d_u.d_alias) {
-        spin_lock(&dentry->d_lock);
-        if (!d_unhashed(dentry)) {
-            dget_dlock(dentry);
-            spin_unlock(&dentry->d_lock);
-            spin_unlock(&inode->i_lock);
-            
-            if (!d_really_is_negative(dentry)) {
-                ret = vfs_setxattr(&nop_mnt_idmap, dentry, "user.fsprotect", 
-                                  &flag, sizeof(flag), 0);
-            }
-            dput(dentry);
-            return ret;
-        }
-        spin_unlock(&dentry->d_lock);
-    }
-    spin_unlock(&inode->i_lock);
-
-    return ret;
-}
-
-int getAttributeFromFile(struct inode *inode)
-{
-    if (!inode)
-        return -EINVAL;
-
-    struct dentry *dentry = NULL;
+    struct dentry *dentry;
     int ret = -ENOENT;
     __u32 value = 0;
 
-    /* Get a reference to a dentry for this inode */
-    spin_lock(&inode->i_lock);
-    hlist_for_each_entry(dentry, &inode->i_dentry, d_u.d_alias) {
-        spin_lock(&dentry->d_lock);
-        if (!d_unhashed(dentry)) {
-            dget_dlock(dentry);
-            spin_unlock(&dentry->d_lock);
-            spin_unlock(&inode->i_lock);
-            
-            if (!d_really_is_negative(dentry)) {
-                ret = vfs_getxattr(&nop_mnt_idmap, dentry, "user.fsprotect", 
-                                  &value, sizeof(value));
-                if (ret == sizeof(value))
-                    ret = (int)value;
-                else if (ret >= 0)
-                    ret = 0; /* No attribute found or invalid size */
-                else if (ret == -ENODATA)
-                    ret = 0; /* No attribute set, return default */
-            }
-            dput(dentry);
-            return ret;
-        }
-        spin_unlock(&dentry->d_lock);
-    }
-    spin_unlock(&inode->i_lock);
-
-    return ret;
-}
-
-int clearAttributeOnFile(struct inode *inode)
-{
-    if (!inode)
-        return -EINVAL;
-
-    struct dentry *dentry = NULL;
-    int ret = -ENOENT;
-    
-    /* Get a reference to a dentry for this inode */
-    spin_lock(&inode->i_lock);
-    hlist_for_each_entry(dentry, &inode->i_dentry, d_u.d_alias) {
-        spin_lock(&dentry->d_lock);
-        if (!d_unhashed(dentry)) {
-            dget_dlock(dentry);
-            spin_unlock(&dentry->d_lock);
-            spin_unlock(&inode->i_lock);
-            
-            if (!d_really_is_negative(dentry)) {
-                ret = vfs_removexattr(&nop_mnt_idmap, dentry, "user.fsprotect");
-            }
-            dput(dentry);
-            return ret;
-        }
-        spin_unlock(&dentry->d_lock);
-    }
-    spin_unlock(&inode->i_lock);
-
-    return ret;
-}
-
-int setAttributeOnDirectory(struct dentry *dir_dentry, int flag)
-{
-    if (!dir_dentry)
-        return -EINVAL;
-
-    struct inode *inode = d_inode(dir_dentry);
-    int ret = -EINVAL;
->>>>>>> ae19c441
-
-    if (!inode)
-        return -EINVAL;
-
-<<<<<<< HEAD
-    /* Check if filesystem is read-only */
-    if (IS_RDONLY(inode))
-        return -EROFS;
-
-    /* Check if current process has administrative privileges to modify system attributes */
-    if (!capable(CAP_SYS_ADMIN))
-        return -EPERM;
-
-    dentry = d_find_alias(inode);
-    if (!dentry)
-        return -ENOENT;
-
-    ret = vfs_setxattr(&nop_mnt_idmap, dentry, "system.fsprotect", 
-                      &xattr_value, sizeof(xattr_value), 0);
-=======
-    if (!S_ISDIR(inode->i_mode))
+    // Directory-specific validation
+    if (!S_ISDIR(dir_inode->i_mode))
         return -ENOTDIR;
 
-    /* Use the dentry directly since we already have it */
-    if (!d_really_is_negative(dir_dentry)) {
-        ret = vfs_setxattr(&nop_mnt_idmap, dir_dentry, "user.fsprotect", 
-                          &flag, sizeof(flag), 0);
-    }
+    spin_lock(&dir_inode->i_lock);
+    dentry = d_find_alias(dir_inode);
+    spin_unlock(&dir_inode->i_lock);
 
-    return ret;
-}
-
-int getAttributeFromDirectory(struct inode *inode)
-{
-    if (!inode)
-        return -EINVAL;
-
-    if (!S_ISDIR(inode->i_mode))
-        return -ENOTDIR;
-
-    struct dentry *dentry = NULL;
-    int ret = -ENOENT;
-    __u32 value = 0;
-
-    /* Get a reference to a dentry for this inode */
-    spin_lock(&inode->i_lock);
-    hlist_for_each_entry(dentry, &inode->i_dentry, d_u.d_alias) {
-        spin_lock(&dentry->d_lock);
-        if (!d_unhashed(dentry)) {
-            dget_dlock(dentry);
-            spin_unlock(&dentry->d_lock);
-            spin_unlock(&inode->i_lock);
-            
-            if (!d_really_is_negative(dentry)) {
-                ret = vfs_getxattr(&nop_mnt_idmap, dentry, "user.fsprotect", 
-                                  &value, sizeof(value));
-                if (ret == sizeof(value))
-                    ret = (int)value;
-                else if (ret >= 0)
-                    ret = 0; /* No attribute found or invalid size */
-                else if (ret == -ENODATA)
-                    ret = 0; /* No attribute set, return default */
-            }
-            dput(dentry);
-            return ret;
-        }
-        spin_unlock(&dentry->d_lock);
-    }
-    spin_unlock(&inode->i_lock);
-=======
-#include <linux/buffer_head.h>
-#include <linux/types.h>
-#include <linux/magic.h>
-#include <linux/statfs.h>
-#include <linux/mount.h>
-#include <linux/cred.h>
-#include <linux/fsprotect.h>
-#include <uapi/linux/fsprotect.h>
-
-/* Forward declarations for all functions */
-static int handle_filesystem_operation(struct inode *inode, int operation, int flag, int *result);
-int setAttributeOnDirectory(struct inode *inode, int flag);
-int clearAttributeFromFile(struct inode *inode);
-int clearAttributeFromDirectory(struct inode *inode);
-int canEdit(struct inode *inode);
-int canAppend(struct inode *inode);
-int is_protection_supported(struct super_block *sb);
-int validate_protection_flag(int flag);
-extern int generic_xattr_get(struct inode *inode, int *value);
-extern int generic_xattr_set(struct inode *inode, int flag);
-extern int generic_xattr_clear(struct inode *inode);
-extern int ufs_get_attr(struct inode *inode, int *value);
-extern int ufs_set_attr(struct inode *inode, int flag);
-extern int ufs_clear_attr(struct inode *inode);
-extern int fat_get_attr(struct inode *inode, int *value);
-extern int fat_set_attr(struct inode *inode, int flag);
-extern int fat_clear_attr(struct inode *inode);
-extern int network_fs_get_attr(struct inode *inode, int *value);
-extern int network_fs_set_attr(struct inode *inode, int flag);
-extern int network_fs_clear_attr(struct inode *inode);
-extern int readonly_fs_get_attr(struct inode *inode, int *value);
-extern int readonly_fs_set_attr(struct inode *inode, int flag);
-extern int readonly_fs_clear_attr(struct inode *inode);
-
-/* Comprehensive filesystem information table */
-static struct fs_info filesystem_table[] = {
-    /* Modern Linux filesystems with full xattr support */
-    {FS_TYPE_EXT2, "ext2", EXT2_SUPER_MAGIC,
-     FS_CAP_XATTR | FS_CAP_ACL | FS_CAP_HARDLINKS | FS_CAP_SYMLINKS | FS_CAP_LARGE_FILES | FS_CAP_SPARSE_FILES,
-     generic_xattr_get, generic_xattr_set, generic_xattr_clear},
-
-    {FS_TYPE_EXT3, "ext3", EXT3_SUPER_MAGIC,
-     FS_CAP_XATTR | FS_CAP_ACL | FS_CAP_HARDLINKS | FS_CAP_SYMLINKS | FS_CAP_LARGE_FILES | FS_CAP_SPARSE_FILES | FS_CAP_JOURNALING,
-     generic_xattr_get, generic_xattr_set, generic_xattr_clear},
-
-    {FS_TYPE_EXT4, "ext4", EXT4_SUPER_MAGIC,
-     FS_CAP_XATTR | FS_CAP_ACL | FS_CAP_QUOTA | FS_CAP_ENCRYPTION | FS_CAP_HARDLINKS | FS_CAP_SYMLINKS |
-     FS_CAP_LARGE_FILES | FS_CAP_SPARSE_FILES | FS_CAP_ATOMIC_WRITE | FS_CAP_JOURNALING,
-     generic_xattr_get, generic_xattr_set, generic_xattr_clear},
-
-    {FS_TYPE_XFS, "xfs", XFS_SUPER_MAGIC,
-     FS_CAP_XATTR | FS_CAP_ACL | FS_CAP_QUOTA | FS_CAP_HARDLINKS | FS_CAP_SYMLINKS | FS_CAP_LARGE_FILES |
-     FS_CAP_SPARSE_FILES | FS_CAP_ATOMIC_WRITE | FS_CAP_JOURNALING,
-     generic_xattr_get, generic_xattr_set, generic_xattr_clear},
-
-    {FS_TYPE_BTRFS, "btrfs", BTRFS_SUPER_MAGIC,
-     FS_CAP_XATTR | FS_CAP_ACL | FS_CAP_COMPRESSION | FS_CAP_SNAPSHOTS | FS_CAP_HARDLINKS | FS_CAP_SYMLINKS |
-     FS_CAP_LARGE_FILES | FS_CAP_SPARSE_FILES | FS_CAP_ATOMIC_WRITE | FS_CAP_JOURNALING,
-     generic_xattr_get, generic_xattr_set, generic_xattr_clear},
-
-    {FS_TYPE_F2FS, "f2fs", F2FS_SUPER_MAGIC,
-     FS_CAP_XATTR | FS_CAP_ACL | FS_CAP_ENCRYPTION | FS_CAP_HARDLINKS | FS_CAP_SYMLINKS | FS_CAP_LARGE_FILES |
-     FS_CAP_SPARSE_FILES | FS_CAP_ATOMIC_WRITE | FS_CAP_JOURNALING,
-     generic_xattr_get, generic_xattr_set, generic_xattr_clear},
-
-    /* Unix filesystems */
-    {FS_TYPE_UFS, "ufs", 0x00011954,
-     FS_CAP_HARDLINKS | FS_CAP_SYMLINKS | FS_CAP_LARGE_FILES | FS_CAP_SPARSE_FILES,
-     ufs_get_attr, ufs_set_attr, ufs_clear_attr},
-
-    {FS_TYPE_REISERFS, "reiserfs", REISERFS_SUPER_MAGIC,
-     FS_CAP_XATTR | FS_CAP_ACL | FS_CAP_HARDLINKS | FS_CAP_SYMLINKS | FS_CAP_SPARSE_FILES | FS_CAP_JOURNALING,
-     generic_xattr_get, generic_xattr_set, generic_xattr_clear},
-
-    /* FAT family filesystems */
-    {FS_TYPE_FAT, "fat", MSDOS_SUPER_MAGIC,
-     FS_CAP_CASE_INSENSITIVE | FS_CAP_LARGE_FILES,
-     fat_get_attr, fat_set_attr, fat_clear_attr},
-
-    {FS_TYPE_VFAT, "vfat", MSDOS_SUPER_MAGIC,
-     FS_CAP_CASE_INSENSITIVE | FS_CAP_LARGE_FILES,
-     fat_get_attr, fat_set_attr, fat_clear_attr},
-
-    {FS_TYPE_EXFAT, "exfat", EXFAT_SUPER_MAGIC,
-     FS_CAP_CASE_INSENSITIVE | FS_CAP_LARGE_FILES,
-     fat_get_attr, fat_set_attr, fat_clear_attr},
-
-    /* Network filesystems */
-    {FS_TYPE_NFS, "nfs", NFS_SUPER_MAGIC,
-     FS_CAP_XATTR | FS_CAP_ACL | FS_CAP_HARDLINKS | FS_CAP_SYMLINKS | FS_CAP_LARGE_FILES |
-     FS_CAP_SPARSE_FILES | FS_CAP_NETWORK_FS,
-     network_fs_get_attr, network_fs_set_attr, network_fs_clear_attr},
-
-    {FS_TYPE_NFS4, "nfs4", NFS_SUPER_MAGIC,
-     FS_CAP_XATTR | FS_CAP_ACL | FS_CAP_HARDLINKS | FS_CAP_SYMLINKS | FS_CAP_LARGE_FILES |
-     FS_CAP_SPARSE_FILES | FS_CAP_NETWORK_FS,
-     network_fs_get_attr, network_fs_set_attr, network_fs_clear_attr},
-
-    {FS_TYPE_CIFS, "cifs", SMB_SUPER_MAGIC,
-     FS_CAP_XATTR | FS_CAP_HARDLINKS | FS_CAP_SYMLINKS | FS_CAP_LARGE_FILES | FS_CAP_NETWORK_FS,
-     network_fs_get_attr, network_fs_set_attr, network_fs_clear_attr},
-
-    /* Special/Virtual filesystems */
-    {FS_TYPE_FUSE, "fuse", FUSE_SUPER_MAGIC,
-     FS_CAP_XATTR | FS_CAP_HARDLINKS | FS_CAP_SYMLINKS | FS_CAP_LARGE_FILES,
-     generic_xattr_get, generic_xattr_set, generic_xattr_clear},
-
-    {FS_TYPE_TMPFS, "tmpfs", TMPFS_MAGIC,
-     FS_CAP_XATTR | FS_CAP_ACL | FS_CAP_HARDLINKS | FS_CAP_SYMLINKS | FS_CAP_LARGE_FILES | FS_CAP_VIRTUAL_FS,
-     generic_xattr_get, generic_xattr_set, generic_xattr_clear},
-
-    {FS_TYPE_PROC, "proc", PROC_SUPER_MAGIC,
-     FS_CAP_VIRTUAL_FS,
-     readonly_fs_get_attr, readonly_fs_set_attr, readonly_fs_clear_attr},
-
-    {FS_TYPE_SYSFS, "sysfs", SYSFS_MAGIC,
-     FS_CAP_VIRTUAL_FS,
-     readonly_fs_get_attr, readonly_fs_set_attr, readonly_fs_clear_attr},
-
-    /* Read-only filesystems */
-    {FS_TYPE_SQUASHFS, "squashfs", SQUASHFS_MAGIC,
-     FS_CAP_COMPRESSION | FS_CAP_HARDLINKS | FS_CAP_SYMLINKS | FS_CAP_READ_ONLY,
-     readonly_fs_get_attr, readonly_fs_set_attr, readonly_fs_clear_attr},
-
-    {FS_TYPE_CRAMFS, "cramfs", CRAMFS_MAGIC,
-     FS_CAP_COMPRESSION | FS_CAP_READ_ONLY,
-     readonly_fs_get_attr, readonly_fs_set_attr, readonly_fs_clear_attr},
-
-    {FS_TYPE_ISO9660, "iso9660", ISOFS_SUPER_MAGIC,
-     FS_CAP_HARDLINKS | FS_CAP_READ_ONLY,
-     readonly_fs_get_attr, readonly_fs_set_attr, readonly_fs_clear_attr},
-
-    /* Overlay filesystems */
-    {FS_TYPE_OVERLAY, "overlay", OVERLAYFS_SUPER_MAGIC,
-     FS_CAP_XATTR | FS_CAP_HARDLINKS | FS_CAP_SYMLINKS | FS_CAP_LARGE_FILES,
-     generic_xattr_get, generic_xattr_set, generic_xattr_clear},
-
-    /* Clustered/Distributed filesystems */
-    {FS_TYPE_OCFS2, "ocfs2", OCFS2_SUPER_MAGIC,
-     FS_CAP_XATTR | FS_CAP_ACL | FS_CAP_HARDLINKS | FS_CAP_SYMLINKS | FS_CAP_LARGE_FILES |
-     FS_CAP_SPARSE_FILES | FS_CAP_JOURNALING,
-     generic_xattr_get, generic_xattr_set, generic_xattr_clear},
-
-    /* Legacy Unix filesystems */
-    {FS_TYPE_MINIX, "minix", MINIX_SUPER_MAGIC,
-     FS_CAP_HARDLINKS,
-     readonly_fs_get_attr, readonly_fs_set_attr, readonly_fs_clear_attr},
-
-    /* Terminator */
-    {FS_TYPE_UNKNOWN, NULL, 0, 0, NULL, NULL, NULL}
-};
-
-/* ========== FILESYSTEM DETECTION FUNCTIONS ========== */
-
-struct fs_info *detect_filesystem_type(struct super_block *sb)
-{
-    struct fs_info *fs;
-    __u32 magic;
-    
-    if (!sb)
-        return NULL;
-    
-    magic = sb->s_magic;
-    
-    /* Search filesystem table */
-    for (fs = filesystem_table; fs->name != NULL; fs++) {
-        if (fs->magic == magic) {
-            /* Additional checks for filesystems with same magic */
-            if (magic == MSDOS_SUPER_MAGIC) {
-                /* Distinguish between FAT variants */
-                if (sb->s_type && sb->s_type->name) {
-                    if (strcmp(sb->s_type->name, "vfat") == 0)
-                        return &filesystem_table[FS_TYPE_VFAT - 1];
-                    else if (strcmp(sb->s_type->name, "exfat") == 0)
-                        return &filesystem_table[FS_TYPE_EXFAT - 1];
-                }
-                return &filesystem_table[FS_TYPE_FAT - 1];
-            }
-            return fs;
-        }
-    }
-    
-    /* Check filesystem type name for unrecognized magic numbers */
-    if (sb->s_type && sb->s_type->name) {
-        for (fs = filesystem_table; fs->name != NULL; fs++) {
-            if (strcmp(sb->s_type->name, fs->name) == 0) {
-                return fs;
-            }
-        }
-    }
->>>>>>> ae19c441
-    
-    return NULL;
-}
-
-__u32 get_filesystem_capabilities(struct super_block *sb)
-{
-    struct fs_info *fs = detect_filesystem_type(sb);
-    return fs ? fs->capabilities : 0;
-}
-
-bool filesystem_supports_feature(struct super_block *sb, __u32 feature)
-{
-    __u32 caps = get_filesystem_capabilities(sb);
-    return (caps & feature) != 0;
-}
-
-/* ========== GENERIC XATTR-BASED ATTRIBUTE HANDLERS ========== */
-
-int generic_xattr_get(struct inode *inode, int *value)
-{
-    struct dentry *dentry;
-    __u32 xattr_value = 0;
-    int ret;
-
-    if (!inode || !value)
-        return -EINVAL;
-
-    dentry = d_find_alias(inode);
-    if (!dentry)
-        return -ENOENT;
-
-    ret = vfs_getxattr(&nop_mnt_idmap, dentry, "system.fsprotect", 
-                      &xattr_value, sizeof(xattr_value));
-    
-    if (ret == sizeof(xattr_value)) {
-        *value = (int)xattr_value;
-        ret = 0;
-    } else if (ret == -ENODATA || ret == -ENOENT) {
-        *value = FSPROTECT_NONE;
-        ret = 0;
-    } else if (ret >= 0) {
-        *value = FSPROTECT_NONE;
-        ret = 0;
-    }
-    
-    dput(dentry);
-    return ret;
-}
-
-<<<<<<< HEAD
-=======
-int generic_xattr_set(struct inode *inode, int flag)
-{
-    struct dentry *dentry;
-    __u32 xattr_value = (__u32)flag;
-    int ret;
-
-    if (!inode)
-        return -EINVAL;
-
-    /* Check if filesystem is read-only */
-    if (IS_RDONLY(inode))
-        return -EROFS;
-
-    /* Check if current process has administrative privileges to modify system attributes */
-    if (!capable(CAP_SYS_ADMIN))
-        return -EPERM;
-
-    dentry = d_find_alias(inode);
-    if (!dentry)
-        return -ENOENT;
-
-    ret = vfs_setxattr(&nop_mnt_idmap, dentry, "system.fsprotect", 
-                      &xattr_value, sizeof(xattr_value), 0);
-    
-    dput(dentry);
-    return ret;
-}
-
->>>>>>> ae19c441
-int generic_xattr_clear(struct inode *inode)
-{
-    struct dentry *dentry;
-    int ret;
-<<<<<<< HEAD
-
-    if (!inode)
-        return -EINVAL;
-
-=======
-
-    if (!inode)
-        return -EINVAL;
-
->>>>>>> ae19c441
-    /* Check if filesystem is read-only */
-    if (IS_RDONLY(inode))
-        return -EROFS;
-
-    /* Check if current process has administrative privileges to modify system attributes */
-    if (!capable(CAP_SYS_ADMIN))
-        return -EPERM;
-
-    dentry = d_find_alias(inode);
     if (!dentry)
         return -ENOENT;
 
@@ -748,1128 +92,64 @@
     return ret;
 }
 
-/* ========== UFS-SPECIFIC HANDLERS ========== */
+// Queue structure for directory traversal
+struct dir_queue {
+    struct list_head list;
+    struct dentry *dentry;
+};
 
-int ufs_get_attr(struct inode *inode, int *value)
-{
-    /* UFS support - try to use UFS-specific flags if available */
-    if (!inode || !value)
-        return -EINVAL;
-
-    /* For now, fall back to generic implementation */
-    /* In a real implementation, you would check UFS inode flags here */
-    return generic_xattr_get(inode, value);
-}
-
-int ufs_set_attr(struct inode *inode, int flag)
-{
-    /* UFS support - try to use UFS-specific flags if available */
-    if (!inode)
-        return -EINVAL;
-
-    if (IS_RDONLY(inode))
-        return -EROFS;
-
-    /* Check if current process has administrative privileges to modify system attributes */
-    if (!capable(CAP_SYS_ADMIN))
-        return -EPERM;
-
-    /* For now, fall back to generic implementation */
-    /* In a real implementation, you would set UFS inode flags here */
-    return generic_xattr_set(inode, flag);
-}
-
-int ufs_clear_attr(struct inode *inode)
-{
-    /* UFS support - clear UFS-specific flags if available */
-    if (!inode)
-        return -EINVAL;
-
-    if (IS_RDONLY(inode))
-        return -EROFS;
-
-    /* Check if current process has administrative privileges to modify system attributes */
-    if (!capable(CAP_SYS_ADMIN))
-        return -EPERM;
-
-    /* For now, fall back to generic implementation */
-    return generic_xattr_clear(inode);
-}
-
-/* ========== FAT FILESYSTEM HANDLERS ========== */
-
-int fat_get_attr(struct inode *inode, int *value)
-{
-    /* FAT filesystems don't support xattr, use file attributes */
-    if (!inode || !value)
-        return -EINVAL;
-    
-    /* Map DOS attributes to our protection flags */
-    if (IS_RDONLY(inode)) {
-        *value = FSPROTECT_READONLY;
-    } else {
-        *value = FSPROTECT_NONE;
-    }
-    
-    return 0;
-}
-
-int fat_set_attr(struct inode *inode, int flag)
-{
-    /* FAT filesystems are limited in attribute support */
-    if (!inode)
-        return -EINVAL;
-    
-    if (IS_RDONLY(inode))
-        return -EROFS;
-    
-    /* We can try to set the readonly bit, but other flags are not supported */
-    if (flag == FSPROTECT_READONLY) {
-        /* This would require filesystem-specific operations */
-        pr_warn("fsprotect: Setting readonly on FAT filesystem not fully implemented\n");
-        return 0; /* Return success for now */
-    }
-    
-    /* Other flags are not supported on FAT */
-    return -EOPNOTSUPP;
-}
-
-int fat_clear_attr(struct inode *inode)
-{
-    /* FAT filesystems are limited in attribute support */
-    if (!inode)
-        return -EINVAL;
-    
-    if (IS_RDONLY(inode))
-        return -EROFS;
-    
-    /* Clear readonly attribute if possible */
-    pr_warn("fsprotect: Clearing attributes on FAT filesystem not fully implemented\n");
-    return 0; /* Return success for now */
-}
-
-/* ========== NETWORK FILESYSTEM HANDLERS ========== */
-
-int network_fs_get_attr(struct inode *inode, int *value)
-{
-    /* Network filesystems may have limited or cached attribute support */
-    if (!inode || !value)
-        return -EINVAL;
-    
-    /* Try standard xattr with timeout considerations */
-    return generic_xattr_get(inode, value);
-}
-
-int network_fs_set_attr(struct inode *inode, int flag)
-{
-    /* Network filesystems may have limited write support */
-    if (!inode)
-        return -EINVAL;
-    
-    /* Check if filesystem is mounted read-only */
-    if (IS_RDONLY(inode))
-        return -EROFS;
-    
-    /* Network operations might fail due to connectivity issues */
-    return generic_xattr_set(inode, flag);
-}
-
-int network_fs_clear_attr(struct inode *inode)
-{
-    if (!inode)
-        return -EINVAL;
-    
-    if (IS_RDONLY(inode))
-        return -EROFS;
-    
-    return generic_xattr_clear(inode);
-}
-
-/* ========== READ-ONLY FILESYSTEM HANDLERS ========== */
-
-int readonly_fs_get_attr(struct inode *inode, int *value)
-{
-    if (!inode || !value)
-        return -EINVAL;
-    
-    /* All files on read-only filesystems are implicitly readonly */
-    *value = FSPROTECT_READONLY;
-    return 0;
-}
-
-int readonly_fs_set_attr(struct inode *inode, int flag)
-{
-    /* Cannot set attributes on read-only filesystems */
-    return -EROFS;
-}
-
-int readonly_fs_clear_attr(struct inode *inode)
-{
-    /* Cannot clear attributes on read-only filesystems */
-    return -EROFS;
-}
-
-/* ========== MAIN FILESYSTEM OPERATION HANDLER ========== */
-
-int handle_filesystem_operation(struct inode *inode, int operation, int flag, int *result)
-{
-    struct fs_info *fs;
-    int ret = -ENOSYS;
-
-    if (!inode)
-        return -EINVAL;
-
-    fs = detect_filesystem_type(inode->i_sb);
-    if (!fs) {
-        /* Unknown filesystem, try generic xattr if supported */
-        if (filesystem_supports_feature(inode->i_sb, FS_CAP_XATTR)) {
-            switch (operation) {
-            case 0: /* GET */
-                return generic_xattr_get(inode, result);
-            case 1: /* SET */
-                return generic_xattr_set(inode, flag);
-            case 2: /* CLEAR */
-                return generic_xattr_clear(inode);
-            }
-<<<<<<< HEAD
-        }
-        return -ENOSYS;
-    }
-
-    /* Use filesystem-specific handlers */
-    switch (operation) {
-    case 0: /* GET operation */
-        if (fs->get_attr) {
-            ret = fs->get_attr(inode, result);
-        } else {
-            ret = -ENOSYS;
-        }
-        break;
-
-    case 1: /* SET operation */
-        if (fs->set_attr) {
-            ret = fs->set_attr(inode, flag);
-        } else {
-            ret = -ENOSYS;
-        }
-        break;
-
-    case 2: /* CLEAR operation */
-        if (fs->clear_attr) {
-            ret = fs->clear_attr(inode);
-        } else {
-            ret = -ENOSYS;
-        }
-        break;
-
-    default:
-        ret = -EINVAL;
-        break;
-    }
-=======
-        }
-        return -ENOSYS;
-    }
-
-    /* Use filesystem-specific handlers */
-    switch (operation) {
-    case 0: /* GET operation */
-        if (fs->get_attr) {
-            ret = fs->get_attr(inode, result);
-        } else {
-            ret = -ENOSYS;
-        }
-        break;
-
-    case 1: /* SET operation */
-        if (fs->set_attr) {
-            ret = fs->set_attr(inode, flag);
-        } else {
-            ret = -ENOSYS;
-        }
-        break;
-
-    case 2: /* CLEAR operation */
-        if (fs->clear_attr) {
-            ret = fs->clear_attr(inode);
-        } else {
-            ret = -ENOSYS;
-        }
-        break;
-
-    default:
-        ret = -EINVAL;
-        break;
-    }
->>>>>>> 3bcd6da06a3d (feat: all filesystems capablity added in kernel space fsprotect.c)
-
-    return ret;
-}
-
-<<<<<<< HEAD
-int clearAttributeOnDirectory(struct inode *inode)
-=======
-/* ========== PUBLIC API FUNCTIONS ========== */
-
-/**
- * getAttributeFromFile - Get protection attribute for a file
- * @inode: inode of the file
- *
- * Returns: protection flag or negative error code
- */
-int getAttributeFromFile(struct inode *inode)
-{
-    int value = 0;
-    int ret;
-
-    if (!inode)
-        return -EINVAL;
-
-    ret = handle_filesystem_operation(inode, 0, 0, &value);
-    if (ret < 0)
-        return ret;
-
-    return value;
-}
-
-/**
- * getAttributeFromDirectory - Get protection attribute for a directory
- * @inode: inode of the directory
- *
- * Returns: protection flag or negative error code
- */
-int getAttributeFromDirectory(struct inode *inode)
-{
-    int value = 0;
-    int ret;
-
-    if (!inode)
-        return -EINVAL;
-
-    ret = handle_filesystem_operation(inode, 0, 0, &value);
-    if (ret < 0)
-        return ret;
-
-    return value;
-}
-
-/**
- * getDirectoryAttribute - Get protection attribute for a directory (alias)
- * @dir_inode: inode of the directory
- *
- * Returns: protection flag or negative error code
- */
-int getDirectoryAttribute(struct inode *dir_inode)
-{
-    return getAttributeFromDirectory(dir_inode);
-}
-
-/**
- * setAttributeOnFile - Set protection attribute for a file
- * @inode: inode of the file
- * @flag: protection flag to set
- *
- * Returns: 0 on success, negative error code on failure
- */
-void setAttributeOnFile(struct inode *inode, enum fsprotect_flags flag)
-{
-    if (!inode)
+// Set attribute on directory and all contents recursively
+static inline void setDirectoryAttribute(struct dentry *dir_dentry, enum fsprotect_flags flag) {
+    if (!dir_dentry || d_really_is_negative(dir_dentry))
         return;
 
-    handle_filesystem_operation(inode, 1, flag, NULL);
-}
+    LIST_HEAD(queue);
+    struct dir_queue *entry = kmalloc(sizeof(*entry), GFP_KERNEL);
+    if (!entry)
+        return;
+    
+    INIT_LIST_HEAD(&entry->list);
+    entry->dentry = dget(dir_dentry);
+    list_add_tail(&entry->list, &queue);
 
-/**
- * setAttributeOnDirectory - Set protection attribute for a directory
- * @inode: inode of the directory
- * @flag: protection flag to set
- *
- * Returns: 0 on success, negative error code on failure
- */
-int setAttributeOnDirectory(struct inode *inode, int flag)
->>>>>>> 3bcd6da06a3d (feat: all filesystems capablity added in kernel space fsprotect.c)
-{
-    if (!inode)
-        return -EINVAL;
+    while (!list_empty(&queue)) {
+        entry = list_first_entry(&queue, struct dir_queue, list);
+        list_del(&entry->list);
+        struct dentry *dentry = entry->dentry;
+        struct inode *inode = d_inode(dentry);
 
-<<<<<<< HEAD
-    if (!S_ISDIR(inode->i_mode))
-        return -ENOTDIR;
+        // Set attribute on current item
+        setAttributeOnFile(inode, flag);
 
-    struct dentry *dentry = NULL;
-    int ret = -ENOENT;
+        // Process directories recursively
+        if (S_ISDIR(inode->i_mode)) {
+            struct dentry *child;
+            spin_lock(&dentry->d_lock);
+            // Use hlist_for_each_entry for d_children (which is now an hlist)
+            hlist_for_each_entry(child, &dentry->d_children, d_sib) {
+                // Skip invalid entries
+                if (d_unhashed(child) || !child->d_inode || child == dentry)
+                    continue;
+                
+                // Skip "." and ".." entries
+                if (child->d_name.len == 1 && child->d_name.name[0] == '.')
+                    continue;
+                if (child->d_name.len == 2 && child->d_name.name[0] == '.' && child->d_name.name[1] == '.')
+                    continue;
 
-    /* Get a reference to a dentry for this inode */
-    spin_lock(&inode->i_lock);
-    hlist_for_each_entry(dentry, &inode->i_dentry, d_u.d_alias) {
-        spin_lock(&dentry->d_lock);
-        if (!d_unhashed(dentry)) {
-            dget_dlock(dentry);
+                // Add child to processing queue
+                struct dir_queue *new_entry = kmalloc(sizeof(*new_entry), GFP_KERNEL);
+                if (new_entry) {
+                    INIT_LIST_HEAD(&new_entry->list);
+                    new_entry->dentry = dget(child);
+                    list_add_tail(&new_entry->list, &queue);
+                }
+            }
             spin_unlock(&dentry->d_lock);
-            spin_unlock(&inode->i_lock);
-            
-            if (!d_really_is_negative(dentry)) {
-                ret = vfs_removexattr(&nop_mnt_idmap, dentry, "user.fsprotect");
-            }
-            dput(dentry);
-            return ret;
         }
-        spin_unlock(&dentry->d_lock);
+        
+        // Clean up processed entry
+        dput(dentry);
+        kfree(entry);
     }
-    spin_unlock(&inode->i_lock);
->>>>>>> ae19c441
-
-    return ret;
-}
-
-<<<<<<< HEAD
-/* ========== PUBLIC API FUNCTIONS ========== */
-
-/**
- * getAttributeFromFile - Get protection attribute for a file
- * @inode: inode of the file
- *
- * Returns: protection flag or negative error code
- */
-int getAttributeFromFile(struct inode *inode)
-{
-    int value = 0;
-    int ret;
-
-    if (!inode)
-        return -EINVAL;
-
-    ret = handle_filesystem_operation(inode, 0, 0, &value);
-    if (ret < 0)
-        return ret;
-
-    return value;
-}
-
-/**
- * getAttributeFromDirectory - Get protection attribute for a directory
- * @inode: inode of the directory
- *
- * Returns: protection flag or negative error code
- */
-int getAttributeFromDirectory(struct inode *inode)
-{
-    int value = 0;
-    int ret;
-
-    if (!inode)
-        return -EINVAL;
-
-    ret = handle_filesystem_operation(inode, 0, 0, &value);
-    if (ret < 0)
-        return ret;
-
-    return value;
-}
-
-/**
- * getDirectoryAttribute - Get protection attribute for a directory (alias)
- * @dir_inode: inode of the directory
- *
- * Returns: protection flag or negative error code
- */
-int getDirectoryAttribute(struct inode *dir_inode)
-{
-    return getAttributeFromDirectory(dir_inode);
-}
-
-/**
- * setAttributeOnFile - Set protection attribute for a file
- * @inode: inode of the file
- * @flag: protection flag to set
- *
- * Returns: 0 on success, negative error code on failure
- */
-void setAttributeOnFile(struct inode *inode, enum fsprotect_flags flag)
-{
-    if (!inode)
-        return;
-
-    handle_filesystem_operation(inode, 1, flag, NULL);
-}
-
-/**
- * setAttributeOnDirectory - Set protection attribute for a directory
- * @inode: inode of the directory
- * @flag: protection flag to set
- *
- * Returns: 0 on success, negative error code on failure
- */
-int setAttributeOnDirectory(struct inode *inode, int flag)
-{
-    if (!inode)
-        return -EINVAL;
-
-=======
-int canRemove(struct inode *inode)
-{
-    if (!inode)
-        return -EINVAL;
-        
-    int attr;
-    if (!S_ISDIR(inode->i_mode)) {
-        attr = getAttributeFromFile(inode);
-    } else {
-        attr = getAttributeFromDirectory(inode);
-=======
->>>>>>> ae19c441
-    return handle_filesystem_operation(inode, 1, flag, NULL);
-}
-
-/**
- * clearAttributeFromFile - Clear protection attribute from a file
- * @inode: inode of the file
- *
- * Returns: 0 on success, negative error code on failure
- */
-int clearAttributeFromFile(struct inode *inode)
-{
-    if (!inode)
-        return -EINVAL;
-
-    return handle_filesystem_operation(inode, 2, 0, NULL);
-}
-
-/**
- * clearAttributeFromDirectory - Clear protection attribute from a directory
- * @inode: inode of the directory
- *
- * Returns: 0 on success, negative error code on failure
- */
-int clearAttributeFromDirectory(struct inode *inode)
-{
-    if (!inode)
-        return -EINVAL;
-
-    return handle_filesystem_operation(inode, 2, 0, NULL);
-}
-
-/* ========== PERMISSION CHECK FUNCTIONS ========== */
-
-/**
- * canRemove - Check if a file or directory can be removed
- * @inode: inode of the file or directory
- *
- * Returns: 1 if removal is allowed, 0 if not, negative error on failure
- */
-int canRemove(struct inode *inode)
-{
-    int attr;
-    __u32 fs_caps;
-
-    if (!inode)
-        return -EINVAL;
-<<<<<<< HEAD
-        
-    /* Add memory barrier to ensure inode state is consistent */
-    smp_rmb();
-    
-    /* Check filesystem capabilities */
-    fs_caps = get_filesystem_capabilities(inode->i_sb);
-    
-    /* Always deny removal on read-only filesystems */
-    if (fs_caps & FS_CAP_READ_ONLY)
-        return 0;
-    
-    /* Always deny removal on virtual filesystems like proc, sysfs */
-    if (fs_caps & FS_CAP_VIRTUAL_FS)
-        return 0;
-    
-    if (S_ISDIR(inode->i_mode)) {
-        attr = getAttributeFromDirectory(inode);
-    } else {
-        attr = getAttributeFromFile(inode);
-    }
-    
-    /* Handle errors from attribute retrieval */
-    if (attr < 0) {
-        if (attr == -ENODATA || attr == -ENOENT)
-            return 1; /* Allow removal */
-        
-        /* For filesystem-specific errors, be more lenient */
-        if (attr == -ENOSYS || attr == -EOPNOTSUPP)
-            return 1;
-            
-        return 0;
-    }
-        
-    /* If readonly or editonly flag is set, deny removal */
-    if (attr == FSPROTECT_READONLY || attr == FSPROTECT_EDITONLY)
-        return 0;  /* Permission denied */
-        
-    /* Allow removal */
-    return 1;
-}
-
-/**
- * canWrite - Check if a file or directory can be written to
- * @inode: inode of the file or directory
- *
- * Returns: 1 if write is allowed, -EACCES if not, negative error on other failures
- */
-int canWrite(struct inode *inode)
-{
-    int attr;
-    __u32 fs_caps;
-
-    if (!inode)
-        return -EINVAL;
-
-    /* Add memory barrier to ensure inode state is consistent */
-    smp_rmb();
-
-    /* Check filesystem capabilities */
-    fs_caps = get_filesystem_capabilities(inode->i_sb);
-    
-    /* Always deny write on read-only filesystems */
-    if (fs_caps & FS_CAP_READ_ONLY)
-        return -EACCES;
-    
-    /* Check standard Linux read-only flag */
-    if (IS_RDONLY(inode))
-        return -EACCES;
-
-    if (S_ISDIR(inode->i_mode)) {
-        attr = getAttributeFromDirectory(inode);
-    } else {
-        attr = getAttributeFromFile(inode);
-    }
-
-    /* Handle errors from attribute retrieval */
-    if (attr < 0) {
-        if (attr == -ENODATA || attr == -ENOENT)
-            return 1; /* Allow write */
-        
-        /* For filesystem-specific errors, be more lenient */
-        if (attr == -ENOSYS || attr == -EOPNOTSUPP)
-            return 1;
-            
-        return -EACCES;
-    }
-
-    /* Check if readonly flag is set */
-    if (attr == FSPROTECT_READONLY)
-        return -EACCES;
-
-    /* Allow write for other flags or no flags */
-    return 1;
-}
-
-/**
- * canEdit - Check if a file can be edited (similar to canWrite but with editonly support)
- * @inode: inode of the file
- *
- * Returns: 1 if edit is allowed, -EACCES if not, negative error on other failures
- */
-int canEdit(struct inode *inode)
-{
-    int attr;
-    __u32 fs_caps;
-
-    if (!inode)
-        return -EINVAL;
-
-    /* Add memory barrier to ensure inode state is consistent */
-    smp_rmb();
-
-    /* Check filesystem capabilities */
-    fs_caps = get_filesystem_capabilities(inode->i_sb);
-    
-    /* Always deny edit on read-only filesystems */
-    if (fs_caps & FS_CAP_READ_ONLY)
-        return -EACCES;
-    
-    /* Check standard Linux read-only flag */
-    if (IS_RDONLY(inode))
-        return -EACCES;
-
-    attr = getAttributeFromFile(inode);
-
-    /* Handle errors from attribute retrieval */
-    if (attr < 0) {
-        if (attr == -ENODATA || attr == -ENOENT)
-            return 1; /* Allow edit */
-        
-        /* For filesystem-specific errors, be more lenient */
-        if (attr == -ENOSYS || attr == -EOPNOTSUPP)
-            return 1;
-            
-        return -EACCES;
-    }
-
-    /* Check protection flags */
-    if (attr == FSPROTECT_READONLY)
-        return -EACCES;
-
-    /* FSPROTECT_EDITONLY allows editing but not deletion */
-    if (attr == FSPROTECT_EDITONLY)
-        return 1;
-
-    /* Allow edit for other flags or no flags */
-    return 1;
-}
-
-/**
- * canAppend - Check if a file can be appended to
- * @inode: inode of the file
- *
- * Returns: 1 if append is allowed, -EACCES if not, negative error on other failures
- */
-int canAppend(struct inode *inode)
-{
-    int attr;
-    __u32 fs_caps;
-
-    if (!inode)
-        return -EINVAL;
-
-    /* Add memory barrier to ensure inode state is consistent */
-    smp_rmb();
-
-    /* Check filesystem capabilities */
-    fs_caps = get_filesystem_capabilities(inode->i_sb);
-    
-    /* Always deny append on read-only filesystems */
-    if (fs_caps & FS_CAP_READ_ONLY)
-        return -EACCES;
-    
-    /* Check standard Linux read-only flag */
-    if (IS_RDONLY(inode))
-        return -EACCES;
-
-    attr = getAttributeFromFile(inode);
-
-    /* Handle errors from attribute retrieval */
-    if (attr < 0) {
-        if (attr == -ENODATA || attr == -ENOENT)
-            return 1; /* Allow append */
-        
-        /* For filesystem-specific errors, be more lenient */
-        if (attr == -ENOSYS || attr == -EOPNOTSUPP)
-            return 1;
-            
-        return -EACCES;
-    }
-=======
-        
-    /* Add memory barrier to ensure inode state is consistent */
-    smp_rmb();
-    
-    /* Check filesystem capabilities */
-    fs_caps = get_filesystem_capabilities(inode->i_sb);
-    
-    /* Always deny removal on read-only filesystems */
-    if (fs_caps & FS_CAP_READ_ONLY)
-        return 0;
-    
-    /* Always deny removal on virtual filesystems like proc, sysfs */
-    if (fs_caps & FS_CAP_VIRTUAL_FS)
-        return 0;
-    
-    if (S_ISDIR(inode->i_mode)) {
-        attr = getAttributeFromDirectory(inode);
-    } else {
-        attr = getAttributeFromFile(inode);
->>>>>>> 3bcd6da06a3d (feat: all filesystems capablity added in kernel space fsprotect.c)
-    }
-    
-    /* Handle errors from attribute retrieval */
-    if (attr < 0) {
-<<<<<<< HEAD
-        /* If no attribute is set (-ENODATA or -ENOENT), allow removal */
-        if (attr == -ENODATA || attr == -ENOENT)
-            return 1; /* Allow removal */
-        
-        return attr;
-    }
-        
-    /* If readonly or editonly flag is set, deny removal */
-    if (attr == FSPROTECT_FLAG_READONLY || attr == FSPROTECT_FLAG_EDITONLY)
-=======
-        if (attr == -ENODATA || attr == -ENOENT)
-            return 1; /* Allow removal */
-        
-        /* For filesystem-specific errors, be more lenient */
-        if (attr == -ENOSYS || attr == -EOPNOTSUPP)
-            return 1;
-            
-        return 0;
-    }
-        
-    /* If readonly or editonly flag is set, deny removal */
-    if (attr == FSPROTECT_READONLY || attr == FSPROTECT_EDITONLY)
->>>>>>> 3bcd6da06a3d (feat: all filesystems capablity added in kernel space fsprotect.c)
-        return 0;  /* Permission denied */
-        
-    /* Allow removal */
-    return 1;
-}
-
-<<<<<<< HEAD
-int canWrite(struct inode *inode)
-{
-    int attr;
-=======
-/**
- * canWrite - Check if a file or directory can be written to
- * @inode: inode of the file or directory
- *
- * Returns: 1 if write is allowed, -EACCES if not, negative error on other failures
- */
-int canWrite(struct inode *inode)
-{
-    int attr;
-    __u32 fs_caps;
->>>>>>> 3bcd6da06a3d (feat: all filesystems capablity added in kernel space fsprotect.c)
-
-    if (!inode)
-        return -EINVAL;
-
-<<<<<<< HEAD
-    /* Use mode from inode safely */
-    bool is_dir = S_ISDIR(inode->i_mode);
-
-    if (!is_dir)
-        attr = getAttributeFromFile(inode);
-    else
-        attr = getAttributeFromDirectory(inode);
-
-    /* Handle errors from attribute retrieval */
-    if (attr < 0) {
-        /* If no attribute is set (-ENODATA or -ENOENT), allow write */
-        if (attr == -ENODATA || attr == -ENOENT)
-            return 1; /* Allow write */
-        
-        return attr;
-    }
-
-    /* Check if readonly flag is set */
-    if (attr == FSPROTECT_FLAG_READONLY)
-=======
-    /* Add memory barrier to ensure inode state is consistent */
-    smp_rmb();
-
-    /* Check filesystem capabilities */
-    fs_caps = get_filesystem_capabilities(inode->i_sb);
-    
-    /* Always deny write on read-only filesystems */
-    if (fs_caps & FS_CAP_READ_ONLY)
-        return -EACCES;
-    
-    /* Check standard Linux read-only flag */
-    if (IS_RDONLY(inode))
-        return -EACCES;
-
-    if (S_ISDIR(inode->i_mode)) {
-        attr = getAttributeFromDirectory(inode);
-    } else {
-        attr = getAttributeFromFile(inode);
-    }
-
-    /* Handle errors from attribute retrieval */
-    if (attr < 0) {
-        if (attr == -ENODATA || attr == -ENOENT)
-            return 1; /* Allow write */
-        
-        /* For filesystem-specific errors, be more lenient */
-        if (attr == -ENOSYS || attr == -EOPNOTSUPP)
-            return 1;
-            
-        return -EACCES;
-    }
-
-    /* Check if readonly flag is set */
-    if (attr == FSPROTECT_READONLY)
->>>>>>> 3bcd6da06a3d (feat: all filesystems capablity added in kernel space fsprotect.c)
-        return -EACCES;
-
-    /* Allow write for other flags or no flags */
-    return 1;
-}
-
-<<<<<<< HEAD
-EXPORT_SYMBOL(canRemove);
-EXPORT_SYMBOL(canWrite);
-EXPORT_SYMBOL(setAttributeOnFile);
-EXPORT_SYMBOL(getAttributeFromFile);
-EXPORT_SYMBOL(clearAttributeOnFile);
-EXPORT_SYMBOL(setAttributeOnDirectory);
-EXPORT_SYMBOL(getAttributeFromDirectory);
-EXPORT_SYMBOL(clearAttributeOnDirectory);
-=======
-/**
- * canEdit - Check if a file can be edited (similar to canWrite but with editonly support)
- * @inode: inode of the file
- *
- * Returns: 1 if edit is allowed, -EACCES if not, negative error on other failures
- */
-int canEdit(struct inode *inode)
-{
-    int attr;
-    __u32 fs_caps;
-
-    if (!inode)
-        return -EINVAL;
-
-    /* Add memory barrier to ensure inode state is consistent */
-    smp_rmb();
-
-    /* Check filesystem capabilities */
-    fs_caps = get_filesystem_capabilities(inode->i_sb);
-    
-    /* Always deny edit on read-only filesystems */
-    if (fs_caps & FS_CAP_READ_ONLY)
-        return -EACCES;
-    
-    /* Check standard Linux read-only flag */
-    if (IS_RDONLY(inode))
-        return -EACCES;
-
-    attr = getAttributeFromFile(inode);
-
-    /* Handle errors from attribute retrieval */
-    if (attr < 0) {
-        if (attr == -ENODATA || attr == -ENOENT)
-            return 1; /* Allow edit */
-        
-        /* For filesystem-specific errors, be more lenient */
-        if (attr == -ENOSYS || attr == -EOPNOTSUPP)
-            return 1;
-            
-        return -EACCES;
-    }
-
-    /* Check protection flags */
-    if (attr == FSPROTECT_READONLY)
-        return -EACCES;
-
-    /* FSPROTECT_EDITONLY allows editing but not deletion */
-    if (attr == FSPROTECT_EDITONLY)
-        return 1;
-
-    /* Allow edit for other flags or no flags */
-    return 1;
-}
-
-/**
- * canAppend - Check if a file can be appended to
- * @inode: inode of the file
- *
- * Returns: 1 if append is allowed, -EACCES if not, negative error on other failures
- */
-int canAppend(struct inode *inode)
-{
-    int attr;
-    __u32 fs_caps;
-
-    if (!inode)
-        return -EINVAL;
-
-    /* Add memory barrier to ensure inode state is consistent */
-    smp_rmb();
-
-    /* Check filesystem capabilities */
-    fs_caps = get_filesystem_capabilities(inode->i_sb);
-    
-    /* Always deny append on read-only filesystems */
-    if (fs_caps & FS_CAP_READ_ONLY)
-        return -EACCES;
-    
-    /* Check standard Linux read-only flag */
-    if (IS_RDONLY(inode))
-        return -EACCES;
-
-    attr = getAttributeFromFile(inode);
-
-    /* Handle errors from attribute retrieval */
-    if (attr < 0) {
-        if (attr == -ENODATA || attr == -ENOENT)
-            return 1; /* Allow append */
-        
-        /* For filesystem-specific errors, be more lenient */
-        if (attr == -ENOSYS || attr == -EOPNOTSUPP)
-            return 1;
-            
-        return -EACCES;
-    }
->>>>>>> ae19c441
-
-    /* Check protection flags */
-    if (attr == FSPROTECT_READONLY)
-        return -EACCES;
-
-    /* FSPROTECT_APPENDONLY only allows append operations */
-    if (attr == FSPROTECT_APPENDONLY)
-        return 1;
-
-    /* Allow append for other flags or no flags */
-    return 1;
-}
-
-/* ========== UTILITY FUNCTIONS ========== */
-
-/**
- * get_filesystem_info - Get detailed information about a filesystem
- * @sb: superblock to examine
- * @info_buf: buffer to store information string
- * @buf_size: size of the buffer
- *
- * Returns: length of info string on success, negative error on failure
- */
-int get_filesystem_info(struct super_block *sb, char *info_buf, size_t buf_size)
-{
-    struct fs_info *fs;
-    __u32 caps;
-    int len = 0;
-
-    if (!sb || !info_buf || buf_size == 0)
-        return -EINVAL;
-
-    fs = detect_filesystem_type(sb);
-    caps = get_filesystem_capabilities(sb);
-
-    if (fs) {
-        len = snprintf(info_buf, buf_size, 
-                      "Filesystem: %s (magic: 0x%x)\n"
-                      "Capabilities: %s%s%s%s%s%s%s%s%s%s%s%s%s%s%s%s\n",
-                      fs->name, fs->magic,
-                      (caps & FS_CAP_XATTR) ? "xattr " : "",
-                      (caps & FS_CAP_ACL) ? "acl " : "",
-                      (caps & FS_CAP_QUOTA) ? "quota " : "",
-                      (caps & FS_CAP_COMPRESSION) ? "compress " : "",
-                      (caps & FS_CAP_ENCRYPTION) ? "encrypt " : "",
-                      (caps & FS_CAP_SNAPSHOTS) ? "snapshots " : "",
-                      (caps & FS_CAP_HARDLINKS) ? "hardlinks " : "",
-                      (caps & FS_CAP_SYMLINKS) ? "symlinks " : "",
-                      (caps & FS_CAP_CASE_INSENSITIVE) ? "case-insensitive " : "",
-                      (caps & FS_CAP_SPARSE_FILES) ? "sparse " : "",
-                      (caps & FS_CAP_LARGE_FILES) ? "large-files " : "",
-                      (caps & FS_CAP_ATOMIC_WRITE) ? "atomic " : "",
-                      (caps & FS_CAP_JOURNALING) ? "journal " : "",
-                      (caps & FS_CAP_NETWORK_FS) ? "network " : "",
-                      (caps & FS_CAP_READ_ONLY) ? "readonly " : "",
-                      (caps & FS_CAP_VIRTUAL_FS) ? "virtual " : "");
-    } else {
-        len = snprintf(info_buf, buf_size, 
-                      "Filesystem: unknown (magic: 0x%lx)\n"
-                      "Type: %s\n",
-                      sb->s_magic,
-                      sb->s_type ? sb->s_type->name : "unknown");
-    }
-
-    return len;
-}
-
-/**
- * is_protection_supported - Check if filesystem supports protection attributes
- * @sb: superblock to check
- *
- * Returns: 1 if supported, 0 if not
- */
-int is_protection_supported(struct super_block *sb)
-{
-    struct fs_info *fs;
-    
-    if (!sb)
-        return 0;
-
-    fs = detect_filesystem_type(sb);
-    if (!fs)
-        return 0;
-
-    /* Check if filesystem has any attribute handlers */
-    return (fs->get_attr != NULL && fs->set_attr != NULL) ? 1 : 0;
-}
-
-/**
- * validate_protection_flag - Validate protection flag value
- * @flag: flag to validate
- *
- * Returns: 1 if valid, 0 if not
- */
-int validate_protection_flag(int flag)
-{
-    switch (flag) {
-    case FSPROTECT_NONE:
-    case FSPROTECT_READONLY:
-    case FSPROTECT_EDITONLY:
-    case FSPROTECT_WRITEONLY:
-    case FSPROTECT_APPENDONLY:
-        return 1;
-    default:
-        return 0;
-    }
-}
-
-/* ========== MODULE INITIALIZATION ========== */
-
-static int __init fsprotect_init(void)
-{
-    int i, total_fs = 0;
-    
-    /* Count supported filesystems */
-    for (i = 0; filesystem_table[i].name != NULL; i++)
-        total_fs++;
-    
-    pr_info("fsprotect: Enhanced module loaded with support for %d filesystems\n", total_fs);
-    pr_info("fsprotect: Protection flags: readonly, editonly, writeprotect, appendonly\n");
-    pr_info("fsprotect: Supported filesystem categories:\n");
-    pr_info("fsprotect: - Modern Linux: ext2/3/4, xfs, btrfs, f2fs\n");
-    pr_info("fsprotect: - Unix variants: UFS, ReiserFS\n");
-    pr_info("fsprotect: - Windows: FAT/VFAT/ExFAT\n");
-    pr_info("fsprotect: - Network: NFS, NFS4, CIFS\n");
-    pr_info("fsprotect: - Special: FUSE, tmpfs, overlay\n");
-    pr_info("fsprotect: - Read-only: squashfs, cramfs, iso9660\n");
-    pr_info("fsprotect: - Clustered: OCFS2\n");
-    pr_info("fsprotect: - Legacy: minix\n");
-    
-    return 0;
-}
-
-static void __exit fsprotect_exit(void)
-{
-    pr_info("fsprotect: Enhanced filesystem protection module unloaded\n");
-}
-
-module_init(fsprotect_init);
-module_exit(fsprotect_exit);
-
-/* ========== EXPORTED SYMBOLS ========== */
-
-/* Main API functions */
-EXPORT_SYMBOL(getAttributeFromFile);
-EXPORT_SYMBOL(getAttributeFromDirectory);
-EXPORT_SYMBOL(getDirectoryAttribute);
-EXPORT_SYMBOL(setAttributeOnFile);
-EXPORT_SYMBOL(setAttributeOnDirectory);
-EXPORT_SYMBOL(clearAttributeFromFile);
-EXPORT_SYMBOL(clearAttributeFromDirectory);
-
-/* Permission check functions */
-EXPORT_SYMBOL(canRemove);
-EXPORT_SYMBOL(canWrite);
-EXPORT_SYMBOL(canEdit);
-EXPORT_SYMBOL(canAppend);
-
-/* Utility functions */
-EXPORT_SYMBOL(get_filesystem_info);
-EXPORT_SYMBOL(get_filesystem_capabilities);
-EXPORT_SYMBOL(filesystem_supports_feature);
-EXPORT_SYMBOL(is_protection_supported);
-EXPORT_SYMBOL(validate_protection_flag);
-EXPORT_SYMBOL(detect_filesystem_type);
-
-MODULE_LICENSE("GPL");
-MODULE_AUTHOR("first person");
-MODULE_DESCRIPTION("root filesystem protection module");
-<<<<<<< HEAD
-MODULE_VERSION("1.0");
-=======
-MODULE_VERSION("1.0");
->>>>>>> 3bcd6da06a3d (feat: all filesystems capablity added in kernel space fsprotect.c)
->>>>>>> ae19c441
+}