--- conflicted
+++ resolved
@@ -1966,15 +1966,6 @@
 }
 
 static void
-<<<<<<< HEAD
-parse_posix_ctxt(struct create_context *cc, struct smb_posix_info *pposix_inf)
-{
-	/* struct smb_posix_info *ppinf = (struct smb_posix_info *)cc; */
-
-	/* TODO: Need to add parsing for the context and return */
-	printk_once(KERN_WARNING
-		    "SMB3 3.11 POSIX response context not completed yet\n");
-=======
 parse_posix_ctxt(struct create_context *cc, struct smb2_file_all_info *info,
 		 struct create_posix_rsp *posix)
 {
@@ -2007,7 +1998,6 @@
 
 	cifs_dbg(FYI, "nlink=%d mode=%o reparse_tag=%x\n",
 		 posix->nlink, posix->mode, posix->reparse_tag);
->>>>>>> 04d5ce62
 }
 
 void
@@ -2045,14 +2035,9 @@
 		    strncmp(name, SMB2_CREATE_QUERY_ON_DISK_ID, 4) == 0)
 			parse_query_id_ctxt(cc, buf);
 		else if ((le16_to_cpu(cc->NameLength) == 16)) {
-<<<<<<< HEAD
-			if (memcmp(name, smb3_create_tag_posix, 16) == 0)
-				parse_posix_ctxt(cc, NULL);
-=======
 			if (posix &&
 			    memcmp(name, smb3_create_tag_posix, 16) == 0)
 				parse_posix_ctxt(cc, buf, posix);
->>>>>>> 04d5ce62
 		}
 		/* else {
 			cifs_dbg(FYI, "Context not matched with len %d\n",
@@ -4531,12 +4516,9 @@
 		break;
 	case SMB_FIND_FILE_ID_FULL_DIR_INFO:
 		req->FileInformationClass = FILEID_FULL_DIRECTORY_INFORMATION;
-<<<<<<< HEAD
-=======
 		break;
 	case SMB_FIND_FILE_POSIX_INFO:
 		req->FileInformationClass = SMB_FIND_FILE_POSIX_INFO;
->>>>>>> 04d5ce62
 		break;
 	default:
 		cifs_tcon_dbg(VFS, "info level %u isn't supported\n",
@@ -4603,13 +4585,10 @@
 	case SMB_FIND_FILE_ID_FULL_DIR_INFO:
 		info_buf_size = sizeof(SEARCH_ID_FULL_DIR_INFO) - 1;
 		break;
-<<<<<<< HEAD
-=======
 	case SMB_FIND_FILE_POSIX_INFO:
 		/* note that posix payload are variable size */
 		info_buf_size = sizeof(struct smb2_posix_info);
 		break;
->>>>>>> 04d5ce62
 	default:
 		cifs_tcon_dbg(VFS, "info level %u isn't supported\n",
 			 srch_inf->info_level);
@@ -4619,15 +4598,10 @@
 	rc = smb2_validate_iov(le16_to_cpu(rsp->OutputBufferOffset),
 			       le32_to_cpu(rsp->OutputBufferLength), rsp_iov,
 			       info_buf_size);
-<<<<<<< HEAD
-	if (rc)
-		return rc;
-=======
 	if (rc) {
 		cifs_tcon_dbg(VFS, "bad info payload");
 		return rc;
 	}
->>>>>>> 04d5ce62
 
 	srch_inf->unicode = true;
 
@@ -4641,11 +4615,6 @@
 	srch_inf->srch_entries_start = srch_inf->last_entry =
 		(char *)rsp + le16_to_cpu(rsp->OutputBufferOffset);
 	end_of_smb = rsp_iov->iov_len + (char *)rsp;
-<<<<<<< HEAD
-	srch_inf->entries_in_buffer =
-			num_entries(srch_inf->srch_entries_start, end_of_smb,
-				    &srch_inf->last_entry, info_buf_size);
-=======
 
 	srch_inf->entries_in_buffer = num_entries(
 		srch_inf->info_level,
@@ -4654,7 +4623,6 @@
 		&srch_inf->last_entry,
 		info_buf_size);
 
->>>>>>> 04d5ce62
 	srch_inf->index_of_last_entry += srch_inf->entries_in_buffer;
 	cifs_dbg(FYI, "num entries %d last_index %lld srch start %p srch end %p\n",
 		 srch_inf->entries_in_buffer, srch_inf->index_of_last_entry,
