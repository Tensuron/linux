/* SPDX-License-Identifier: GPL-2.0-only */
/*
 * Copyright (C) Sistina Software, Inc.  1997-2003 All rights reserved.
 * Copyright (C) 2004-2006 Red Hat, Inc.  All rights reserved.
 */

#ifndef __UTIL_DOT_H__
#define __UTIL_DOT_H__

#ifdef pr_fmt
#undef pr_fmt
#define pr_fmt(fmt) KBUILD_MODNAME ": " fmt
#endif

#include <linux/mempool.h>

#include "incore.h"

#define fs_emerg(fs, fmt, ...)						\
	pr_emerg("fsid=%s: " fmt, (fs)->sd_fsname, ##__VA_ARGS__)
#define fs_warn(fs, fmt, ...)						\
	pr_warn("fsid=%s: " fmt, (fs)->sd_fsname, ##__VA_ARGS__)
#define fs_err(fs, fmt, ...)						\
	pr_err("fsid=%s: " fmt, (fs)->sd_fsname, ##__VA_ARGS__)
#define fs_info(fs, fmt, ...)						\
	pr_info("fsid=%s: " fmt, (fs)->sd_fsname, ##__VA_ARGS__)

void gfs2_assert_i(struct gfs2_sbd *sdp);

#define gfs2_assert(sdp, assertion) \
do { \
	if (unlikely(!(assertion))) { \
		gfs2_assert_i(sdp); \
		BUG(); \
        } \
} while (0)


void gfs2_assert_withdraw_i(struct gfs2_sbd *sdp, char *assertion,
			    const char *function, char *file, unsigned int line,
			    bool delayed);

#define gfs2_assert_withdraw(sdp, assertion) \
	({ \
		bool _bool = (assertion); \
		if (unlikely(!_bool)) \
			gfs2_assert_withdraw_i((sdp), #assertion, \
					__func__, __FILE__, __LINE__, false); \
		!_bool; \
	})

#define gfs2_assert_withdraw_delayed(sdp, assertion) \
	({ \
		bool _bool = (assertion); \
		if (unlikely(!_bool)) \
			gfs2_assert_withdraw_i((sdp), #assertion, \
					__func__, __FILE__, __LINE__, true); \
		!_bool; \
	})

void gfs2_assert_warn_i(struct gfs2_sbd *sdp, char *assertion,
			const char *function, char *file, unsigned int line);

#define gfs2_assert_warn(sdp, assertion) \
	({ \
		bool _bool = (assertion); \
		if (unlikely(!_bool)) \
			gfs2_assert_warn_i((sdp), #assertion, \
					__func__, __FILE__, __LINE__); \
		!_bool; \
	})

void gfs2_consist_i(struct gfs2_sbd *sdp,
		    const char *function, char *file, unsigned int line);

#define gfs2_consist(sdp) \
gfs2_consist_i((sdp), __func__, __FILE__, __LINE__)


void gfs2_consist_inode_i(struct gfs2_inode *ip,
			  const char *function, char *file, unsigned int line);

#define gfs2_consist_inode(ip) \
gfs2_consist_inode_i((ip), __func__, __FILE__, __LINE__)


void gfs2_consist_rgrpd_i(struct gfs2_rgrpd *rgd,
			  const char *function, char *file, unsigned int line);

#define gfs2_consist_rgrpd(rgd) \
gfs2_consist_rgrpd_i((rgd), __func__, __FILE__, __LINE__)


int gfs2_meta_check_ii(struct gfs2_sbd *sdp, struct buffer_head *bh,
		       const char *function,
		       char *file, unsigned int line);

static inline int gfs2_meta_check(struct gfs2_sbd *sdp,
				    struct buffer_head *bh)
{
	struct gfs2_meta_header *mh = (struct gfs2_meta_header *)bh->b_data;
	u32 magic = be32_to_cpu(mh->mh_magic);
	if (unlikely(magic != GFS2_MAGIC)) {
		fs_err(sdp, "Magic number missing at %llu\n",
		       (unsigned long long)bh->b_blocknr);
		return -EIO;
	}
	return 0;
}

int gfs2_metatype_check_ii(struct gfs2_sbd *sdp, struct buffer_head *bh,
			   u16 type, u16 t,
			   const char *function,
			   char *file, unsigned int line);

static inline int gfs2_metatype_check_i(struct gfs2_sbd *sdp,
					struct buffer_head *bh,
					u16 type,
					const char *function,
					char *file, unsigned int line)
{
	struct gfs2_meta_header *mh = (struct gfs2_meta_header *)bh->b_data;
	u32 magic = be32_to_cpu(mh->mh_magic);
	u16 t = be32_to_cpu(mh->mh_type);
	if (unlikely(magic != GFS2_MAGIC))
		return gfs2_meta_check_ii(sdp, bh, function,
					  file, line);
        if (unlikely(t != type))
		return gfs2_metatype_check_ii(sdp, bh, type, t, function,
					      file, line);
	return 0;
}

#define gfs2_metatype_check(sdp, bh, type) \
gfs2_metatype_check_i((sdp), (bh), (type), __func__, __FILE__, __LINE__)

static inline void gfs2_metatype_set(struct buffer_head *bh, u16 type,
				     u16 format)
{
	struct gfs2_meta_header *mh;
	mh = (struct gfs2_meta_header *)bh->b_data;
	mh->mh_type = cpu_to_be32(type);
	mh->mh_format = cpu_to_be32(format);
}


int gfs2_io_error_i(struct gfs2_sbd *sdp, const char *function,
		    char *file, unsigned int line);

int check_journal_clean(struct gfs2_sbd *sdp, struct gfs2_jdesc *jd,
		        bool verbose);
int gfs2_freeze_lock_shared(struct gfs2_sbd *sdp);
<<<<<<< HEAD
void gfs2_freeze_unlock(struct gfs2_holder *freeze_gh);
=======
void gfs2_freeze_unlock(struct gfs2_sbd *sdp);
>>>>>>> 0c383648

#define gfs2_io_error(sdp) \
gfs2_io_error_i((sdp), __func__, __FILE__, __LINE__)


void gfs2_io_error_bh_i(struct gfs2_sbd *sdp, struct buffer_head *bh,
			const char *function, char *file, unsigned int line,
			bool withdraw);

#define gfs2_io_error_bh_wd(sdp, bh) \
gfs2_io_error_bh_i((sdp), (bh), __func__, __FILE__, __LINE__, true)

#define gfs2_io_error_bh(sdp, bh) \
gfs2_io_error_bh_i((sdp), (bh), __func__, __FILE__, __LINE__, false)


extern struct kmem_cache *gfs2_glock_cachep;
extern struct kmem_cache *gfs2_glock_aspace_cachep;
extern struct kmem_cache *gfs2_inode_cachep;
extern struct kmem_cache *gfs2_bufdata_cachep;
extern struct kmem_cache *gfs2_rgrpd_cachep;
extern struct kmem_cache *gfs2_quotad_cachep;
extern struct kmem_cache *gfs2_qadata_cachep;
extern struct kmem_cache *gfs2_trans_cachep;
extern mempool_t *gfs2_page_pool;
extern struct workqueue_struct *gfs2_control_wq;

static inline unsigned int gfs2_tune_get_i(struct gfs2_tune *gt,
					   unsigned int *p)
{
	unsigned int x;
	spin_lock(&gt->gt_spin);
	x = *p;
	spin_unlock(&gt->gt_spin);
	return x;
}

/**
 * gfs2_withdraw_delayed - withdraw as soon as possible without deadlocks
 * @sdp: the superblock
 */
static inline void gfs2_withdraw_delayed(struct gfs2_sbd *sdp)
{
	set_bit(SDF_WITHDRAWING, &sdp->sd_flags);
}

/**
 * gfs2_withdrawing_or_withdrawn - test whether the file system is withdrawing
 *                                 or withdrawn
 * @sdp: the superblock
 */
static inline bool gfs2_withdrawing_or_withdrawn(struct gfs2_sbd *sdp)
{
	return unlikely(test_bit(SDF_WITHDRAWN, &sdp->sd_flags) ||
			test_bit(SDF_WITHDRAWING, &sdp->sd_flags));
}

/**
 * gfs2_withdrawing - check if a withdraw is pending
 * @sdp: the superblock
 */
static inline bool gfs2_withdrawing(struct gfs2_sbd *sdp)
{
	return unlikely(test_bit(SDF_WITHDRAWING, &sdp->sd_flags) &&
			!test_bit(SDF_WITHDRAWN, &sdp->sd_flags));
}

static inline bool gfs2_withdraw_in_prog(struct gfs2_sbd *sdp)
{
	return unlikely(test_bit(SDF_WITHDRAW_IN_PROG, &sdp->sd_flags));
}

#define gfs2_tune_get(sdp, field) \
gfs2_tune_get_i(&(sdp)->sd_tune, &(sdp)->sd_tune.field)

__printf(2, 3)
void gfs2_lm(struct gfs2_sbd *sdp, const char *fmt, ...);
int gfs2_withdraw(struct gfs2_sbd *sdp);

#endif /* __UTIL_DOT_H__ */<|MERGE_RESOLUTION|>--- conflicted
+++ resolved
@@ -150,11 +150,7 @@
 int check_journal_clean(struct gfs2_sbd *sdp, struct gfs2_jdesc *jd,
 		        bool verbose);
 int gfs2_freeze_lock_shared(struct gfs2_sbd *sdp);
-<<<<<<< HEAD
-void gfs2_freeze_unlock(struct gfs2_holder *freeze_gh);
-=======
 void gfs2_freeze_unlock(struct gfs2_sbd *sdp);
->>>>>>> 0c383648
 
 #define gfs2_io_error(sdp) \
 gfs2_io_error_i((sdp), __func__, __FILE__, __LINE__)
