/* SPDX-License-Identifier: GPL-2.0 */
#ifndef _ASM_X86_CPUFEATURES_H
#define _ASM_X86_CPUFEATURES_H

/*
 * Defines x86 CPU feature bits
 */
#define NCAPINTS			22	   /* N 32-bit words worth of info */
#define NBUGINTS			2	   /* N 32-bit bug flags */

/*
 * Note: If the comment begins with a quoted string, that string is used
 * in /proc/cpuinfo instead of the macro name.  Otherwise, this feature
 * bit is not displayed in /proc/cpuinfo at all.
 *
 * When adding new features here that depend on other features,
 * please update the table in kernel/cpu/cpuid-deps.c as well.
 */

/* Intel-defined CPU features, CPUID level 0x00000001 (EDX), word 0 */
#define X86_FEATURE_FPU			( 0*32+ 0) /* "fpu" Onboard FPU */
#define X86_FEATURE_VME			( 0*32+ 1) /* "vme" Virtual Mode Extensions */
#define X86_FEATURE_DE			( 0*32+ 2) /* "de" Debugging Extensions */
#define X86_FEATURE_PSE			( 0*32+ 3) /* "pse" Page Size Extensions */
#define X86_FEATURE_TSC			( 0*32+ 4) /* "tsc" Time Stamp Counter */
#define X86_FEATURE_MSR			( 0*32+ 5) /* "msr" Model-Specific Registers */
#define X86_FEATURE_PAE			( 0*32+ 6) /* "pae" Physical Address Extensions */
#define X86_FEATURE_MCE			( 0*32+ 7) /* "mce" Machine Check Exception */
#define X86_FEATURE_CX8			( 0*32+ 8) /* "cx8" CMPXCHG8 instruction */
#define X86_FEATURE_APIC		( 0*32+ 9) /* "apic" Onboard APIC */
#define X86_FEATURE_SEP			( 0*32+11) /* "sep" SYSENTER/SYSEXIT */
#define X86_FEATURE_MTRR		( 0*32+12) /* "mtrr" Memory Type Range Registers */
#define X86_FEATURE_PGE			( 0*32+13) /* "pge" Page Global Enable */
#define X86_FEATURE_MCA			( 0*32+14) /* "mca" Machine Check Architecture */
#define X86_FEATURE_CMOV		( 0*32+15) /* "cmov" CMOV instructions (plus FCMOVcc, FCOMI with FPU) */
#define X86_FEATURE_PAT			( 0*32+16) /* "pat" Page Attribute Table */
#define X86_FEATURE_PSE36		( 0*32+17) /* "pse36" 36-bit PSEs */
#define X86_FEATURE_PN			( 0*32+18) /* "pn" Processor serial number */
#define X86_FEATURE_CLFLUSH		( 0*32+19) /* "clflush" CLFLUSH instruction */
#define X86_FEATURE_DS			( 0*32+21) /* "dts" Debug Store */
#define X86_FEATURE_ACPI		( 0*32+22) /* "acpi" ACPI via MSR */
#define X86_FEATURE_MMX			( 0*32+23) /* "mmx" Multimedia Extensions */
#define X86_FEATURE_FXSR		( 0*32+24) /* "fxsr" FXSAVE/FXRSTOR, CR4.OSFXSR */
#define X86_FEATURE_XMM			( 0*32+25) /* "sse" */
#define X86_FEATURE_XMM2		( 0*32+26) /* "sse2" */
#define X86_FEATURE_SELFSNOOP		( 0*32+27) /* "ss" CPU self snoop */
#define X86_FEATURE_HT			( 0*32+28) /* "ht" Hyper-Threading */
#define X86_FEATURE_ACC			( 0*32+29) /* "tm" Automatic clock control */
#define X86_FEATURE_IA64		( 0*32+30) /* "ia64" IA-64 processor */
#define X86_FEATURE_PBE			( 0*32+31) /* "pbe" Pending Break Enable */

/* AMD-defined CPU features, CPUID level 0x80000001, word 1 */
/* Don't duplicate feature flags which are redundant with Intel! */
#define X86_FEATURE_SYSCALL		( 1*32+11) /* "syscall" SYSCALL/SYSRET */
#define X86_FEATURE_MP			( 1*32+19) /* "mp" MP Capable */
#define X86_FEATURE_NX			( 1*32+20) /* "nx" Execute Disable */
#define X86_FEATURE_MMXEXT		( 1*32+22) /* "mmxext" AMD MMX extensions */
#define X86_FEATURE_FXSR_OPT		( 1*32+25) /* "fxsr_opt" FXSAVE/FXRSTOR optimizations */
#define X86_FEATURE_GBPAGES		( 1*32+26) /* "pdpe1gb" GB pages */
#define X86_FEATURE_RDTSCP		( 1*32+27) /* "rdtscp" RDTSCP */
#define X86_FEATURE_LM			( 1*32+29) /* "lm" Long Mode (x86-64, 64-bit support) */
#define X86_FEATURE_3DNOWEXT		( 1*32+30) /* "3dnowext" AMD 3DNow extensions */
#define X86_FEATURE_3DNOW		( 1*32+31) /* "3dnow" 3DNow */

/* Transmeta-defined CPU features, CPUID level 0x80860001, word 2 */
#define X86_FEATURE_RECOVERY		( 2*32+ 0) /* "recovery" CPU in recovery mode */
#define X86_FEATURE_LONGRUN		( 2*32+ 1) /* "longrun" Longrun power control */
#define X86_FEATURE_LRTI		( 2*32+ 3) /* "lrti" LongRun table interface */

/* Other features, Linux-defined mapping, word 3 */
/* This range is used for feature bits which conflict or are synthesized */
#define X86_FEATURE_CXMMX		( 3*32+ 0) /* "cxmmx" Cyrix MMX extensions */
#define X86_FEATURE_K6_MTRR		( 3*32+ 1) /* "k6_mtrr" AMD K6 nonstandard MTRRs */
#define X86_FEATURE_CYRIX_ARR		( 3*32+ 2) /* "cyrix_arr" Cyrix ARRs (= MTRRs) */
#define X86_FEATURE_CENTAUR_MCR		( 3*32+ 3) /* "centaur_mcr" Centaur MCRs (= MTRRs) */
#define X86_FEATURE_K8			( 3*32+ 4) /* Opteron, Athlon64 */
#define X86_FEATURE_ZEN5		( 3*32+ 5) /* CPU based on Zen5 microarchitecture */
#define X86_FEATURE_ZEN6		( 3*32+ 6) /* CPU based on Zen6 microarchitecture */
/* Free                                 ( 3*32+ 7) */
#define X86_FEATURE_CONSTANT_TSC	( 3*32+ 8) /* "constant_tsc" TSC ticks at a constant rate */
#define X86_FEATURE_UP			( 3*32+ 9) /* "up" SMP kernel running on UP */
#define X86_FEATURE_ART			( 3*32+10) /* "art" Always running timer (ART) */
#define X86_FEATURE_ARCH_PERFMON	( 3*32+11) /* "arch_perfmon" Intel Architectural PerfMon */
#define X86_FEATURE_PEBS		( 3*32+12) /* "pebs" Precise-Event Based Sampling */
#define X86_FEATURE_BTS			( 3*32+13) /* "bts" Branch Trace Store */
#define X86_FEATURE_SYSCALL32		( 3*32+14) /* syscall in IA32 userspace */
#define X86_FEATURE_SYSENTER32		( 3*32+15) /* sysenter in IA32 userspace */
#define X86_FEATURE_REP_GOOD		( 3*32+16) /* "rep_good" REP microcode works well */
#define X86_FEATURE_AMD_LBR_V2		( 3*32+17) /* "amd_lbr_v2" AMD Last Branch Record Extension Version 2 */
#define X86_FEATURE_CLEAR_CPU_BUF	( 3*32+18) /* Clear CPU buffers using VERW */
#define X86_FEATURE_ACC_POWER		( 3*32+19) /* "acc_power" AMD Accumulated Power Mechanism */
#define X86_FEATURE_NOPL		( 3*32+20) /* "nopl" The NOPL (0F 1F) instructions */
#define X86_FEATURE_ALWAYS		( 3*32+21) /* Always-present feature */
#define X86_FEATURE_XTOPOLOGY		( 3*32+22) /* "xtopology" CPU topology enum extensions */
#define X86_FEATURE_TSC_RELIABLE	( 3*32+23) /* "tsc_reliable" TSC is known to be reliable */
#define X86_FEATURE_NONSTOP_TSC		( 3*32+24) /* "nonstop_tsc" TSC does not stop in C states */
#define X86_FEATURE_CPUID		( 3*32+25) /* "cpuid" CPU has CPUID instruction itself */
#define X86_FEATURE_EXTD_APICID		( 3*32+26) /* "extd_apicid" Extended APICID (8 bits) */
#define X86_FEATURE_AMD_DCM		( 3*32+27) /* "amd_dcm" AMD multi-node processor */
#define X86_FEATURE_APERFMPERF		( 3*32+28) /* "aperfmperf" P-State hardware coordination feedback capability (APERF/MPERF MSRs) */
#define X86_FEATURE_RAPL		( 3*32+29) /* "rapl" AMD/Hygon RAPL interface */
#define X86_FEATURE_NONSTOP_TSC_S3	( 3*32+30) /* "nonstop_tsc_s3" TSC doesn't stop in S3 state */
#define X86_FEATURE_TSC_KNOWN_FREQ	( 3*32+31) /* "tsc_known_freq" TSC has known frequency */

/* Intel-defined CPU features, CPUID level 0x00000001 (ECX), word 4 */
#define X86_FEATURE_XMM3		( 4*32+ 0) /* "pni" SSE-3 */
#define X86_FEATURE_PCLMULQDQ		( 4*32+ 1) /* "pclmulqdq" PCLMULQDQ instruction */
#define X86_FEATURE_DTES64		( 4*32+ 2) /* "dtes64" 64-bit Debug Store */
#define X86_FEATURE_MWAIT		( 4*32+ 3) /* "monitor" MONITOR/MWAIT support */
#define X86_FEATURE_DSCPL		( 4*32+ 4) /* "ds_cpl" CPL-qualified (filtered) Debug Store */
#define X86_FEATURE_VMX			( 4*32+ 5) /* "vmx" Hardware virtualization */
#define X86_FEATURE_SMX			( 4*32+ 6) /* "smx" Safer Mode eXtensions */
#define X86_FEATURE_EST			( 4*32+ 7) /* "est" Enhanced SpeedStep */
#define X86_FEATURE_TM2			( 4*32+ 8) /* "tm2" Thermal Monitor 2 */
#define X86_FEATURE_SSSE3		( 4*32+ 9) /* "ssse3" Supplemental SSE-3 */
#define X86_FEATURE_CID			( 4*32+10) /* "cid" Context ID */
#define X86_FEATURE_SDBG		( 4*32+11) /* "sdbg" Silicon Debug */
#define X86_FEATURE_FMA			( 4*32+12) /* "fma" Fused multiply-add */
#define X86_FEATURE_CX16		( 4*32+13) /* "cx16" CMPXCHG16B instruction */
#define X86_FEATURE_XTPR		( 4*32+14) /* "xtpr" Send Task Priority Messages */
#define X86_FEATURE_PDCM		( 4*32+15) /* "pdcm" Perf/Debug Capabilities MSR */
#define X86_FEATURE_PCID		( 4*32+17) /* "pcid" Process Context Identifiers */
#define X86_FEATURE_DCA			( 4*32+18) /* "dca" Direct Cache Access */
#define X86_FEATURE_XMM4_1		( 4*32+19) /* "sse4_1" SSE-4.1 */
#define X86_FEATURE_XMM4_2		( 4*32+20) /* "sse4_2" SSE-4.2 */
#define X86_FEATURE_X2APIC		( 4*32+21) /* "x2apic" X2APIC */
#define X86_FEATURE_MOVBE		( 4*32+22) /* "movbe" MOVBE instruction */
#define X86_FEATURE_POPCNT		( 4*32+23) /* "popcnt" POPCNT instruction */
#define X86_FEATURE_TSC_DEADLINE_TIMER	( 4*32+24) /* "tsc_deadline_timer" TSC deadline timer */
#define X86_FEATURE_AES			( 4*32+25) /* "aes" AES instructions */
#define X86_FEATURE_XSAVE		( 4*32+26) /* "xsave" XSAVE/XRSTOR/XSETBV/XGETBV instructions */
#define X86_FEATURE_OSXSAVE		( 4*32+27) /* XSAVE instruction enabled in the OS */
#define X86_FEATURE_AVX			( 4*32+28) /* "avx" Advanced Vector Extensions */
#define X86_FEATURE_F16C		( 4*32+29) /* "f16c" 16-bit FP conversions */
#define X86_FEATURE_RDRAND		( 4*32+30) /* "rdrand" RDRAND instruction */
#define X86_FEATURE_HYPERVISOR		( 4*32+31) /* "hypervisor" Running on a hypervisor */

/* VIA/Cyrix/Centaur-defined CPU features, CPUID level 0xC0000001, word 5 */
#define X86_FEATURE_XSTORE		( 5*32+ 2) /* "rng" RNG present (xstore) */
#define X86_FEATURE_XSTORE_EN		( 5*32+ 3) /* "rng_en" RNG enabled */
#define X86_FEATURE_XCRYPT		( 5*32+ 6) /* "ace" on-CPU crypto (xcrypt) */
#define X86_FEATURE_XCRYPT_EN		( 5*32+ 7) /* "ace_en" on-CPU crypto enabled */
#define X86_FEATURE_ACE2		( 5*32+ 8) /* "ace2" Advanced Cryptography Engine v2 */
#define X86_FEATURE_ACE2_EN		( 5*32+ 9) /* "ace2_en" ACE v2 enabled */
#define X86_FEATURE_PHE			( 5*32+10) /* "phe" PadLock Hash Engine */
#define X86_FEATURE_PHE_EN		( 5*32+11) /* "phe_en" PHE enabled */
#define X86_FEATURE_PMM			( 5*32+12) /* "pmm" PadLock Montgomery Multiplier */
#define X86_FEATURE_PMM_EN		( 5*32+13) /* "pmm_en" PMM enabled */

/* More extended AMD flags: CPUID level 0x80000001, ECX, word 6 */
#define X86_FEATURE_LAHF_LM		( 6*32+ 0) /* "lahf_lm" LAHF/SAHF in long mode */
#define X86_FEATURE_CMP_LEGACY		( 6*32+ 1) /* "cmp_legacy" If yes HyperThreading not valid */
#define X86_FEATURE_SVM			( 6*32+ 2) /* "svm" Secure Virtual Machine */
#define X86_FEATURE_EXTAPIC		( 6*32+ 3) /* "extapic" Extended APIC space */
#define X86_FEATURE_CR8_LEGACY		( 6*32+ 4) /* "cr8_legacy" CR8 in 32-bit mode */
#define X86_FEATURE_ABM			( 6*32+ 5) /* "abm" Advanced bit manipulation */
#define X86_FEATURE_SSE4A		( 6*32+ 6) /* "sse4a" SSE-4A */
#define X86_FEATURE_MISALIGNSSE		( 6*32+ 7) /* "misalignsse" Misaligned SSE mode */
#define X86_FEATURE_3DNOWPREFETCH	( 6*32+ 8) /* "3dnowprefetch" 3DNow prefetch instructions */
#define X86_FEATURE_OSVW		( 6*32+ 9) /* "osvw" OS Visible Workaround */
#define X86_FEATURE_IBS			( 6*32+10) /* "ibs" Instruction Based Sampling */
#define X86_FEATURE_XOP			( 6*32+11) /* "xop" Extended AVX instructions */
#define X86_FEATURE_SKINIT		( 6*32+12) /* "skinit" SKINIT/STGI instructions */
#define X86_FEATURE_WDT			( 6*32+13) /* "wdt" Watchdog timer */
#define X86_FEATURE_LWP			( 6*32+15) /* "lwp" Light Weight Profiling */
#define X86_FEATURE_FMA4		( 6*32+16) /* "fma4" 4 operands MAC instructions */
#define X86_FEATURE_TCE			( 6*32+17) /* "tce" Translation Cache Extension */
#define X86_FEATURE_NODEID_MSR		( 6*32+19) /* "nodeid_msr" NodeId MSR */
#define X86_FEATURE_TBM			( 6*32+21) /* "tbm" Trailing Bit Manipulations */
#define X86_FEATURE_TOPOEXT		( 6*32+22) /* "topoext" Topology extensions CPUID leafs */
#define X86_FEATURE_PERFCTR_CORE	( 6*32+23) /* "perfctr_core" Core performance counter extensions */
#define X86_FEATURE_PERFCTR_NB		( 6*32+24) /* "perfctr_nb" NB performance counter extensions */
#define X86_FEATURE_BPEXT		( 6*32+26) /* "bpext" Data breakpoint extension */
#define X86_FEATURE_PTSC		( 6*32+27) /* "ptsc" Performance time-stamp counter */
#define X86_FEATURE_PERFCTR_LLC		( 6*32+28) /* "perfctr_llc" Last Level Cache performance counter extensions */
#define X86_FEATURE_MWAITX		( 6*32+29) /* "mwaitx" MWAIT extension (MONITORX/MWAITX instructions) */

/*
 * Auxiliary flags: Linux defined - For features scattered in various
 * CPUID levels like 0x6, 0xA etc, word 7.
 *
 * Reuse free bits when adding new feature flags!
 */
#define X86_FEATURE_RING3MWAIT		( 7*32+ 0) /* "ring3mwait" Ring 3 MONITOR/MWAIT instructions */
#define X86_FEATURE_CPUID_FAULT		( 7*32+ 1) /* "cpuid_fault" Intel CPUID faulting */
#define X86_FEATURE_CPB			( 7*32+ 2) /* "cpb" AMD Core Performance Boost */
#define X86_FEATURE_EPB			( 7*32+ 3) /* "epb" IA32_ENERGY_PERF_BIAS support */
#define X86_FEATURE_CAT_L3		( 7*32+ 4) /* "cat_l3" Cache Allocation Technology L3 */
#define X86_FEATURE_CAT_L2		( 7*32+ 5) /* "cat_l2" Cache Allocation Technology L2 */
#define X86_FEATURE_CDP_L3		( 7*32+ 6) /* "cdp_l3" Code and Data Prioritization L3 */
#define X86_FEATURE_TDX_HOST_PLATFORM	( 7*32+ 7) /* "tdx_host_platform" Platform supports being a TDX host */
#define X86_FEATURE_HW_PSTATE		( 7*32+ 8) /* "hw_pstate" AMD HW-PState */
#define X86_FEATURE_PROC_FEEDBACK	( 7*32+ 9) /* "proc_feedback" AMD ProcFeedbackInterface */
#define X86_FEATURE_XCOMPACTED		( 7*32+10) /* Use compacted XSTATE (XSAVES or XSAVEC) */
#define X86_FEATURE_PTI			( 7*32+11) /* "pti" Kernel Page Table Isolation enabled */
#define X86_FEATURE_KERNEL_IBRS		( 7*32+12) /* Set/clear IBRS on kernel entry/exit */
#define X86_FEATURE_RSB_VMEXIT		( 7*32+13) /* Fill RSB on VM-Exit */
#define X86_FEATURE_INTEL_PPIN		( 7*32+14) /* "intel_ppin" Intel Processor Inventory Number */
#define X86_FEATURE_CDP_L2		( 7*32+15) /* "cdp_l2" Code and Data Prioritization L2 */
#define X86_FEATURE_MSR_SPEC_CTRL	( 7*32+16) /* MSR SPEC_CTRL is implemented */
#define X86_FEATURE_SSBD		( 7*32+17) /* "ssbd" Speculative Store Bypass Disable */
#define X86_FEATURE_MBA			( 7*32+18) /* "mba" Memory Bandwidth Allocation */
#define X86_FEATURE_RSB_CTXSW		( 7*32+19) /* Fill RSB on context switches */
#define X86_FEATURE_PERFMON_V2		( 7*32+20) /* "perfmon_v2" AMD Performance Monitoring Version 2 */
#define X86_FEATURE_USE_IBRS_FW		( 7*32+22) /* Use IBRS during runtime firmware calls */
#define X86_FEATURE_SPEC_STORE_BYPASS_DISABLE	( 7*32+23) /* Disable Speculative Store Bypass. */
#define X86_FEATURE_LS_CFG_SSBD		( 7*32+24)  /* AMD SSBD implementation via LS_CFG MSR */
#define X86_FEATURE_IBRS		( 7*32+25) /* "ibrs" Indirect Branch Restricted Speculation */
#define X86_FEATURE_IBPB		( 7*32+26) /* "ibpb" Indirect Branch Prediction Barrier without a guaranteed RSB flush */
#define X86_FEATURE_STIBP		( 7*32+27) /* "stibp" Single Thread Indirect Branch Predictors */
#define X86_FEATURE_ZEN			( 7*32+28) /* Generic flag for all Zen and newer */
#define X86_FEATURE_L1TF_PTEINV		( 7*32+29) /* L1TF workaround PTE inversion */
#define X86_FEATURE_IBRS_ENHANCED	( 7*32+30) /* "ibrs_enhanced" Enhanced IBRS */
#define X86_FEATURE_MSR_IA32_FEAT_CTL	( 7*32+31) /* MSR IA32_FEAT_CTL configured */

/* Virtualization flags: Linux defined, word 8 */
#define X86_FEATURE_TPR_SHADOW		( 8*32+ 0) /* "tpr_shadow" Intel TPR Shadow */
#define X86_FEATURE_FLEXPRIORITY	( 8*32+ 1) /* "flexpriority" Intel FlexPriority */
#define X86_FEATURE_EPT			( 8*32+ 2) /* "ept" Intel Extended Page Table */
#define X86_FEATURE_VPID		( 8*32+ 3) /* "vpid" Intel Virtual Processor ID */

#define X86_FEATURE_VMMCALL		( 8*32+15) /* "vmmcall" Prefer VMMCALL to VMCALL */
#define X86_FEATURE_XENPV		( 8*32+16) /* Xen paravirtual guest */
#define X86_FEATURE_EPT_AD		( 8*32+17) /* "ept_ad" Intel Extended Page Table access-dirty bit */
#define X86_FEATURE_VMCALL		( 8*32+18) /* Hypervisor supports the VMCALL instruction */
#define X86_FEATURE_VMW_VMMCALL		( 8*32+19) /* VMware prefers VMMCALL hypercall instruction */
#define X86_FEATURE_PVUNLOCK		( 8*32+20) /* PV unlock function */
#define X86_FEATURE_VCPUPREEMPT		( 8*32+21) /* PV vcpu_is_preempted function */
#define X86_FEATURE_TDX_GUEST		( 8*32+22) /* "tdx_guest" Intel Trust Domain Extensions Guest */

/* Intel-defined CPU features, CPUID level 0x00000007:0 (EBX), word 9 */
#define X86_FEATURE_FSGSBASE		( 9*32+ 0) /* "fsgsbase" RDFSBASE, WRFSBASE, RDGSBASE, WRGSBASE instructions*/
#define X86_FEATURE_TSC_ADJUST		( 9*32+ 1) /* "tsc_adjust" TSC adjustment MSR 0x3B */
#define X86_FEATURE_SGX			( 9*32+ 2) /* "sgx" Software Guard Extensions */
#define X86_FEATURE_BMI1		( 9*32+ 3) /* "bmi1" 1st group bit manipulation extensions */
#define X86_FEATURE_HLE			( 9*32+ 4) /* "hle" Hardware Lock Elision */
#define X86_FEATURE_AVX2		( 9*32+ 5) /* "avx2" AVX2 instructions */
#define X86_FEATURE_FDP_EXCPTN_ONLY	( 9*32+ 6) /* FPU data pointer updated only on x87 exceptions */
#define X86_FEATURE_SMEP		( 9*32+ 7) /* "smep" Supervisor Mode Execution Protection */
#define X86_FEATURE_BMI2		( 9*32+ 8) /* "bmi2" 2nd group bit manipulation extensions */
#define X86_FEATURE_ERMS		( 9*32+ 9) /* "erms" Enhanced REP MOVSB/STOSB instructions */
#define X86_FEATURE_INVPCID		( 9*32+10) /* "invpcid" Invalidate Processor Context ID */
#define X86_FEATURE_RTM			( 9*32+11) /* "rtm" Restricted Transactional Memory */
#define X86_FEATURE_CQM			( 9*32+12) /* "cqm" Cache QoS Monitoring */
#define X86_FEATURE_ZERO_FCS_FDS	( 9*32+13) /* Zero out FPU CS and FPU DS */
#define X86_FEATURE_MPX			( 9*32+14) /* "mpx" Memory Protection Extension */
#define X86_FEATURE_RDT_A		( 9*32+15) /* "rdt_a" Resource Director Technology Allocation */
#define X86_FEATURE_AVX512F		( 9*32+16) /* "avx512f" AVX-512 Foundation */
#define X86_FEATURE_AVX512DQ		( 9*32+17) /* "avx512dq" AVX-512 DQ (Double/Quad granular) Instructions */
#define X86_FEATURE_RDSEED		( 9*32+18) /* "rdseed" RDSEED instruction */
#define X86_FEATURE_ADX			( 9*32+19) /* "adx" ADCX and ADOX instructions */
#define X86_FEATURE_SMAP		( 9*32+20) /* "smap" Supervisor Mode Access Prevention */
#define X86_FEATURE_AVX512IFMA		( 9*32+21) /* "avx512ifma" AVX-512 Integer Fused Multiply-Add instructions */
#define X86_FEATURE_CLFLUSHOPT		( 9*32+23) /* "clflushopt" CLFLUSHOPT instruction */
#define X86_FEATURE_CLWB		( 9*32+24) /* "clwb" CLWB instruction */
#define X86_FEATURE_INTEL_PT		( 9*32+25) /* "intel_pt" Intel Processor Trace */
#define X86_FEATURE_AVX512PF		( 9*32+26) /* "avx512pf" AVX-512 Prefetch */
#define X86_FEATURE_AVX512ER		( 9*32+27) /* "avx512er" AVX-512 Exponential and Reciprocal */
#define X86_FEATURE_AVX512CD		( 9*32+28) /* "avx512cd" AVX-512 Conflict Detection */
#define X86_FEATURE_SHA_NI		( 9*32+29) /* "sha_ni" SHA1/SHA256 Instruction Extensions */
#define X86_FEATURE_AVX512BW		( 9*32+30) /* "avx512bw" AVX-512 BW (Byte/Word granular) Instructions */
#define X86_FEATURE_AVX512VL		( 9*32+31) /* "avx512vl" AVX-512 VL (128/256 Vector Length) Extensions */

/* Extended state features, CPUID level 0x0000000d:1 (EAX), word 10 */
#define X86_FEATURE_XSAVEOPT		(10*32+ 0) /* "xsaveopt" XSAVEOPT instruction */
#define X86_FEATURE_XSAVEC		(10*32+ 1) /* "xsavec" XSAVEC instruction */
#define X86_FEATURE_XGETBV1		(10*32+ 2) /* "xgetbv1" XGETBV with ECX = 1 instruction */
#define X86_FEATURE_XSAVES		(10*32+ 3) /* "xsaves" XSAVES/XRSTORS instructions */
#define X86_FEATURE_XFD			(10*32+ 4) /* eXtended Feature Disabling */

/*
 * Extended auxiliary flags: Linux defined - for features scattered in various
 * CPUID levels like 0xf, etc.
 *
 * Reuse free bits when adding new feature flags!
 */
#define X86_FEATURE_CQM_LLC		(11*32+ 0) /* "cqm_llc" LLC QoS if 1 */
#define X86_FEATURE_CQM_OCCUP_LLC	(11*32+ 1) /* "cqm_occup_llc" LLC occupancy monitoring */
#define X86_FEATURE_CQM_MBM_TOTAL	(11*32+ 2) /* "cqm_mbm_total" LLC Total MBM monitoring */
#define X86_FEATURE_CQM_MBM_LOCAL	(11*32+ 3) /* "cqm_mbm_local" LLC Local MBM monitoring */
#define X86_FEATURE_FENCE_SWAPGS_USER	(11*32+ 4) /* LFENCE in user entry SWAPGS path */
#define X86_FEATURE_FENCE_SWAPGS_KERNEL	(11*32+ 5) /* LFENCE in kernel entry SWAPGS path */
#define X86_FEATURE_SPLIT_LOCK_DETECT	(11*32+ 6) /* "split_lock_detect" #AC for split lock */
#define X86_FEATURE_PER_THREAD_MBA	(11*32+ 7) /* Per-thread Memory Bandwidth Allocation */
#define X86_FEATURE_SGX1		(11*32+ 8) /* Basic SGX */
#define X86_FEATURE_SGX2		(11*32+ 9) /* SGX Enclave Dynamic Memory Management (EDMM) */
#define X86_FEATURE_ENTRY_IBPB		(11*32+10) /* Issue an IBPB on kernel entry */
#define X86_FEATURE_RRSBA_CTRL		(11*32+11) /* RET prediction control */
#define X86_FEATURE_RETPOLINE		(11*32+12) /* Generic Retpoline mitigation for Spectre variant 2 */
#define X86_FEATURE_RETPOLINE_LFENCE	(11*32+13) /* Use LFENCE for Spectre variant 2 */
#define X86_FEATURE_RETHUNK		(11*32+14) /* Use REturn THUNK */
#define X86_FEATURE_UNRET		(11*32+15) /* AMD BTB untrain return */
#define X86_FEATURE_USE_IBPB_FW		(11*32+16) /* Use IBPB during runtime firmware calls */
#define X86_FEATURE_RSB_VMEXIT_LITE	(11*32+17) /* Fill RSB on VM exit when EIBRS is enabled */
#define X86_FEATURE_SGX_EDECCSSA	(11*32+18) /* SGX EDECCSSA user leaf function */
#define X86_FEATURE_CALL_DEPTH		(11*32+19) /* Call depth tracking for RSB stuffing */
#define X86_FEATURE_MSR_TSX_CTRL	(11*32+20) /* MSR IA32_TSX_CTRL (Intel) implemented */
#define X86_FEATURE_SMBA		(11*32+21) /* Slow Memory Bandwidth Allocation */
#define X86_FEATURE_BMEC		(11*32+22) /* Bandwidth Monitoring Event Configuration */
#define X86_FEATURE_USER_SHSTK		(11*32+23) /* "user_shstk" Shadow stack support for user mode applications */
#define X86_FEATURE_SRSO		(11*32+24) /* AMD BTB untrain RETs */
#define X86_FEATURE_SRSO_ALIAS		(11*32+25) /* AMD BTB untrain RETs through aliasing */
#define X86_FEATURE_IBPB_ON_VMEXIT	(11*32+26) /* Issue an IBPB only on VMEXIT */
#define X86_FEATURE_APIC_MSRS_FENCE	(11*32+27) /* IA32_TSC_DEADLINE and X2APIC MSRs need fencing */
#define X86_FEATURE_ZEN2		(11*32+28) /* CPU based on Zen2 microarchitecture */
#define X86_FEATURE_ZEN3		(11*32+29) /* CPU based on Zen3 microarchitecture */
#define X86_FEATURE_ZEN4		(11*32+30) /* CPU based on Zen4 microarchitecture */
#define X86_FEATURE_ZEN1		(11*32+31) /* CPU based on Zen1 microarchitecture */

/* Intel-defined CPU features, CPUID level 0x00000007:1 (EAX), word 12 */
#define X86_FEATURE_SHA512		(12*32+ 0) /* SHA512 instructions */
#define X86_FEATURE_SM3			(12*32+ 1) /* SM3 instructions */
#define X86_FEATURE_SM4			(12*32+ 2) /* SM4 instructions */
#define X86_FEATURE_AVX_VNNI		(12*32+ 4) /* "avx_vnni" AVX VNNI instructions */
#define X86_FEATURE_AVX512_BF16		(12*32+ 5) /* "avx512_bf16" AVX512 BFLOAT16 instructions */
#define X86_FEATURE_CMPCCXADD           (12*32+ 7) /* CMPccXADD instructions */
#define X86_FEATURE_ARCH_PERFMON_EXT	(12*32+ 8) /* Intel Architectural PerfMon Extension */
#define X86_FEATURE_FZRM		(12*32+10) /* Fast zero-length REP MOVSB */
#define X86_FEATURE_FSRS		(12*32+11) /* Fast short REP STOSB */
#define X86_FEATURE_FSRC		(12*32+12) /* Fast short REP {CMPSB,SCASB} */
#define X86_FEATURE_FRED		(12*32+17) /* "fred" Flexible Return and Event Delivery */
#define X86_FEATURE_LKGS		(12*32+18) /* Load "kernel" (userspace) GS */
#define X86_FEATURE_WRMSRNS		(12*32+19) /* Non-serializing WRMSR */
#define X86_FEATURE_AMX_FP16		(12*32+21) /* AMX fp16 Support */
#define X86_FEATURE_AVX_IFMA            (12*32+23) /* Support for VPMADD52[H,L]UQ */
#define X86_FEATURE_LAM			(12*32+26) /* "lam" Linear Address Masking */

/* AMD-defined CPU features, CPUID level 0x80000008 (EBX), word 13 */
#define X86_FEATURE_CLZERO		(13*32+ 0) /* "clzero" CLZERO instruction */
#define X86_FEATURE_IRPERF		(13*32+ 1) /* "irperf" Instructions Retired Count */
#define X86_FEATURE_XSAVEERPTR		(13*32+ 2) /* "xsaveerptr" Always save/restore FP error pointers */
#define X86_FEATURE_INVLPGB		(13*32+ 3) /* INVLPGB and TLBSYNC instructions supported */
#define X86_FEATURE_RDPRU		(13*32+ 4) /* "rdpru" Read processor register at user level */
#define X86_FEATURE_WBNOINVD		(13*32+ 9) /* "wbnoinvd" WBNOINVD instruction */
#define X86_FEATURE_AMD_IBPB		(13*32+12) /* Indirect Branch Prediction Barrier */
#define X86_FEATURE_AMD_IBRS		(13*32+14) /* Indirect Branch Restricted Speculation */
#define X86_FEATURE_AMD_STIBP		(13*32+15) /* Single Thread Indirect Branch Predictors */
#define X86_FEATURE_AMD_STIBP_ALWAYS_ON	(13*32+17) /* Single Thread Indirect Branch Predictors always-on preferred */
#define X86_FEATURE_AMD_IBRS_SAME_MODE (13*32+19) /* Indirect Branch Restricted Speculation same mode protection*/
#define X86_FEATURE_AMD_PPIN		(13*32+23) /* "amd_ppin" Protected Processor Inventory Number */
#define X86_FEATURE_AMD_SSBD		(13*32+24) /* Speculative Store Bypass Disable */
#define X86_FEATURE_VIRT_SSBD		(13*32+25) /* "virt_ssbd" Virtualized Speculative Store Bypass Disable */
#define X86_FEATURE_AMD_SSB_NO		(13*32+26) /* Speculative Store Bypass is fixed in hardware. */
#define X86_FEATURE_CPPC		(13*32+27) /* "cppc" Collaborative Processor Performance Control */
#define X86_FEATURE_AMD_PSFD            (13*32+28) /* Predictive Store Forwarding Disable */
#define X86_FEATURE_BTC_NO		(13*32+29) /* Not vulnerable to Branch Type Confusion */
#define X86_FEATURE_AMD_IBPB_RET	(13*32+30) /* IBPB clears return address predictor */
#define X86_FEATURE_BRS			(13*32+31) /* "brs" Branch Sampling available */

/* Thermal and Power Management Leaf, CPUID level 0x00000006 (EAX), word 14 */
#define X86_FEATURE_DTHERM		(14*32+ 0) /* "dtherm" Digital Thermal Sensor */
#define X86_FEATURE_IDA			(14*32+ 1) /* "ida" Intel Dynamic Acceleration */
#define X86_FEATURE_ARAT		(14*32+ 2) /* "arat" Always Running APIC Timer */
#define X86_FEATURE_PLN			(14*32+ 4) /* "pln" Intel Power Limit Notification */
#define X86_FEATURE_PTS			(14*32+ 6) /* "pts" Intel Package Thermal Status */
#define X86_FEATURE_HWP			(14*32+ 7) /* "hwp" Intel Hardware P-states */
#define X86_FEATURE_HWP_NOTIFY		(14*32+ 8) /* "hwp_notify" HWP Notification */
#define X86_FEATURE_HWP_ACT_WINDOW	(14*32+ 9) /* "hwp_act_window" HWP Activity Window */
#define X86_FEATURE_HWP_EPP		(14*32+10) /* "hwp_epp" HWP Energy Perf. Preference */
#define X86_FEATURE_HWP_PKG_REQ		(14*32+11) /* "hwp_pkg_req" HWP Package Level Request */
#define X86_FEATURE_HWP_HIGHEST_PERF_CHANGE (14*32+15) /* HWP Highest perf change */
#define X86_FEATURE_HFI			(14*32+19) /* "hfi" Hardware Feedback Interface */

/* AMD SVM Feature Identification, CPUID level 0x8000000a (EDX), word 15 */
#define X86_FEATURE_NPT			(15*32+ 0) /* "npt" Nested Page Table support */
#define X86_FEATURE_LBRV		(15*32+ 1) /* "lbrv" LBR Virtualization support */
#define X86_FEATURE_SVML		(15*32+ 2) /* "svm_lock" SVM locking MSR */
#define X86_FEATURE_NRIPS		(15*32+ 3) /* "nrip_save" SVM next_rip save */
#define X86_FEATURE_TSCRATEMSR		(15*32+ 4) /* "tsc_scale" TSC scaling support */
#define X86_FEATURE_VMCBCLEAN		(15*32+ 5) /* "vmcb_clean" VMCB clean bits support */
#define X86_FEATURE_FLUSHBYASID		(15*32+ 6) /* "flushbyasid" Flush-by-ASID support */
#define X86_FEATURE_DECODEASSISTS	(15*32+ 7) /* "decodeassists" Decode Assists support */
#define X86_FEATURE_PAUSEFILTER		(15*32+10) /* "pausefilter" Filtered pause intercept */
#define X86_FEATURE_PFTHRESHOLD		(15*32+12) /* "pfthreshold" Pause filter threshold */
#define X86_FEATURE_AVIC		(15*32+13) /* "avic" Virtual Interrupt Controller */
#define X86_FEATURE_V_VMSAVE_VMLOAD	(15*32+15) /* "v_vmsave_vmload" Virtual VMSAVE VMLOAD */
#define X86_FEATURE_VGIF		(15*32+16) /* "vgif" Virtual GIF */
#define X86_FEATURE_X2AVIC		(15*32+18) /* "x2avic" Virtual x2apic */
#define X86_FEATURE_V_SPEC_CTRL		(15*32+20) /* "v_spec_ctrl" Virtual SPEC_CTRL */
#define X86_FEATURE_VNMI		(15*32+25) /* "vnmi" Virtual NMI */
#define X86_FEATURE_SVME_ADDR_CHK	(15*32+28) /* SVME addr check */
#define X86_FEATURE_IDLE_HLT		(15*32+30) /* IDLE HLT intercept */

/* Intel-defined CPU features, CPUID level 0x00000007:0 (ECX), word 16 */
#define X86_FEATURE_AVX512VBMI		(16*32+ 1) /* "avx512vbmi" AVX512 Vector Bit Manipulation instructions*/
#define X86_FEATURE_UMIP		(16*32+ 2) /* "umip" User Mode Instruction Protection */
#define X86_FEATURE_PKU			(16*32+ 3) /* "pku" Protection Keys for Userspace */
#define X86_FEATURE_OSPKE		(16*32+ 4) /* "ospke" OS Protection Keys Enable */
#define X86_FEATURE_WAITPKG		(16*32+ 5) /* "waitpkg" UMONITOR/UMWAIT/TPAUSE Instructions */
#define X86_FEATURE_AVX512_VBMI2	(16*32+ 6) /* "avx512_vbmi2" Additional AVX512 Vector Bit Manipulation Instructions */
#define X86_FEATURE_SHSTK		(16*32+ 7) /* Shadow stack */
#define X86_FEATURE_GFNI		(16*32+ 8) /* "gfni" Galois Field New Instructions */
#define X86_FEATURE_VAES		(16*32+ 9) /* "vaes" Vector AES */
#define X86_FEATURE_VPCLMULQDQ		(16*32+10) /* "vpclmulqdq" Carry-Less Multiplication Double Quadword */
#define X86_FEATURE_AVX512_VNNI		(16*32+11) /* "avx512_vnni" Vector Neural Network Instructions */
#define X86_FEATURE_AVX512_BITALG	(16*32+12) /* "avx512_bitalg" Support for VPOPCNT[B,W] and VPSHUF-BITQMB instructions */
#define X86_FEATURE_TME			(16*32+13) /* "tme" Intel Total Memory Encryption */
#define X86_FEATURE_AVX512_VPOPCNTDQ	(16*32+14) /* "avx512_vpopcntdq" POPCNT for vectors of DW/QW */
#define X86_FEATURE_LA57		(16*32+16) /* "la57" 5-level page tables */
#define X86_FEATURE_RDPID		(16*32+22) /* "rdpid" RDPID instruction */
#define X86_FEATURE_BUS_LOCK_DETECT	(16*32+24) /* "bus_lock_detect" Bus Lock detect */
#define X86_FEATURE_CLDEMOTE		(16*32+25) /* "cldemote" CLDEMOTE instruction */
#define X86_FEATURE_MOVDIRI		(16*32+27) /* "movdiri" MOVDIRI instruction */
#define X86_FEATURE_MOVDIR64B		(16*32+28) /* "movdir64b" MOVDIR64B instruction */
#define X86_FEATURE_ENQCMD		(16*32+29) /* "enqcmd" ENQCMD and ENQCMDS instructions */
#define X86_FEATURE_SGX_LC		(16*32+30) /* "sgx_lc" Software Guard Extensions Launch Control */

/* AMD-defined CPU features, CPUID level 0x80000007 (EBX), word 17 */
#define X86_FEATURE_OVERFLOW_RECOV	(17*32+ 0) /* "overflow_recov" MCA overflow recovery support */
#define X86_FEATURE_SUCCOR		(17*32+ 1) /* "succor" Uncorrectable error containment and recovery */
#define X86_FEATURE_SMCA		(17*32+ 3) /* "smca" Scalable MCA */

/* Intel-defined CPU features, CPUID level 0x00000007:0 (EDX), word 18 */
#define X86_FEATURE_AVX512_4VNNIW	(18*32+ 2) /* "avx512_4vnniw" AVX-512 Neural Network Instructions */
#define X86_FEATURE_AVX512_4FMAPS	(18*32+ 3) /* "avx512_4fmaps" AVX-512 Multiply Accumulation Single precision */
#define X86_FEATURE_FSRM		(18*32+ 4) /* "fsrm" Fast Short Rep Mov */
#define X86_FEATURE_AVX512_VP2INTERSECT (18*32+ 8) /* "avx512_vp2intersect" AVX-512 Intersect for D/Q */
#define X86_FEATURE_SRBDS_CTRL		(18*32+ 9) /* SRBDS mitigation MSR available */
#define X86_FEATURE_MD_CLEAR		(18*32+10) /* "md_clear" VERW clears CPU buffers */
#define X86_FEATURE_RTM_ALWAYS_ABORT	(18*32+11) /* RTM transaction always aborts */
#define X86_FEATURE_TSX_FORCE_ABORT	(18*32+13) /* TSX_FORCE_ABORT */
#define X86_FEATURE_SERIALIZE		(18*32+14) /* "serialize" SERIALIZE instruction */
#define X86_FEATURE_HYBRID_CPU		(18*32+15) /* This part has CPUs of more than one type */
#define X86_FEATURE_TSXLDTRK		(18*32+16) /* "tsxldtrk" TSX Suspend Load Address Tracking */
#define X86_FEATURE_PCONFIG		(18*32+18) /* "pconfig" Intel PCONFIG */
#define X86_FEATURE_ARCH_LBR		(18*32+19) /* "arch_lbr" Intel ARCH LBR */
#define X86_FEATURE_IBT			(18*32+20) /* "ibt" Indirect Branch Tracking */
#define X86_FEATURE_AMX_BF16		(18*32+22) /* "amx_bf16" AMX bf16 Support */
#define X86_FEATURE_AVX512_FP16		(18*32+23) /* "avx512_fp16" AVX512 FP16 */
#define X86_FEATURE_AMX_TILE		(18*32+24) /* "amx_tile" AMX tile Support */
#define X86_FEATURE_AMX_INT8		(18*32+25) /* "amx_int8" AMX int8 Support */
#define X86_FEATURE_SPEC_CTRL		(18*32+26) /* Speculation Control (IBRS + IBPB) */
#define X86_FEATURE_INTEL_STIBP		(18*32+27) /* Single Thread Indirect Branch Predictors */
#define X86_FEATURE_FLUSH_L1D		(18*32+28) /* "flush_l1d" Flush L1D cache */
#define X86_FEATURE_ARCH_CAPABILITIES	(18*32+29) /* "arch_capabilities" IA32_ARCH_CAPABILITIES MSR (Intel) */
#define X86_FEATURE_CORE_CAPABILITIES	(18*32+30) /* IA32_CORE_CAPABILITIES MSR */
#define X86_FEATURE_SPEC_CTRL_SSBD	(18*32+31) /* Speculative Store Bypass Disable */

/* AMD-defined memory encryption features, CPUID level 0x8000001f (EAX), word 19 */
#define X86_FEATURE_SME			(19*32+ 0) /* "sme" Secure Memory Encryption */
#define X86_FEATURE_SEV			(19*32+ 1) /* "sev" Secure Encrypted Virtualization */
#define X86_FEATURE_VM_PAGE_FLUSH	(19*32+ 2) /* VM Page Flush MSR is supported */
#define X86_FEATURE_SEV_ES		(19*32+ 3) /* "sev_es" Secure Encrypted Virtualization - Encrypted State */
#define X86_FEATURE_SEV_SNP		(19*32+ 4) /* "sev_snp" Secure Encrypted Virtualization - Secure Nested Paging */
#define X86_FEATURE_V_TSC_AUX		(19*32+ 9) /* Virtual TSC_AUX */
#define X86_FEATURE_SME_COHERENT	(19*32+10) /* hardware-enforced cache coherency */
#define X86_FEATURE_DEBUG_SWAP		(19*32+14) /* "debug_swap" SEV-ES full debug state swap support */
#define X86_FEATURE_RMPREAD		(19*32+21) /* RMPREAD instruction */
#define X86_FEATURE_SEGMENTED_RMP	(19*32+23) /* Segmented RMP support */
#define X86_FEATURE_SVSM		(19*32+28) /* "svsm" SVSM present */
#define X86_FEATURE_HV_INUSE_WR_ALLOWED	(19*32+30) /* Allow Write to in-use hypervisor-owned pages */

/* AMD-defined Extended Feature 2 EAX, CPUID level 0x80000021 (EAX), word 20 */
#define X86_FEATURE_NO_NESTED_DATA_BP	(20*32+ 0) /* No Nested Data Breakpoints */
#define X86_FEATURE_WRMSR_XX_BASE_NS	(20*32+ 1) /* WRMSR to {FS,GS,KERNEL_GS}_BASE is non-serializing */
#define X86_FEATURE_LFENCE_RDTSC	(20*32+ 2) /* LFENCE always serializing / synchronizes RDTSC */
#define X86_FEATURE_NULL_SEL_CLR_BASE	(20*32+ 6) /* Null Selector Clears Base */
#define X86_FEATURE_AUTOIBRS		(20*32+ 8) /* Automatic IBRS */
#define X86_FEATURE_NO_SMM_CTL_MSR	(20*32+ 9) /* SMM_CTL MSR is not present */

#define X86_FEATURE_SBPB		(20*32+27) /* Selective Branch Prediction Barrier */
#define X86_FEATURE_IBPB_BRTYPE		(20*32+28) /* MSR_PRED_CMD[IBPB] flushes all branch type predictions */
#define X86_FEATURE_SRSO_NO		(20*32+29) /* CPU is not affected by SRSO */
#define X86_FEATURE_SRSO_USER_KERNEL_NO	(20*32+30) /* CPU is not affected by SRSO across user/kernel boundaries */
#define X86_FEATURE_SRSO_BP_SPEC_REDUCE	(20*32+31) /*
						    * BP_CFG[BpSpecReduce] can be used to mitigate SRSO for VMs.
						    * (SRSO_MSR_FIX in the official doc).
						    */

/*
 * Extended auxiliary flags: Linux defined - for features scattered in various
 * CPUID levels like 0x80000022, etc and Linux defined features.
 *
 * Reuse free bits when adding new feature flags!
 */
#define X86_FEATURE_AMD_LBR_PMC_FREEZE	(21*32+ 0) /* "amd_lbr_pmc_freeze" AMD LBR and PMC Freeze */
#define X86_FEATURE_CLEAR_BHB_LOOP	(21*32+ 1) /* Clear branch history at syscall entry using SW loop */
#define X86_FEATURE_BHI_CTRL		(21*32+ 2) /* BHI_DIS_S HW control available */
#define X86_FEATURE_CLEAR_BHB_HW	(21*32+ 3) /* BHI_DIS_S HW control enabled */
<<<<<<< HEAD
#define X86_FEATURE_CLEAR_BHB_VMEXIT	(21*32+ 4) /* Clear branch history at vmexit using SW loop */
#define X86_FEATURE_AMD_FAST_CPPC	(21*32+ 5) /* Fast CPPC */
#define X86_FEATURE_AMD_HTR_CORES	(21*32+ 6) /* Heterogeneous Core Topology */
#define X86_FEATURE_AMD_WORKLOAD_CLASS	(21*32+ 7) /* Workload Classification */
#define X86_FEATURE_PREFER_YMM		(21*32+ 8) /* Avoid ZMM registers due to downclocking */
=======
#define X86_FEATURE_CLEAR_BHB_LOOP_ON_VMEXIT (21*32+ 4) /* Clear branch history at vmexit using SW loop */
#define X86_FEATURE_AMD_FAST_CPPC	(21*32 + 5) /* Fast CPPC */
#define X86_FEATURE_AMD_HETEROGENEOUS_CORES (21*32 + 6) /* Heterogeneous Core Topology */
#define X86_FEATURE_AMD_WORKLOAD_CLASS	(21*32 + 7) /* Workload Classification */
#define X86_FEATURE_PREFER_YMM		(21*32 + 8) /* Avoid ZMM registers due to downclocking */
#define X86_FEATURE_INDIRECT_THUNK_ITS	(21*32 + 9) /* Use thunk for indirect branches in lower half of cacheline */
>>>>>>> a913ef6f

/*
 * BUG word(s)
 */
#define X86_BUG(x)			(NCAPINTS*32 + (x))

#define X86_BUG_F00F			X86_BUG(0) /* "f00f" Intel F00F */
#define X86_BUG_FDIV			X86_BUG(1) /* "fdiv" FPU FDIV */
#define X86_BUG_COMA			X86_BUG(2) /* "coma" Cyrix 6x86 coma */
#define X86_BUG_AMD_TLB_MMATCH		X86_BUG(3) /* "tlb_mmatch" AMD Erratum 383 */
#define X86_BUG_AMD_APIC_C1E		X86_BUG(4) /* "apic_c1e" AMD Erratum 400 */
#define X86_BUG_11AP			X86_BUG(5) /* "11ap" Bad local APIC aka 11AP */
#define X86_BUG_FXSAVE_LEAK		X86_BUG(6) /* "fxsave_leak" FXSAVE leaks FOP/FIP/FOP */
#define X86_BUG_CLFLUSH_MONITOR		X86_BUG(7) /* "clflush_monitor" AAI65, CLFLUSH required before MONITOR */
#define X86_BUG_SYSRET_SS_ATTRS		X86_BUG(8) /* "sysret_ss_attrs" SYSRET doesn't fix up SS attrs */
#ifdef CONFIG_X86_32
/*
 * 64-bit kernels don't use X86_BUG_ESPFIX.  Make the define conditional
 * to avoid confusion.
 */
#define X86_BUG_ESPFIX			X86_BUG(9) /* IRET to 16-bit SS corrupts ESP/RSP high bits */
#endif
#define X86_BUG_NULL_SEG		X86_BUG(10) /* "null_seg" Nulling a selector preserves the base */
#define X86_BUG_SWAPGS_FENCE		X86_BUG(11) /* "swapgs_fence" SWAPGS without input dep on GS */
#define X86_BUG_MONITOR			X86_BUG(12) /* "monitor" IPI required to wake up remote CPU */
#define X86_BUG_AMD_E400		X86_BUG(13) /* "amd_e400" CPU is among the affected by Erratum 400 */
#define X86_BUG_CPU_MELTDOWN		X86_BUG(14) /* "cpu_meltdown" CPU is affected by meltdown attack and needs kernel page table isolation */
#define X86_BUG_SPECTRE_V1		X86_BUG(15) /* "spectre_v1" CPU is affected by Spectre variant 1 attack with conditional branches */
#define X86_BUG_SPECTRE_V2		X86_BUG(16) /* "spectre_v2" CPU is affected by Spectre variant 2 attack with indirect branches */
#define X86_BUG_SPEC_STORE_BYPASS	X86_BUG(17) /* "spec_store_bypass" CPU is affected by speculative store bypass attack */
#define X86_BUG_L1TF			X86_BUG(18) /* "l1tf" CPU is affected by L1 Terminal Fault */
#define X86_BUG_MDS			X86_BUG(19) /* "mds" CPU is affected by Microarchitectural data sampling */
#define X86_BUG_MSBDS_ONLY		X86_BUG(20) /* "msbds_only" CPU is only affected by the  MSDBS variant of BUG_MDS */
#define X86_BUG_SWAPGS			X86_BUG(21) /* "swapgs" CPU is affected by speculation through SWAPGS */
#define X86_BUG_TAA			X86_BUG(22) /* "taa" CPU is affected by TSX Async Abort(TAA) */
#define X86_BUG_ITLB_MULTIHIT		X86_BUG(23) /* "itlb_multihit" CPU may incur MCE during certain page attribute changes */
#define X86_BUG_SRBDS			X86_BUG(24) /* "srbds" CPU may leak RNG bits if not mitigated */
#define X86_BUG_MMIO_STALE_DATA		X86_BUG(25) /* "mmio_stale_data" CPU is affected by Processor MMIO Stale Data vulnerabilities */
/* unused, was #define X86_BUG_MMIO_UNKNOWN		X86_BUG(26) "mmio_unknown" CPU is too old and its MMIO Stale Data status is unknown */
#define X86_BUG_RETBLEED		X86_BUG(27) /* "retbleed" CPU is affected by RETBleed */
#define X86_BUG_EIBRS_PBRSB		X86_BUG(28) /* "eibrs_pbrsb" EIBRS is vulnerable to Post Barrier RSB Predictions */
#define X86_BUG_SMT_RSB			X86_BUG(29) /* "smt_rsb" CPU is vulnerable to Cross-Thread Return Address Predictions */
#define X86_BUG_GDS			X86_BUG(30) /* "gds" CPU is affected by Gather Data Sampling */
#define X86_BUG_TDX_PW_MCE		X86_BUG(31) /* "tdx_pw_mce" CPU may incur #MC if non-TD software does partial write to TDX private memory */

/* BUG word 2 */
<<<<<<< HEAD
#define X86_BUG_SRSO			X86_BUG( 1*32+ 0) /* "srso" AMD SRSO bug */
#define X86_BUG_DIV0			X86_BUG( 1*32+ 1) /* "div0" AMD DIV0 speculation bug */
#define X86_BUG_RFDS			X86_BUG( 1*32+ 2) /* "rfds" CPU is vulnerable to Register File Data Sampling */
#define X86_BUG_BHI			X86_BUG( 1*32+ 3) /* "bhi" CPU is affected by Branch History Injection */
#define X86_BUG_IBPB_NO_RET		X86_BUG( 1*32+ 4) /* "ibpb_no_ret" IBPB omits return target predictions */
#define X86_BUG_SPECTRE_V2_USER		X86_BUG( 1*32+ 5) /* "spectre_v2_user" CPU is affected by Spectre variant 2 attack between user processes */
=======
#define X86_BUG_SRSO			X86_BUG(1*32 + 0) /* "srso" AMD SRSO bug */
#define X86_BUG_DIV0			X86_BUG(1*32 + 1) /* "div0" AMD DIV0 speculation bug */
#define X86_BUG_RFDS			X86_BUG(1*32 + 2) /* "rfds" CPU is vulnerable to Register File Data Sampling */
#define X86_BUG_BHI			X86_BUG(1*32 + 3) /* "bhi" CPU is affected by Branch History Injection */
#define X86_BUG_IBPB_NO_RET	   	X86_BUG(1*32 + 4) /* "ibpb_no_ret" IBPB omits return target predictions */
#define X86_BUG_SPECTRE_V2_USER		X86_BUG(1*32 + 5) /* "spectre_v2_user" CPU is affected by Spectre variant 2 attack between user processes */
#define X86_BUG_ITS			X86_BUG(1*32 + 6) /* "its" CPU is affected by Indirect Target Selection */
#define X86_BUG_ITS_NATIVE_ONLY		X86_BUG(1*32 + 7) /* "its_native_only" CPU is affected by ITS, VMX is not affected */
>>>>>>> a913ef6f
#endif /* _ASM_X86_CPUFEATURES_H */<|MERGE_RESOLUTION|>--- conflicted
+++ resolved
@@ -477,20 +477,12 @@
 #define X86_FEATURE_CLEAR_BHB_LOOP	(21*32+ 1) /* Clear branch history at syscall entry using SW loop */
 #define X86_FEATURE_BHI_CTRL		(21*32+ 2) /* BHI_DIS_S HW control available */
 #define X86_FEATURE_CLEAR_BHB_HW	(21*32+ 3) /* BHI_DIS_S HW control enabled */
-<<<<<<< HEAD
 #define X86_FEATURE_CLEAR_BHB_VMEXIT	(21*32+ 4) /* Clear branch history at vmexit using SW loop */
 #define X86_FEATURE_AMD_FAST_CPPC	(21*32+ 5) /* Fast CPPC */
 #define X86_FEATURE_AMD_HTR_CORES	(21*32+ 6) /* Heterogeneous Core Topology */
 #define X86_FEATURE_AMD_WORKLOAD_CLASS	(21*32+ 7) /* Workload Classification */
 #define X86_FEATURE_PREFER_YMM		(21*32+ 8) /* Avoid ZMM registers due to downclocking */
-=======
-#define X86_FEATURE_CLEAR_BHB_LOOP_ON_VMEXIT (21*32+ 4) /* Clear branch history at vmexit using SW loop */
-#define X86_FEATURE_AMD_FAST_CPPC	(21*32 + 5) /* Fast CPPC */
-#define X86_FEATURE_AMD_HETEROGENEOUS_CORES (21*32 + 6) /* Heterogeneous Core Topology */
-#define X86_FEATURE_AMD_WORKLOAD_CLASS	(21*32 + 7) /* Workload Classification */
-#define X86_FEATURE_PREFER_YMM		(21*32 + 8) /* Avoid ZMM registers due to downclocking */
-#define X86_FEATURE_INDIRECT_THUNK_ITS	(21*32 + 9) /* Use thunk for indirect branches in lower half of cacheline */
->>>>>>> a913ef6f
+#define X86_FEATURE_INDIRECT_THUNK_ITS	(21*32+ 9) /* Use thunk for indirect branches in lower half of cacheline */
 
 /*
  * BUG word(s)
@@ -537,21 +529,12 @@
 #define X86_BUG_TDX_PW_MCE		X86_BUG(31) /* "tdx_pw_mce" CPU may incur #MC if non-TD software does partial write to TDX private memory */
 
 /* BUG word 2 */
-<<<<<<< HEAD
 #define X86_BUG_SRSO			X86_BUG( 1*32+ 0) /* "srso" AMD SRSO bug */
 #define X86_BUG_DIV0			X86_BUG( 1*32+ 1) /* "div0" AMD DIV0 speculation bug */
 #define X86_BUG_RFDS			X86_BUG( 1*32+ 2) /* "rfds" CPU is vulnerable to Register File Data Sampling */
 #define X86_BUG_BHI			X86_BUG( 1*32+ 3) /* "bhi" CPU is affected by Branch History Injection */
 #define X86_BUG_IBPB_NO_RET		X86_BUG( 1*32+ 4) /* "ibpb_no_ret" IBPB omits return target predictions */
 #define X86_BUG_SPECTRE_V2_USER		X86_BUG( 1*32+ 5) /* "spectre_v2_user" CPU is affected by Spectre variant 2 attack between user processes */
-=======
-#define X86_BUG_SRSO			X86_BUG(1*32 + 0) /* "srso" AMD SRSO bug */
-#define X86_BUG_DIV0			X86_BUG(1*32 + 1) /* "div0" AMD DIV0 speculation bug */
-#define X86_BUG_RFDS			X86_BUG(1*32 + 2) /* "rfds" CPU is vulnerable to Register File Data Sampling */
-#define X86_BUG_BHI			X86_BUG(1*32 + 3) /* "bhi" CPU is affected by Branch History Injection */
-#define X86_BUG_IBPB_NO_RET	   	X86_BUG(1*32 + 4) /* "ibpb_no_ret" IBPB omits return target predictions */
-#define X86_BUG_SPECTRE_V2_USER		X86_BUG(1*32 + 5) /* "spectre_v2_user" CPU is affected by Spectre variant 2 attack between user processes */
-#define X86_BUG_ITS			X86_BUG(1*32 + 6) /* "its" CPU is affected by Indirect Target Selection */
-#define X86_BUG_ITS_NATIVE_ONLY		X86_BUG(1*32 + 7) /* "its_native_only" CPU is affected by ITS, VMX is not affected */
->>>>>>> a913ef6f
+#define X86_BUG_ITS			X86_BUG( 1*32+ 6) /* "its" CPU is affected by Indirect Target Selection */
+#define X86_BUG_ITS_NATIVE_ONLY		X86_BUG( 1*32+ 7) /* "its_native_only" CPU is affected by ITS, VMX is not affected */
 #endif /* _ASM_X86_CPUFEATURES_H */