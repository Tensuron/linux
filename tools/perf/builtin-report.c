// SPDX-License-Identifier: GPL-2.0
/*
 * builtin-report.c
 *
 * Builtin report command: Analyze the perf.data input file,
 * look up and read DSOs and symbol information and display
 * a histogram of results, along various sorting keys.
 */
#include "builtin.h"

#include "util/config.h"

#include "util/annotate.h"
#include "util/color.h"
#include "util/dso.h"
#include <linux/list.h>
#include <linux/rbtree.h>
#include <linux/err.h>
#include <linux/zalloc.h>
#include "util/map.h"
#include "util/symbol.h"
#include "util/map_symbol.h"
#include "util/mem-events.h"
#include "util/branch.h"
#include "util/callchain.h"
#include "util/values.h"

#include "perf.h"
#include "util/debug.h"
#include "util/evlist.h"
#include "util/evsel.h"
#include "util/evswitch.h"
#include "util/header.h"
#include "util/mem-info.h"
#include "util/session.h"
#include "util/srcline.h"
#include "util/tool.h"

#include <subcmd/parse-options.h>
#include <subcmd/exec-cmd.h>
#include "util/parse-events.h"

#include "util/thread.h"
#include "util/sort.h"
#include "util/hist.h"
#include "util/data.h"
#include "arch/common.h"
#include "util/time-utils.h"
#include "util/auxtrace.h"
#include "util/units.h"
#include "util/util.h" // perf_tip()
#include "ui/ui.h"
#include "ui/progress.h"
#include "util/block-info.h"

#include <dlfcn.h>
#include <errno.h>
#include <inttypes.h>
#include <regex.h>
#include <linux/ctype.h>
#include <signal.h>
#include <linux/bitmap.h>
#include <linux/list_sort.h>
#include <linux/string.h>
#include <linux/stringify.h>
#include <linux/time64.h>
#include <sys/types.h>
#include <sys/stat.h>
#include <unistd.h>
#include <linux/mman.h>

#ifdef HAVE_LIBTRACEEVENT
#include <traceevent/event-parse.h>
#endif

struct report {
	struct perf_tool	tool;
	struct perf_session	*session;
	struct evswitch		evswitch;
#ifdef HAVE_SLANG_SUPPORT
	bool			use_tui;
#endif
#ifdef HAVE_GTK2_SUPPORT
	bool			use_gtk;
#endif
	bool			use_stdio;
	bool			show_full_info;
	bool			show_threads;
	bool			inverted_callchain;
	bool			mem_mode;
	bool			stats_mode;
	bool			tasks_mode;
	bool			mmaps_mode;
	bool			header;
	bool			header_only;
	bool			nonany_branch_mode;
	bool			group_set;
	bool			stitch_lbr;
	bool			disable_order;
	bool			skip_empty;
	bool			data_type;
	int			max_stack;
	struct perf_read_values	show_threads_values;
	const char		*pretty_printing_style;
	const char		*cpu_list;
	const char		*symbol_filter_str;
	const char		*time_str;
	struct perf_time_interval *ptime_range;
	int			range_size;
	int			range_num;
	float			min_percent;
	u64			nr_entries;
	u64			queue_size;
	u64			total_cycles;
	int			socket_filter;
	DECLARE_BITMAP(cpu_bitmap, MAX_NR_CPUS);
	struct branch_type_stat	brtype_stat;
	bool			symbol_ipc;
	bool			total_cycles_mode;
	struct block_report	*block_reports;
	int			nr_block_reports;
};

static int report__config(const char *var, const char *value, void *cb)
{
	struct report *rep = cb;

	if (!strcmp(var, "report.group")) {
		symbol_conf.event_group = perf_config_bool(var, value);
		return 0;
	}
	if (!strcmp(var, "report.percent-limit")) {
		double pcnt = strtof(value, NULL);

		rep->min_percent = pcnt;
		callchain_param.min_percent = pcnt;
		return 0;
	}
	if (!strcmp(var, "report.children")) {
		symbol_conf.cumulate_callchain = perf_config_bool(var, value);
		return 0;
	}
	if (!strcmp(var, "report.queue-size"))
		return perf_config_u64(&rep->queue_size, var, value);

	if (!strcmp(var, "report.sort_order")) {
		default_sort_order = strdup(value);
		if (!default_sort_order) {
			pr_err("Not enough memory for report.sort_order\n");
			return -1;
		}
		return 0;
	}

	if (!strcmp(var, "report.skip-empty")) {
		rep->skip_empty = perf_config_bool(var, value);
		return 0;
	}

	pr_debug("%s variable unknown, ignoring...", var);
	return 0;
}

static int hist_iter__report_callback(struct hist_entry_iter *iter,
				      struct addr_location *al, bool single,
				      void *arg)
{
	int err = 0;
	struct report *rep = arg;
	struct hist_entry *he = iter->he;
	struct evsel *evsel = iter->evsel;
	struct perf_sample *sample = iter->sample;
	struct mem_info *mi;
	struct branch_info *bi;

	if (!ui__has_annotation() && !rep->symbol_ipc && !rep->data_type)
		return 0;

	if (sort__mode == SORT_MODE__BRANCH) {
		bi = he->branch_info;
		err = addr_map_symbol__inc_samples(&bi->from, sample, evsel);
		if (err)
			goto out;

		err = addr_map_symbol__inc_samples(&bi->to, sample, evsel);

	} else if (rep->mem_mode) {
		mi = he->mem_info;
		err = addr_map_symbol__inc_samples(mem_info__daddr(mi), sample, evsel);
		if (err)
			goto out;

		err = hist_entry__inc_addr_samples(he, sample, evsel, al->addr);

	} else if (symbol_conf.cumulate_callchain) {
		if (single)
			err = hist_entry__inc_addr_samples(he, sample, evsel, al->addr);
	} else {
		err = hist_entry__inc_addr_samples(he, sample, evsel, al->addr);
	}

out:
	return err;
}

static int hist_iter__branch_callback(struct hist_entry_iter *iter,
				      struct addr_location *al __maybe_unused,
				      bool single __maybe_unused,
				      void *arg)
{
	struct hist_entry *he = iter->he;
	struct report *rep = arg;
	struct branch_info *bi = he->branch_info;
	struct perf_sample *sample = iter->sample;
	struct evsel *evsel = iter->evsel;
	int err;

	branch_type_count(&rep->brtype_stat, &bi->flags,
			  bi->from.addr, bi->to.addr);

	if (!ui__has_annotation() && !rep->symbol_ipc)
		return 0;

	err = addr_map_symbol__inc_samples(&bi->from, sample, evsel);
	if (err)
		goto out;

	err = addr_map_symbol__inc_samples(&bi->to, sample, evsel);

out:
	return err;
}

static void setup_forced_leader(struct report *report,
				struct evlist *evlist)
{
	if (report->group_set)
		evlist__force_leader(evlist);
}

static int process_feature_event(struct perf_session *session,
				 union perf_event *event)
{
	struct report *rep = container_of(session->tool, struct report, tool);

	if (event->feat.feat_id < HEADER_LAST_FEATURE)
		return perf_event__process_feature(session, event);

	if (event->feat.feat_id != HEADER_LAST_FEATURE) {
		pr_err("failed: wrong feature ID: %" PRI_lu64 "\n",
		       event->feat.feat_id);
		return -1;
	} else if (rep->header_only) {
		session_done = 1;
	}

	/*
	 * (feat_id = HEADER_LAST_FEATURE) is the end marker which
	 * means all features are received, now we can force the
	 * group if needed.
	 */
	setup_forced_leader(rep, session->evlist);
	return 0;
}

static int process_sample_event(struct perf_tool *tool,
				union perf_event *event,
				struct perf_sample *sample,
				struct evsel *evsel,
				struct machine *machine)
{
	struct report *rep = container_of(tool, struct report, tool);
	struct addr_location al;
	struct hist_entry_iter iter = {
		.evsel 			= evsel,
		.sample 		= sample,
		.hide_unresolved 	= symbol_conf.hide_unresolved,
		.add_entry_cb 		= hist_iter__report_callback,
	};
	int ret = 0;

	if (perf_time__ranges_skip_sample(rep->ptime_range, rep->range_num,
					  sample->time)) {
		return 0;
	}

	if (evswitch__discard(&rep->evswitch, evsel))
		return 0;

	addr_location__init(&al);
	if (machine__resolve(machine, &al, sample) < 0) {
		pr_debug("problem processing %d event, skipping it.\n",
			 event->header.type);
		ret = -1;
		goto out_put;
	}

	if (rep->stitch_lbr)
		thread__set_lbr_stitch_enable(al.thread, true);

	if (symbol_conf.hide_unresolved && al.sym == NULL)
		goto out_put;

	if (rep->cpu_list && !test_bit(sample->cpu, rep->cpu_bitmap))
		goto out_put;

	if (sort__mode == SORT_MODE__BRANCH) {
		/*
		 * A non-synthesized event might not have a branch stack if
		 * branch stacks have been synthesized (using itrace options).
		 */
		if (!sample->branch_stack)
			goto out_put;

		iter.add_entry_cb = hist_iter__branch_callback;
		iter.ops = &hist_iter_branch;
	} else if (rep->mem_mode) {
		iter.ops = &hist_iter_mem;
	} else if (symbol_conf.cumulate_callchain) {
		iter.ops = &hist_iter_cumulative;
	} else {
		iter.ops = &hist_iter_normal;
	}

	if (al.map != NULL)
		dso__set_hit(map__dso(al.map));

	if (ui__has_annotation() || rep->symbol_ipc || rep->total_cycles_mode) {
		hist__account_cycles(sample->branch_stack, &al, sample,
				     rep->nonany_branch_mode,
				     &rep->total_cycles);
	}

	ret = hist_entry_iter__add(&iter, &al, rep->max_stack, rep);
	if (ret < 0)
		pr_debug("problem adding hist entry, skipping event\n");
out_put:
	addr_location__exit(&al);
	return ret;
}

static int process_read_event(struct perf_tool *tool,
			      union perf_event *event,
			      struct perf_sample *sample __maybe_unused,
			      struct evsel *evsel,
			      struct machine *machine __maybe_unused)
{
	struct report *rep = container_of(tool, struct report, tool);

	if (rep->show_threads) {
		const char *name = evsel__name(evsel);
		int err = perf_read_values_add_value(&rep->show_threads_values,
					   event->read.pid, event->read.tid,
					   evsel->core.idx,
					   name,
					   event->read.value);

		if (err)
			return err;
	}

	return 0;
}

/* For pipe mode, sample_type is not currently set */
static int report__setup_sample_type(struct report *rep)
{
	struct perf_session *session = rep->session;
	u64 sample_type = evlist__combined_sample_type(session->evlist);
	bool is_pipe = perf_data__is_pipe(session->data);
	struct evsel *evsel;

	if (session->itrace_synth_opts->callchain ||
	    session->itrace_synth_opts->add_callchain ||
	    (!is_pipe &&
	     perf_header__has_feat(&session->header, HEADER_AUXTRACE) &&
	     !session->itrace_synth_opts->set))
		sample_type |= PERF_SAMPLE_CALLCHAIN;

	if (session->itrace_synth_opts->last_branch ||
	    session->itrace_synth_opts->add_last_branch)
		sample_type |= PERF_SAMPLE_BRANCH_STACK;

	if (!is_pipe && !(sample_type & PERF_SAMPLE_CALLCHAIN)) {
		if (perf_hpp_list.parent) {
			ui__error("Selected --sort parent, but no "
				    "callchain data. Did you call "
				    "'perf record' without -g?\n");
			return -EINVAL;
		}
		if (symbol_conf.use_callchain &&
			!symbol_conf.show_branchflag_count) {
			ui__error("Selected -g or --branch-history.\n"
				  "But no callchain or branch data.\n"
				  "Did you call 'perf record' without -g or -b?\n");
			return -1;
		}
	} else if (!callchain_param.enabled &&
		   callchain_param.mode != CHAIN_NONE &&
		   !symbol_conf.use_callchain) {
			symbol_conf.use_callchain = true;
			if (callchain_register_param(&callchain_param) < 0) {
				ui__error("Can't register callchain params.\n");
				return -EINVAL;
			}
	}

	if (symbol_conf.cumulate_callchain) {
		/* Silently ignore if callchain is missing */
		if (!(sample_type & PERF_SAMPLE_CALLCHAIN)) {
			symbol_conf.cumulate_callchain = false;
			perf_hpp__cancel_cumulate();
		}
	}

	if (sort__mode == SORT_MODE__BRANCH) {
		if (!is_pipe &&
		    !(sample_type & PERF_SAMPLE_BRANCH_STACK)) {
			ui__error("Selected -b but no branch data. "
				  "Did you call perf record without -b?\n");
			return -1;
		}
	}

	if (sort__mode == SORT_MODE__MEMORY) {
		/*
		 * FIXUP: prior to kernel 5.18, Arm SPE missed to set
		 * PERF_SAMPLE_DATA_SRC bit in sample type.  For backward
		 * compatibility, set the bit if it's an old perf data file.
		 */
		evlist__for_each_entry(session->evlist, evsel) {
			if (strstr(evsel__name(evsel), "arm_spe") &&
				!(sample_type & PERF_SAMPLE_DATA_SRC)) {
				evsel->core.attr.sample_type |= PERF_SAMPLE_DATA_SRC;
				sample_type |= PERF_SAMPLE_DATA_SRC;
			}
		}

		if (!is_pipe && !(sample_type & PERF_SAMPLE_DATA_SRC)) {
			ui__error("Selected --mem-mode but no mem data. "
				  "Did you call perf record without -d?\n");
			return -1;
		}
	}

	callchain_param_setup(sample_type, perf_env__arch(&rep->session->header.env));

	if (rep->stitch_lbr && (callchain_param.record_mode != CALLCHAIN_LBR)) {
		ui__warning("Can't find LBR callchain. Switch off --stitch-lbr.\n"
			    "Please apply --call-graph lbr when recording.\n");
		rep->stitch_lbr = false;
	}

	/* ??? handle more cases than just ANY? */
	if (!(evlist__combined_branch_type(session->evlist) & PERF_SAMPLE_BRANCH_ANY))
		rep->nonany_branch_mode = true;

#if !defined(HAVE_LIBUNWIND_SUPPORT) && !defined(HAVE_DWARF_SUPPORT)
	if (dwarf_callchain_users) {
		ui__warning("Please install libunwind or libdw "
			    "development packages during the perf build.\n");
	}
#endif

	return 0;
}

static void sig_handler(int sig __maybe_unused)
{
	session_done = 1;
}

static size_t hists__fprintf_nr_sample_events(struct hists *hists, struct report *rep,
					      const char *evname, FILE *fp)
{
	size_t ret;
	char unit;
	unsigned long nr_samples = hists->stats.nr_samples;
	u64 nr_events = hists->stats.total_period;
	struct evsel *evsel = hists_to_evsel(hists);
	char buf[512];
	size_t size = sizeof(buf);
	int socked_id = hists->socket_filter;

	if (quiet)
		return 0;

	if (symbol_conf.filter_relative) {
		nr_samples = hists->stats.nr_non_filtered_samples;
		nr_events = hists->stats.total_non_filtered_period;
	}

	if (evsel__is_group_event(evsel)) {
		struct evsel *pos;

		evsel__group_desc(evsel, buf, size);
		evname = buf;

		for_each_group_member(pos, evsel) {
			const struct hists *pos_hists = evsel__hists(pos);

			if (symbol_conf.filter_relative) {
				nr_samples += pos_hists->stats.nr_non_filtered_samples;
				nr_events += pos_hists->stats.total_non_filtered_period;
			} else {
				nr_samples += pos_hists->stats.nr_samples;
				nr_events += pos_hists->stats.total_period;
			}
		}
	}

	nr_samples = convert_unit(nr_samples, &unit);
	ret = fprintf(fp, "# Samples: %lu%c", nr_samples, unit);
	if (evname != NULL) {
		ret += fprintf(fp, " of event%s '%s'",
			       evsel->core.nr_members > 1 ? "s" : "", evname);
	}

	if (rep->time_str)
		ret += fprintf(fp, " (time slices: %s)", rep->time_str);

	if (symbol_conf.show_ref_callgraph && evname && strstr(evname, "call-graph=no")) {
		ret += fprintf(fp, ", show reference callgraph");
	}

	if (rep->mem_mode) {
		ret += fprintf(fp, "\n# Total weight : %" PRIu64, nr_events);
		ret += fprintf(fp, "\n# Sort order   : %s", sort_order ? : default_mem_sort_order);
	} else
		ret += fprintf(fp, "\n# Event count (approx.): %" PRIu64, nr_events);

	if (socked_id > -1)
		ret += fprintf(fp, "\n# Processor Socket: %d", socked_id);

	return ret + fprintf(fp, "\n#\n");
}

static int evlist__tui_block_hists_browse(struct evlist *evlist, struct report *rep)
{
	struct evsel *pos;
	int i = 0, ret;

	evlist__for_each_entry(evlist, pos) {
		ret = report__browse_block_hists(&rep->block_reports[i++].hist,
						 rep->min_percent, pos,
						 &rep->session->header.env);
		if (ret != 0)
			return ret;
	}

	return 0;
}

static int evlist__tty_browse_hists(struct evlist *evlist, struct report *rep, const char *help)
{
	struct evsel *pos;
	int i = 0;

	if (!quiet) {
		fprintf(stdout, "#\n# Total Lost Samples: %" PRIu64 "\n#\n",
			evlist->stats.total_lost_samples);
	}

	evlist__for_each_entry(evlist, pos) {
		struct hists *hists = evsel__hists(pos);
		const char *evname = evsel__name(pos);

		if (symbol_conf.event_group && !evsel__is_group_leader(pos))
			continue;

		if (rep->skip_empty && !hists->stats.nr_samples)
			continue;

		hists__fprintf_nr_sample_events(hists, rep, evname, stdout);

		if (rep->total_cycles_mode) {
			report__browse_block_hists(&rep->block_reports[i++].hist,
						   rep->min_percent, pos, NULL);
			continue;
		}

		hists__fprintf(hists, !quiet, 0, 0, rep->min_percent, stdout,
			       !(symbol_conf.use_callchain ||
			         symbol_conf.show_branchflag_count));
		fprintf(stdout, "\n\n");
	}

	if (!quiet)
		fprintf(stdout, "#\n# (%s)\n#\n", help);

	if (rep->show_threads) {
		bool style = !strcmp(rep->pretty_printing_style, "raw");
		perf_read_values_display(stdout, &rep->show_threads_values,
					 style);
		perf_read_values_destroy(&rep->show_threads_values);
	}

	if (sort__mode == SORT_MODE__BRANCH)
		branch_type_stat_display(stdout, &rep->brtype_stat);

	return 0;
}

static void report__warn_kptr_restrict(const struct report *rep)
{
	struct map *kernel_map = machine__kernel_map(&rep->session->machines.host);
	struct kmap *kernel_kmap = kernel_map ? map__kmap(kernel_map) : NULL;

	if (evlist__exclude_kernel(rep->session->evlist))
		return;

	if (kernel_map == NULL ||
	    (dso__hit(map__dso(kernel_map)) &&
	     (kernel_kmap->ref_reloc_sym == NULL ||
	      kernel_kmap->ref_reloc_sym->addr == 0))) {
		const char *desc =
		    "As no suitable kallsyms nor vmlinux was found, kernel samples\n"
		    "can't be resolved.";

		if (kernel_map && map__has_symbols(kernel_map)) {
			desc = "If some relocation was applied (e.g. "
			       "kexec) symbols may be misresolved.";
		}

		ui__warning(
"Kernel address maps (/proc/{kallsyms,modules}) were restricted.\n\n"
"Check /proc/sys/kernel/kptr_restrict before running 'perf record'.\n\n%s\n\n"
"Samples in kernel modules can't be resolved as well.\n\n",
		desc);
	}
}

static int report__gtk_browse_hists(struct report *rep, const char *help)
{
	int (*hist_browser)(struct evlist *evlist, const char *help,
			    struct hist_browser_timer *timer, float min_pcnt);

	hist_browser = dlsym(perf_gtk_handle, "evlist__gtk_browse_hists");

	if (hist_browser == NULL) {
		ui__error("GTK browser not found!\n");
		return -1;
	}

	return hist_browser(rep->session->evlist, help, NULL, rep->min_percent);
}

static int report__browse_hists(struct report *rep)
{
	int ret;
	struct perf_session *session = rep->session;
	struct evlist *evlist = session->evlist;
	char *help = NULL, *path = NULL;

	path = system_path(TIPDIR);
	if (perf_tip(&help, path) || help == NULL) {
		/* fallback for people who don't install perf ;-) */
		free(path);
		path = system_path(DOCDIR);
		if (perf_tip(&help, path) || help == NULL)
			help = strdup("Cannot load tips.txt file, please install perf!");
	}
	free(path);

	switch (use_browser) {
	case 1:
		if (rep->total_cycles_mode) {
			ret = evlist__tui_block_hists_browse(evlist, rep);
			break;
		}

		ret = evlist__tui_browse_hists(evlist, help, NULL, rep->min_percent,
					       &session->header.env, true);
		/*
		 * Usually "ret" is the last pressed key, and we only
		 * care if the key notifies us to switch data file.
		 */
		if (ret != K_SWITCH_INPUT_DATA && ret != K_RELOAD)
			ret = 0;
		break;
	case 2:
		ret = report__gtk_browse_hists(rep, help);
		break;
	default:
		ret = evlist__tty_browse_hists(evlist, rep, help);
		break;
	}
	free(help);
	return ret;
}

static int report__collapse_hists(struct report *rep)
{
	struct perf_session *session = rep->session;
	struct evlist *evlist = session->evlist;
	struct ui_progress prog;
	struct evsel *pos;
	int ret = 0;

	/*
	 * The pipe data needs to setup hierarchy hpp formats now, because it
	 * cannot know about evsels in the data before reading the data.  The
	 * normal file data saves the event (attribute) info in the header
	 * section, but pipe does not have the luxury.
	 */
	if (perf_data__is_pipe(session->data)) {
		if (perf_hpp__setup_hists_formats(&perf_hpp_list, evlist) < 0) {
			ui__error("Failed to setup hierarchy output formats\n");
			return -1;
		}
	}

	ui_progress__init(&prog, rep->nr_entries, "Merging related events...");

	evlist__for_each_entry(rep->session->evlist, pos) {
		struct hists *hists = evsel__hists(pos);

		if (pos->core.idx == 0)
			hists->symbol_filter_str = rep->symbol_filter_str;

		hists->socket_filter = rep->socket_filter;

		ret = hists__collapse_resort(hists, &prog);
		if (ret < 0)
			break;

		/* Non-group events are considered as leader */
		if (symbol_conf.event_group && !evsel__is_group_leader(pos)) {
			struct hists *leader_hists = evsel__hists(evsel__leader(pos));

			hists__match(leader_hists, hists);
			hists__link(leader_hists, hists);
		}
	}

	ui_progress__finish();
	return ret;
}

static int hists__resort_cb(struct hist_entry *he, void *arg)
{
	struct report *rep = arg;
	struct symbol *sym = he->ms.sym;

	if (rep->symbol_ipc && sym && !sym->annotate2) {
		struct evsel *evsel = hists_to_evsel(he->hists);

		symbol__annotate2(&he->ms, evsel, NULL);
	}

	return 0;
}

static void report__output_resort(struct report *rep)
{
	struct ui_progress prog;
	struct evsel *pos;

	ui_progress__init(&prog, rep->nr_entries, "Sorting events for output...");

	evlist__for_each_entry(rep->session->evlist, pos) {
		evsel__output_resort_cb(pos, &prog, hists__resort_cb, rep);
	}

	ui_progress__finish();
}

static int count_sample_event(struct perf_tool *tool __maybe_unused,
			      union perf_event *event __maybe_unused,
			      struct perf_sample *sample __maybe_unused,
			      struct evsel *evsel,
			      struct machine *machine __maybe_unused)
{
	struct hists *hists = evsel__hists(evsel);

	hists__inc_nr_events(hists);
	return 0;
}

static int count_lost_samples_event(struct perf_tool *tool,
				    union perf_event *event,
				    struct perf_sample *sample,
				    struct machine *machine __maybe_unused)
{
	struct report *rep = container_of(tool, struct report, tool);
	struct evsel *evsel;

	evsel = evlist__id2evsel(rep->session->evlist, sample->id);
	if (evsel) {
		hists__inc_nr_lost_samples(evsel__hists(evsel),
					   event->lost_samples.lost);
	}
	return 0;
}

static int process_attr(struct perf_tool *tool __maybe_unused,
			union perf_event *event,
			struct evlist **pevlist);

static void stats_setup(struct report *rep)
{
	memset(&rep->tool, 0, sizeof(rep->tool));
	rep->tool.attr = process_attr;
	rep->tool.sample = count_sample_event;
	rep->tool.lost_samples = count_lost_samples_event;
	rep->tool.no_warn = true;
}

static int stats_print(struct report *rep)
{
	struct perf_session *session = rep->session;

	perf_session__fprintf_nr_events(session, stdout, rep->skip_empty);
	evlist__fprintf_nr_events(session->evlist, stdout, rep->skip_empty);
	return 0;
}

static void tasks_setup(struct report *rep)
{
	memset(&rep->tool, 0, sizeof(rep->tool));
	rep->tool.ordered_events = true;
	if (rep->mmaps_mode) {
		rep->tool.mmap = perf_event__process_mmap;
		rep->tool.mmap2 = perf_event__process_mmap2;
	}
	rep->tool.attr = process_attr;
	rep->tool.comm = perf_event__process_comm;
	rep->tool.exit = perf_event__process_exit;
	rep->tool.fork = perf_event__process_fork;
	rep->tool.no_warn = true;
}

struct maps__fprintf_task_args {
	int indent;
	FILE *fp;
	size_t printed;
};

static int maps__fprintf_task_cb(struct map *map, void *data)
{
	struct maps__fprintf_task_args *args = data;
	const struct dso *dso = map__dso(map);
	u32 prot = map__prot(map);
	int ret;

	ret = fprintf(args->fp,
		"%*s  %" PRIx64 "-%" PRIx64 " %c%c%c%c %08" PRIx64 " %" PRIu64 " %s\n",
		args->indent, "", map__start(map), map__end(map),
		prot & PROT_READ ? 'r' : '-',
		prot & PROT_WRITE ? 'w' : '-',
		prot & PROT_EXEC ? 'x' : '-',
		map__flags(map) ? 's' : 'p',
		map__pgoff(map),
<<<<<<< HEAD
		dso->id.ino, dso->name);
=======
		dso__id_const(dso)->ino, dso__name(dso));
>>>>>>> 0c383648

	if (ret < 0)
		return ret;

	args->printed += ret;
	return 0;
}

static size_t maps__fprintf_task(struct maps *maps, int indent, FILE *fp)
{
	struct maps__fprintf_task_args args = {
		.indent = indent,
		.fp = fp,
		.printed = 0,
	};

	maps__for_each_map(maps, maps__fprintf_task_cb, &args);

	return args.printed;
}
<<<<<<< HEAD

static int thread_level(struct machine *machine, const struct thread *thread)
{
	struct thread *parent_thread;
	int res;

	if (thread__tid(thread) <= 0)
		return 0;

=======

static int thread_level(struct machine *machine, const struct thread *thread)
{
	struct thread *parent_thread;
	int res;

	if (thread__tid(thread) <= 0)
		return 0;

>>>>>>> 0c383648
	if (thread__ppid(thread) <= 0)
		return 1;

	parent_thread = machine__find_thread(machine, -1, thread__ppid(thread));
	if (!parent_thread) {
		pr_err("Missing parent thread of %d\n", thread__tid(thread));
		return 0;
	}
	res = 1 + thread_level(machine, parent_thread);
	thread__put(parent_thread);
	return res;
}

static void task__print_level(struct machine *machine, struct thread *thread, FILE *fp)
{
	int level = thread_level(machine, thread);
	int comm_indent = fprintf(fp, "  %8d %8d %8d |%*s",
				  thread__pid(thread), thread__tid(thread),
				  thread__ppid(thread), level, "");

	fprintf(fp, "%s\n", thread__comm_str(thread));

	maps__fprintf_task(thread__maps(thread), comm_indent, fp);
}

/*
 * Sort two thread list nodes such that they form a tree. The first node is the
 * root of the tree, its children are ordered numerically after it. If a child
 * has children itself then they appear immediately after their parent. For
 * example, the 4 threads in the order they'd appear in the list:
 * - init with a TID 1 and a parent of 0
 * - systemd with a TID 3000 and a parent of init/1
 * - systemd child thread with TID 4000, the parent is 3000
 * - NetworkManager is a child of init with a TID of 3500.
 */
static int task_list_cmp(void *priv, const struct list_head *la, const struct list_head *lb)
{
	struct machine *machine = priv;
	struct thread_list *task_a = list_entry(la, struct thread_list, list);
	struct thread_list *task_b = list_entry(lb, struct thread_list, list);
	struct thread *a = task_a->thread;
	struct thread *b = task_b->thread;
	int level_a, level_b, res;

	/* Same thread? */
	if (thread__tid(a) == thread__tid(b))
		return 0;
<<<<<<< HEAD

	/* Compare a and b to root. */
	if (thread__tid(a) == 0)
		return -1;

	if (thread__tid(b) == 0)
		return 1;

=======

	/* Compare a and b to root. */
	if (thread__tid(a) == 0)
		return -1;

	if (thread__tid(b) == 0)
		return 1;

>>>>>>> 0c383648
	/* If parents match sort by tid. */
	if (thread__ppid(a) == thread__ppid(b))
		return thread__tid(a) < thread__tid(b) ? -1 : 1;

	/*
	 * Find a and b such that if they are a child of each other a and b's
	 * tid's match, otherwise a and b have a common parent and distinct
	 * tid's to sort by. First make the depths of the threads match.
	 */
	level_a = thread_level(machine, a);
	level_b = thread_level(machine, b);
	a = thread__get(a);
	b = thread__get(b);
	for (int i = level_a; i > level_b; i--) {
		struct thread *parent = machine__find_thread(machine, -1, thread__ppid(a));

		thread__put(a);
		if (!parent) {
			pr_err("Missing parent thread of %d\n", thread__tid(a));
			thread__put(b);
			return -1;
		}
		a = parent;
	}
	for (int i = level_b; i > level_a; i--) {
		struct thread *parent = machine__find_thread(machine, -1, thread__ppid(b));

		thread__put(b);
		if (!parent) {
			pr_err("Missing parent thread of %d\n", thread__tid(b));
			thread__put(a);
			return 1;
		}
		b = parent;
	}
	/* Search up to a common parent. */
	while (thread__ppid(a) != thread__ppid(b)) {
		struct thread *parent;

		parent = machine__find_thread(machine, -1, thread__ppid(a));
		thread__put(a);
		if (!parent)
			pr_err("Missing parent thread of %d\n", thread__tid(a));
		a = parent;
		parent = machine__find_thread(machine, -1, thread__ppid(b));
		thread__put(b);
		if (!parent)
			pr_err("Missing parent thread of %d\n", thread__tid(b));
		b = parent;
		if (!a || !b) {
			/* Handle missing parent (unexpected) with some sanity. */
			thread__put(a);
			thread__put(b);
			return !a && !b ? 0 : (!a ? -1 : 1);
		}
<<<<<<< HEAD
	}
	if (thread__tid(a) == thread__tid(b)) {
		/* a is a child of b or vice-versa, deeper levels appear later. */
		res = level_a < level_b ? -1 : (level_a > level_b ? 1 : 0);
	} else {
		/* Sort by tid now the parent is the same. */
		res = thread__tid(a) < thread__tid(b) ? -1 : 1;
	}
=======
	}
	if (thread__tid(a) == thread__tid(b)) {
		/* a is a child of b or vice-versa, deeper levels appear later. */
		res = level_a < level_b ? -1 : (level_a > level_b ? 1 : 0);
	} else {
		/* Sort by tid now the parent is the same. */
		res = thread__tid(a) < thread__tid(b) ? -1 : 1;
	}
>>>>>>> 0c383648
	thread__put(a);
	thread__put(b);
	return res;
}

static int tasks_print(struct report *rep, FILE *fp)
{
	struct machine *machine = &rep->session->machines.host;
	LIST_HEAD(tasks);
	int ret;

	ret = machine__thread_list(machine, &tasks);
	if (!ret) {
		struct thread_list *task;

		list_sort(machine, &tasks, task_list_cmp);

		fprintf(fp, "# %8s %8s %8s  %s\n", "pid", "tid", "ppid", "comm");

		list_for_each_entry(task, &tasks, list)
			task__print_level(machine, task->thread, fp);
	}
	thread_list__delete(&tasks);
	return ret;
}

static int __cmd_report(struct report *rep)
{
	int ret;
	struct perf_session *session = rep->session;
	struct evsel *pos;
	struct perf_data *data = session->data;

	signal(SIGINT, sig_handler);

	if (rep->cpu_list) {
		ret = perf_session__cpu_bitmap(session, rep->cpu_list,
					       rep->cpu_bitmap);
		if (ret) {
			ui__error("failed to set cpu bitmap\n");
			return ret;
		}
		session->itrace_synth_opts->cpu_bitmap = rep->cpu_bitmap;
	}

	if (rep->show_threads) {
		ret = perf_read_values_init(&rep->show_threads_values);
		if (ret)
			return ret;
	}

	ret = report__setup_sample_type(rep);
	if (ret) {
		/* report__setup_sample_type() already showed error message */
		return ret;
	}

	if (rep->stats_mode)
		stats_setup(rep);

	if (rep->tasks_mode)
		tasks_setup(rep);

	ret = perf_session__process_events(session);
	if (ret) {
		ui__error("failed to process sample\n");
		return ret;
	}

	evlist__check_mem_load_aux(session->evlist);

	if (rep->stats_mode)
		return stats_print(rep);

	if (rep->tasks_mode)
		return tasks_print(rep, stdout);

	report__warn_kptr_restrict(rep);

	evlist__for_each_entry(session->evlist, pos)
		rep->nr_entries += evsel__hists(pos)->nr_entries;

	if (use_browser == 0) {
		if (verbose > 3)
			perf_session__fprintf(session, stdout);

		if (verbose > 2)
			perf_session__fprintf_dsos(session, stdout);

		if (dump_trace) {
			perf_session__fprintf_nr_events(session, stdout,
							rep->skip_empty);
			evlist__fprintf_nr_events(session->evlist, stdout,
						  rep->skip_empty);
			return 0;
		}
	}

	ret = report__collapse_hists(rep);
	if (ret) {
		ui__error("failed to process hist entry\n");
		return ret;
	}

	if (session_done())
		return 0;

	/*
	 * recalculate number of entries after collapsing since it
	 * might be changed during the collapse phase.
	 */
	rep->nr_entries = 0;
	evlist__for_each_entry(session->evlist, pos)
		rep->nr_entries += evsel__hists(pos)->nr_entries;

	if (rep->nr_entries == 0) {
		ui__error("The %s data has no samples!\n", data->path);
		return 0;
	}

	report__output_resort(rep);

	if (rep->total_cycles_mode) {
		int block_hpps[6] = {
			PERF_HPP_REPORT__BLOCK_TOTAL_CYCLES_PCT,
			PERF_HPP_REPORT__BLOCK_LBR_CYCLES,
			PERF_HPP_REPORT__BLOCK_CYCLES_PCT,
			PERF_HPP_REPORT__BLOCK_AVG_CYCLES,
			PERF_HPP_REPORT__BLOCK_RANGE,
			PERF_HPP_REPORT__BLOCK_DSO,
		};

		rep->block_reports = block_info__create_report(session->evlist,
							       rep->total_cycles,
							       block_hpps, 6,
							       &rep->nr_block_reports);
		if (!rep->block_reports)
			return -1;
	}

	return report__browse_hists(rep);
}

static int
report_parse_callchain_opt(const struct option *opt, const char *arg, int unset)
{
	struct callchain_param *callchain = opt->value;

	callchain->enabled = !unset;
	/*
	 * --no-call-graph
	 */
	if (unset) {
		symbol_conf.use_callchain = false;
		callchain->mode = CHAIN_NONE;
		return 0;
	}

	return parse_callchain_report_opt(arg);
}

static int
parse_time_quantum(const struct option *opt, const char *arg,
		   int unset __maybe_unused)
{
	unsigned long *time_q = opt->value;
	char *end;

	*time_q = strtoul(arg, &end, 0);
	if (end == arg)
		goto parse_err;
	if (*time_q == 0) {
		pr_err("time quantum cannot be 0");
		return -1;
	}
	end = skip_spaces(end);
	if (*end == 0)
		return 0;
	if (!strcmp(end, "s")) {
		*time_q *= NSEC_PER_SEC;
		return 0;
	}
	if (!strcmp(end, "ms")) {
		*time_q *= NSEC_PER_MSEC;
		return 0;
	}
	if (!strcmp(end, "us")) {
		*time_q *= NSEC_PER_USEC;
		return 0;
	}
	if (!strcmp(end, "ns"))
		return 0;
parse_err:
	pr_err("Cannot parse time quantum `%s'\n", arg);
	return -1;
}

int
report_parse_ignore_callees_opt(const struct option *opt __maybe_unused,
				const char *arg, int unset __maybe_unused)
{
	if (arg) {
		int err = regcomp(&ignore_callees_regex, arg, REG_EXTENDED);
		if (err) {
			char buf[BUFSIZ];
			regerror(err, &ignore_callees_regex, buf, sizeof(buf));
			pr_err("Invalid --ignore-callees regex: %s\n%s", arg, buf);
			return -1;
		}
		have_ignore_callees = 1;
	}

	return 0;
}

static int
parse_branch_mode(const struct option *opt,
		  const char *str __maybe_unused, int unset)
{
	int *branch_mode = opt->value;

	*branch_mode = !unset;
	return 0;
}

static int
parse_percent_limit(const struct option *opt, const char *str,
		    int unset __maybe_unused)
{
	struct report *rep = opt->value;
	double pcnt = strtof(str, NULL);

	rep->min_percent = pcnt;
	callchain_param.min_percent = pcnt;
	return 0;
}

static int process_attr(struct perf_tool *tool __maybe_unused,
			union perf_event *event,
			struct evlist **pevlist)
{
	u64 sample_type;
	int err;

	err = perf_event__process_attr(tool, event, pevlist);
	if (err)
		return err;

	/*
	 * Check if we need to enable callchains based
	 * on events sample_type.
	 */
	sample_type = evlist__combined_sample_type(*pevlist);
	callchain_param_setup(sample_type, perf_env__arch((*pevlist)->env));
	return 0;
}

int cmd_report(int argc, const char **argv)
{
	struct perf_session *session;
	struct itrace_synth_opts itrace_synth_opts = { .set = 0, };
	struct stat st;
	bool has_br_stack = false;
	int branch_mode = -1;
	int last_key = 0;
	bool branch_call_mode = false;
#define CALLCHAIN_DEFAULT_OPT  "graph,0.5,caller,function,percent"
	static const char report_callchain_help[] = "Display call graph (stack chain/backtrace):\n\n"
						    CALLCHAIN_REPORT_HELP
						    "\n\t\t\t\tDefault: " CALLCHAIN_DEFAULT_OPT;
	char callchain_default_opt[] = CALLCHAIN_DEFAULT_OPT;
	const char * const report_usage[] = {
		"perf report [<options>]",
		NULL
	};
	struct report report = {
		.tool = {
			.sample		 = process_sample_event,
			.mmap		 = perf_event__process_mmap,
			.mmap2		 = perf_event__process_mmap2,
			.comm		 = perf_event__process_comm,
			.namespaces	 = perf_event__process_namespaces,
			.cgroup		 = perf_event__process_cgroup,
			.exit		 = perf_event__process_exit,
			.fork		 = perf_event__process_fork,
			.lost		 = perf_event__process_lost,
			.read		 = process_read_event,
			.attr		 = process_attr,
#ifdef HAVE_LIBTRACEEVENT
			.tracing_data	 = perf_event__process_tracing_data,
#endif
			.build_id	 = perf_event__process_build_id,
			.id_index	 = perf_event__process_id_index,
			.auxtrace_info	 = perf_event__process_auxtrace_info,
			.auxtrace	 = perf_event__process_auxtrace,
			.event_update	 = perf_event__process_event_update,
			.feature	 = process_feature_event,
			.ordered_events	 = true,
			.ordering_requires_timestamps = true,
		},
		.max_stack		 = PERF_MAX_STACK_DEPTH,
		.pretty_printing_style	 = "normal",
		.socket_filter		 = -1,
		.skip_empty		 = true,
	};
	char *sort_order_help = sort_help("sort by key(s):");
	char *field_order_help = sort_help("output field(s): overhead period sample ");
	const char *disassembler_style = NULL, *objdump_path = NULL, *addr2line_path = NULL;
	const struct option options[] = {
	OPT_STRING('i', "input", &input_name, "file",
		    "input file name"),
	OPT_INCR('v', "verbose", &verbose,
		    "be more verbose (show symbol address, etc)"),
	OPT_BOOLEAN('q', "quiet", &quiet, "Do not show any warnings or messages"),
	OPT_BOOLEAN('D', "dump-raw-trace", &dump_trace,
		    "dump raw trace in ASCII"),
	OPT_BOOLEAN(0, "stats", &report.stats_mode, "Display event stats"),
	OPT_BOOLEAN(0, "tasks", &report.tasks_mode, "Display recorded tasks"),
	OPT_BOOLEAN(0, "mmaps", &report.mmaps_mode, "Display recorded tasks memory maps"),
	OPT_STRING('k', "vmlinux", &symbol_conf.vmlinux_name,
		   "file", "vmlinux pathname"),
	OPT_BOOLEAN(0, "ignore-vmlinux", &symbol_conf.ignore_vmlinux,
                    "don't load vmlinux even if found"),
	OPT_STRING(0, "kallsyms", &symbol_conf.kallsyms_name,
		   "file", "kallsyms pathname"),
	OPT_BOOLEAN('f', "force", &symbol_conf.force, "don't complain, do it"),
	OPT_BOOLEAN('m', "modules", &symbol_conf.use_modules,
		    "load module symbols - WARNING: use only with -k and LIVE kernel"),
	OPT_BOOLEAN('n', "show-nr-samples", &symbol_conf.show_nr_samples,
		    "Show a column with the number of samples"),
	OPT_BOOLEAN('T', "threads", &report.show_threads,
		    "Show per-thread event counters"),
	OPT_STRING(0, "pretty", &report.pretty_printing_style, "key",
		   "pretty printing style key: normal raw"),
#ifdef HAVE_SLANG_SUPPORT
	OPT_BOOLEAN(0, "tui", &report.use_tui, "Use the TUI interface"),
#endif
#ifdef HAVE_GTK2_SUPPORT
	OPT_BOOLEAN(0, "gtk", &report.use_gtk, "Use the GTK2 interface"),
#endif
	OPT_BOOLEAN(0, "stdio", &report.use_stdio,
		    "Use the stdio interface"),
	OPT_BOOLEAN(0, "header", &report.header, "Show data header."),
	OPT_BOOLEAN(0, "header-only", &report.header_only,
		    "Show only data header."),
	OPT_STRING('s', "sort", &sort_order, "key[,key2...]",
		   sort_order_help),
	OPT_STRING('F', "fields", &field_order, "key[,keys...]",
		   field_order_help),
	OPT_BOOLEAN(0, "show-cpu-utilization", &symbol_conf.show_cpu_utilization,
		    "Show sample percentage for different cpu modes"),
	OPT_BOOLEAN_FLAG(0, "showcpuutilization", &symbol_conf.show_cpu_utilization,
		    "Show sample percentage for different cpu modes", PARSE_OPT_HIDDEN),
	OPT_STRING('p', "parent", &parent_pattern, "regex",
		   "regex filter to identify parent, see: '--sort parent'"),
	OPT_BOOLEAN('x', "exclude-other", &symbol_conf.exclude_other,
		    "Only display entries with parent-match"),
	OPT_CALLBACK_DEFAULT('g', "call-graph", &callchain_param,
			     "print_type,threshold[,print_limit],order,sort_key[,branch],value",
			     report_callchain_help, &report_parse_callchain_opt,
			     callchain_default_opt),
	OPT_BOOLEAN(0, "children", &symbol_conf.cumulate_callchain,
		    "Accumulate callchains of children and show total overhead as well. "
		    "Enabled by default, use --no-children to disable."),
	OPT_INTEGER(0, "max-stack", &report.max_stack,
		    "Set the maximum stack depth when parsing the callchain, "
		    "anything beyond the specified depth will be ignored. "
		    "Default: kernel.perf_event_max_stack or " __stringify(PERF_MAX_STACK_DEPTH)),
	OPT_BOOLEAN('G', "inverted", &report.inverted_callchain,
		    "alias for inverted call graph"),
	OPT_CALLBACK(0, "ignore-callees", NULL, "regex",
		   "ignore callees of these functions in call graphs",
		   report_parse_ignore_callees_opt),
	OPT_STRING('d', "dsos", &symbol_conf.dso_list_str, "dso[,dso...]",
		   "only consider symbols in these dsos"),
	OPT_STRING('c', "comms", &symbol_conf.comm_list_str, "comm[,comm...]",
		   "only consider symbols in these comms"),
	OPT_STRING(0, "pid", &symbol_conf.pid_list_str, "pid[,pid...]",
		   "only consider symbols in these pids"),
	OPT_STRING(0, "tid", &symbol_conf.tid_list_str, "tid[,tid...]",
		   "only consider symbols in these tids"),
	OPT_STRING('S', "symbols", &symbol_conf.sym_list_str, "symbol[,symbol...]",
		   "only consider these symbols"),
	OPT_STRING(0, "symbol-filter", &report.symbol_filter_str, "filter",
		   "only show symbols that (partially) match with this filter"),
	OPT_STRING('w', "column-widths", &symbol_conf.col_width_list_str,
		   "width[,width...]",
		   "don't try to adjust column width, use these fixed values"),
	OPT_STRING_NOEMPTY('t', "field-separator", &symbol_conf.field_sep, "separator",
		   "separator for columns, no spaces will be added between "
		   "columns '.' is reserved."),
	OPT_BOOLEAN('U', "hide-unresolved", &symbol_conf.hide_unresolved,
		    "Only display entries resolved to a symbol"),
	OPT_CALLBACK(0, "symfs", NULL, "directory",
		     "Look for files with symbols relative to this directory",
		     symbol__config_symfs),
	OPT_STRING('C', "cpu", &report.cpu_list, "cpu",
		   "list of cpus to profile"),
	OPT_BOOLEAN('I', "show-info", &report.show_full_info,
		    "Display extended information about perf.data file"),
	OPT_BOOLEAN(0, "source", &annotate_opts.annotate_src,
		    "Interleave source code with assembly code (default)"),
	OPT_BOOLEAN(0, "asm-raw", &annotate_opts.show_asm_raw,
		    "Display raw encoding of assembly instructions (default)"),
	OPT_STRING('M', "disassembler-style", &disassembler_style, "disassembler style",
		   "Specify disassembler style (e.g. -M intel for intel syntax)"),
	OPT_STRING(0, "prefix", &annotate_opts.prefix, "prefix",
		    "Add prefix to source file path names in programs (with --prefix-strip)"),
	OPT_STRING(0, "prefix-strip", &annotate_opts.prefix_strip, "N",
		    "Strip first N entries of source file path name in programs (with --prefix)"),
	OPT_BOOLEAN(0, "show-total-period", &symbol_conf.show_total_period,
		    "Show a column with the sum of periods"),
	OPT_BOOLEAN_SET(0, "group", &symbol_conf.event_group, &report.group_set,
		    "Show event group information together"),
	OPT_INTEGER(0, "group-sort-idx", &symbol_conf.group_sort_idx,
		    "Sort the output by the event at the index n in group. "
		    "If n is invalid, sort by the first event. "
		    "WARNING: should be used on grouped events."),
	OPT_CALLBACK_NOOPT('b', "branch-stack", &branch_mode, "",
		    "use branch records for per branch histogram filling",
		    parse_branch_mode),
	OPT_BOOLEAN(0, "branch-history", &branch_call_mode,
		    "add last branch records to call history"),
	OPT_STRING(0, "objdump", &objdump_path, "path",
		   "objdump binary to use for disassembly and annotations"),
	OPT_STRING(0, "addr2line", &addr2line_path, "path",
		   "addr2line binary to use for line numbers"),
	OPT_BOOLEAN(0, "demangle", &symbol_conf.demangle,
		    "Disable symbol demangling"),
	OPT_BOOLEAN(0, "demangle-kernel", &symbol_conf.demangle_kernel,
		    "Enable kernel symbol demangling"),
	OPT_BOOLEAN(0, "mem-mode", &report.mem_mode, "mem access profile"),
	OPT_INTEGER(0, "samples", &symbol_conf.res_sample,
		    "Number of samples to save per histogram entry for individual browsing"),
	OPT_CALLBACK(0, "percent-limit", &report, "percent",
		     "Don't show entries under that percent", parse_percent_limit),
	OPT_CALLBACK(0, "percentage", NULL, "relative|absolute",
		     "how to display percentage of filtered entries", parse_filter_percentage),
	OPT_CALLBACK_OPTARG(0, "itrace", &itrace_synth_opts, NULL, "opts",
			    "Instruction Tracing options\n" ITRACE_HELP,
			    itrace_parse_synth_opts),
	OPT_BOOLEAN(0, "full-source-path", &srcline_full_filename,
			"Show full source file name path for source lines"),
	OPT_BOOLEAN(0, "show-ref-call-graph", &symbol_conf.show_ref_callgraph,
		    "Show callgraph from reference event"),
	OPT_BOOLEAN(0, "stitch-lbr", &report.stitch_lbr,
		    "Enable LBR callgraph stitching approach"),
	OPT_INTEGER(0, "socket-filter", &report.socket_filter,
		    "only show processor socket that match with this filter"),
	OPT_BOOLEAN(0, "raw-trace", &symbol_conf.raw_trace,
		    "Show raw trace event output (do not use print fmt or plugins)"),
	OPT_BOOLEAN('H', "hierarchy", &symbol_conf.report_hierarchy,
		    "Show entries in a hierarchy"),
	OPT_CALLBACK_DEFAULT(0, "stdio-color", NULL, "mode",
			     "'always' (default), 'never' or 'auto' only applicable to --stdio mode",
			     stdio__config_color, "always"),
	OPT_STRING(0, "time", &report.time_str, "str",
		   "Time span of interest (start,stop)"),
	OPT_BOOLEAN(0, "inline", &symbol_conf.inline_name,
		    "Show inline function"),
	OPT_CALLBACK(0, "percent-type", &annotate_opts, "local-period",
		     "Set percent type local/global-period/hits",
		     annotate_parse_percent_type),
	OPT_BOOLEAN(0, "ns", &symbol_conf.nanosecs, "Show times in nanosecs"),
	OPT_CALLBACK(0, "time-quantum", &symbol_conf.time_quantum, "time (ms|us|ns|s)",
		     "Set time quantum for time sort key (default 100ms)",
		     parse_time_quantum),
	OPTS_EVSWITCH(&report.evswitch),
	OPT_BOOLEAN(0, "total-cycles", &report.total_cycles_mode,
		    "Sort all blocks by 'Sampled Cycles%'"),
	OPT_BOOLEAN(0, "disable-order", &report.disable_order,
		    "Disable raw trace ordering"),
	OPT_BOOLEAN(0, "skip-empty", &report.skip_empty,
		    "Do not display empty (or dummy) events in the output"),
	OPT_END()
	};
	struct perf_data data = {
		.mode  = PERF_DATA_MODE_READ,
	};
	int ret = hists__init();
	char sort_tmp[128];

	if (ret < 0)
		goto exit;

	/*
	 * tasks_mode require access to exited threads to list those that are in
	 * the data file. Off-cpu events are synthesized after other events and
	 * reference exited threads.
	 */
	symbol_conf.keep_exited_threads = true;

	annotation_options__init();

	ret = perf_config(report__config, &report);
	if (ret)
		goto exit;

	argc = parse_options(argc, argv, options, report_usage, 0);
	if (argc) {
		/*
		 * Special case: if there's an argument left then assume that
		 * it's a symbol filter:
		 */
		if (argc > 1)
			usage_with_options(report_usage, options);

		report.symbol_filter_str = argv[0];
	}

	if (disassembler_style) {
		annotate_opts.disassembler_style = strdup(disassembler_style);
		if (!annotate_opts.disassembler_style)
			return -ENOMEM;
	}
	if (objdump_path) {
		annotate_opts.objdump_path = strdup(objdump_path);
		if (!annotate_opts.objdump_path)
			return -ENOMEM;
	}
	if (addr2line_path) {
		symbol_conf.addr2line_path = strdup(addr2line_path);
		if (!symbol_conf.addr2line_path)
			return -ENOMEM;
	}

	if (annotate_check_args() < 0) {
		ret = -EINVAL;
		goto exit;
	}

	if (report.mmaps_mode)
		report.tasks_mode = true;

	if (dump_trace && report.disable_order)
		report.tool.ordered_events = false;

	if (quiet)
		perf_quiet_option();

	ret = symbol__validate_sym_arguments();
	if (ret)
		goto exit;

	if (report.inverted_callchain)
		callchain_param.order = ORDER_CALLER;
	if (symbol_conf.cumulate_callchain && !callchain_param.order_set)
		callchain_param.order = ORDER_CALLER;

	if ((itrace_synth_opts.callchain || itrace_synth_opts.add_callchain) &&
	    (int)itrace_synth_opts.callchain_sz > report.max_stack)
		report.max_stack = itrace_synth_opts.callchain_sz;

	if (!input_name || !strlen(input_name)) {
		if (!fstat(STDIN_FILENO, &st) && S_ISFIFO(st.st_mode))
			input_name = "-";
		else
			input_name = "perf.data";
	}

	data.path  = input_name;
	data.force = symbol_conf.force;

repeat:
	session = perf_session__new(&data, &report.tool);
	if (IS_ERR(session)) {
		ret = PTR_ERR(session);
		goto exit;
	}

	ret = evswitch__init(&report.evswitch, session->evlist, stderr);
	if (ret)
		goto exit;

	if (zstd_init(&(session->zstd_data), 0) < 0)
		pr_warning("Decompression initialization failed. Reported data may be incomplete.\n");

	if (report.queue_size) {
		ordered_events__set_alloc_size(&session->ordered_events,
					       report.queue_size);
	}

	session->itrace_synth_opts = &itrace_synth_opts;

	report.session = session;

	has_br_stack = perf_header__has_feat(&session->header,
					     HEADER_BRANCH_STACK);
	if (evlist__combined_sample_type(session->evlist) & PERF_SAMPLE_STACK_USER)
		has_br_stack = false;

	setup_forced_leader(&report, session->evlist);

	if (symbol_conf.group_sort_idx && evlist__nr_groups(session->evlist) == 0) {
		parse_options_usage(NULL, options, "group-sort-idx", 0);
		ret = -EINVAL;
		goto error;
	}

	if (itrace_synth_opts.last_branch || itrace_synth_opts.add_last_branch)
		has_br_stack = true;

	if (has_br_stack && branch_call_mode)
		symbol_conf.show_branchflag_count = true;

	memset(&report.brtype_stat, 0, sizeof(struct branch_type_stat));

	/*
	 * Branch mode is a tristate:
	 * -1 means default, so decide based on the file having branch data.
	 * 0/1 means the user chose a mode.
	 */
	if (((branch_mode == -1 && has_br_stack) || branch_mode == 1) &&
	    !branch_call_mode) {
		sort__mode = SORT_MODE__BRANCH;
		symbol_conf.cumulate_callchain = false;
	}
	if (branch_call_mode) {
		callchain_param.key = CCKEY_ADDRESS;
		callchain_param.branch_callstack = true;
		symbol_conf.use_callchain = true;
		callchain_register_param(&callchain_param);
		if (sort_order == NULL)
			sort_order = "srcline,symbol,dso";
	}

	if (report.mem_mode) {
		if (sort__mode == SORT_MODE__BRANCH) {
			pr_err("branch and mem mode incompatible\n");
			goto error;
		}
		sort__mode = SORT_MODE__MEMORY;
		symbol_conf.cumulate_callchain = false;
	}

	if (symbol_conf.report_hierarchy) {
		/* disable incompatible options */
		symbol_conf.cumulate_callchain = false;

		if (field_order) {
			pr_err("Error: --hierarchy and --fields options cannot be used together\n");
			parse_options_usage(report_usage, options, "F", 1);
			parse_options_usage(NULL, options, "hierarchy", 0);
			goto error;
		}

		perf_hpp_list.need_collapse = true;
	}

	if (report.use_stdio)
		use_browser = 0;
#ifdef HAVE_SLANG_SUPPORT
	else if (report.use_tui)
		use_browser = 1;
#endif
#ifdef HAVE_GTK2_SUPPORT
	else if (report.use_gtk)
		use_browser = 2;
#endif

	/* Force tty output for header output and per-thread stat. */
	if (report.header || report.header_only || report.show_threads)
		use_browser = 0;
	if (report.header || report.header_only)
		report.tool.show_feat_hdr = SHOW_FEAT_HEADER;
	if (report.show_full_info)
		report.tool.show_feat_hdr = SHOW_FEAT_HEADER_FULL_INFO;
	if (report.stats_mode || report.tasks_mode)
		use_browser = 0;
	if (report.stats_mode && report.tasks_mode) {
		pr_err("Error: --tasks and --mmaps can't be used together with --stats\n");
		goto error;
	}

	if (report.total_cycles_mode) {
		if (sort__mode != SORT_MODE__BRANCH)
			report.total_cycles_mode = false;
		else
			sort_order = NULL;
	}

	if (sort_order && strstr(sort_order, "type")) {
		report.data_type = true;
		annotate_opts.annotate_src = false;

#ifndef HAVE_DWARF_GETLOCATIONS_SUPPORT
		pr_err("Error: Data type profiling is disabled due to missing DWARF support\n");
		goto error;
#endif
	}

	if (strcmp(input_name, "-") != 0)
		setup_browser(true);
	else
		use_browser = 0;

	if (report.data_type && use_browser == 1) {
		symbol_conf.annotate_data_member = true;
		symbol_conf.annotate_data_sample = true;
	}

	if (sort_order && strstr(sort_order, "ipc")) {
		parse_options_usage(report_usage, options, "s", 1);
		goto error;
	}

	if (sort_order && strstr(sort_order, "symbol")) {
		if (sort__mode == SORT_MODE__BRANCH) {
			snprintf(sort_tmp, sizeof(sort_tmp), "%s,%s",
				 sort_order, "ipc_lbr");
			report.symbol_ipc = true;
		} else {
			snprintf(sort_tmp, sizeof(sort_tmp), "%s,%s",
				 sort_order, "ipc_null");
		}

		sort_order = sort_tmp;
	}

	if ((last_key != K_SWITCH_INPUT_DATA && last_key != K_RELOAD) &&
	    (setup_sorting(session->evlist) < 0)) {
		if (sort_order)
			parse_options_usage(report_usage, options, "s", 1);
		if (field_order)
			parse_options_usage(sort_order ? NULL : report_usage,
					    options, "F", 1);
		goto error;
	}

	if ((report.header || report.header_only) && !quiet) {
		perf_session__fprintf_info(session, stdout,
					   report.show_full_info);
		if (report.header_only) {
			if (data.is_pipe) {
				/*
				 * we need to process first few records
				 * which contains PERF_RECORD_HEADER_FEATURE.
				 */
				perf_session__process_events(session);
			}
			ret = 0;
			goto error;
		}
	} else if (use_browser == 0 && !quiet &&
		   !report.stats_mode && !report.tasks_mode) {
		fputs("# To display the perf.data header info, please use --header/--header-only options.\n#\n",
		      stdout);
	}

	/*
	 * Only in the TUI browser we are doing integrated annotation,
	 * so don't allocate extra space that won't be used in the stdio
	 * implementation.
	 */
	if (ui__has_annotation() || report.symbol_ipc || report.data_type ||
	    report.total_cycles_mode) {
		ret = symbol__annotation_init();
		if (ret < 0)
			goto error;
		/*
 		 * For searching by name on the "Browse map details".
 		 * providing it only in verbose mode not to bloat too
 		 * much struct symbol.
 		 */
		if (verbose > 0) {
			/*
			 * XXX: Need to provide a less kludgy way to ask for
			 * more space per symbol, the u32 is for the index on
			 * the ui browser.
			 * See symbol__browser_index.
			 */
			symbol_conf.priv_size += sizeof(u32);
		}
		annotation_config__init();
	}

	if (symbol__init(&session->header.env) < 0)
		goto error;

	if (report.time_str) {
		ret = perf_time__parse_for_ranges(report.time_str, session,
						  &report.ptime_range,
						  &report.range_size,
						  &report.range_num);
		if (ret < 0)
			goto error;

		itrace_synth_opts__set_time_range(&itrace_synth_opts,
						  report.ptime_range,
						  report.range_num);
	}

#ifdef HAVE_LIBTRACEEVENT
	if (session->tevent.pevent &&
	    tep_set_function_resolver(session->tevent.pevent,
				      machine__resolve_kernel_addr,
				      &session->machines.host) < 0) {
		pr_err("%s: failed to set libtraceevent function resolver\n",
		       __func__);
		return -1;
	}
#endif
	sort__setup_elide(stdout);

	ret = __cmd_report(&report);
	if (ret == K_SWITCH_INPUT_DATA || ret == K_RELOAD) {
		perf_session__delete(session);
		last_key = K_SWITCH_INPUT_DATA;
		goto repeat;
	} else
		ret = 0;

	if (!use_browser && (verbose > 2 || debug_kmaps))
		perf_session__dump_kmaps(session);
error:
	if (report.ptime_range) {
		itrace_synth_opts__clear_time_range(&itrace_synth_opts);
		zfree(&report.ptime_range);
	}

	if (report.block_reports) {
		block_info__free_report(report.block_reports,
					report.nr_block_reports);
		report.block_reports = NULL;
	}

	zstd_fini(&(session->zstd_data));
	perf_session__delete(session);
exit:
	annotation_options__exit();
	free(sort_order_help);
	free(field_order_help);
	return ret;
}<|MERGE_RESOLUTION|>--- conflicted
+++ resolved
@@ -173,7 +173,7 @@
 	struct mem_info *mi;
 	struct branch_info *bi;
 
-	if (!ui__has_annotation() && !rep->symbol_ipc && !rep->data_type)
+	if (!ui__has_annotation() && !rep->symbol_ipc)
 		return 0;
 
 	if (sort__mode == SORT_MODE__BRANCH) {
@@ -851,11 +851,7 @@
 		prot & PROT_EXEC ? 'x' : '-',
 		map__flags(map) ? 's' : 'p',
 		map__pgoff(map),
-<<<<<<< HEAD
-		dso->id.ino, dso->name);
-=======
 		dso__id_const(dso)->ino, dso__name(dso));
->>>>>>> 0c383648
 
 	if (ret < 0)
 		return ret;
@@ -876,7 +872,6 @@
 
 	return args.printed;
 }
-<<<<<<< HEAD
 
 static int thread_level(struct machine *machine, const struct thread *thread)
 {
@@ -886,17 +881,6 @@
 	if (thread__tid(thread) <= 0)
 		return 0;
 
-=======
-
-static int thread_level(struct machine *machine, const struct thread *thread)
-{
-	struct thread *parent_thread;
-	int res;
-
-	if (thread__tid(thread) <= 0)
-		return 0;
-
->>>>>>> 0c383648
 	if (thread__ppid(thread) <= 0)
 		return 1;
 
@@ -944,7 +928,6 @@
 	/* Same thread? */
 	if (thread__tid(a) == thread__tid(b))
 		return 0;
-<<<<<<< HEAD
 
 	/* Compare a and b to root. */
 	if (thread__tid(a) == 0)
@@ -953,16 +936,6 @@
 	if (thread__tid(b) == 0)
 		return 1;
 
-=======
-
-	/* Compare a and b to root. */
-	if (thread__tid(a) == 0)
-		return -1;
-
-	if (thread__tid(b) == 0)
-		return 1;
-
->>>>>>> 0c383648
 	/* If parents match sort by tid. */
 	if (thread__ppid(a) == thread__ppid(b))
 		return thread__tid(a) < thread__tid(b) ? -1 : 1;
@@ -1018,7 +991,6 @@
 			thread__put(b);
 			return !a && !b ? 0 : (!a ? -1 : 1);
 		}
-<<<<<<< HEAD
 	}
 	if (thread__tid(a) == thread__tid(b)) {
 		/* a is a child of b or vice-versa, deeper levels appear later. */
@@ -1027,16 +999,6 @@
 		/* Sort by tid now the parent is the same. */
 		res = thread__tid(a) < thread__tid(b) ? -1 : 1;
 	}
-=======
-	}
-	if (thread__tid(a) == thread__tid(b)) {
-		/* a is a child of b or vice-versa, deeper levels appear later. */
-		res = level_a < level_b ? -1 : (level_a > level_b ? 1 : 0);
-	} else {
-		/* Sort by tid now the parent is the same. */
-		res = thread__tid(a) < thread__tid(b) ? -1 : 1;
-	}
->>>>>>> 0c383648
 	thread__put(a);
 	thread__put(b);
 	return res;
