--- conflicted
+++ resolved
@@ -532,10 +532,7 @@
 #ifdef CONFIG_SCHED_CORE
 	u64				core_forceidle_sum;
 #endif
-<<<<<<< HEAD
-=======
 #endif /* CONFIG_SCHEDSTATS */
->>>>>>> 754e0b0e
 } ____cacheline_aligned;
 
 struct sched_entity {
