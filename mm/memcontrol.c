// SPDX-License-Identifier: GPL-2.0-or-later
/* memcontrol.c - Memory Controller
 *
 * Copyright IBM Corporation, 2007
 * Author Balbir Singh <balbir@linux.vnet.ibm.com>
 *
 * Copyright 2007 OpenVZ SWsoft Inc
 * Author: Pavel Emelianov <xemul@openvz.org>
 *
 * Memory thresholds
 * Copyright (C) 2009 Nokia Corporation
 * Author: Kirill A. Shutemov
 *
 * Kernel Memory Controller
 * Copyright (C) 2012 Parallels Inc. and Google Inc.
 * Authors: Glauber Costa and Suleiman Souhlal
 *
 * Native page reclaim
 * Charge lifetime sanitation
 * Lockless page tracking & accounting
 * Unified hierarchy configuration model
 * Copyright (C) 2015 Red Hat, Inc., Johannes Weiner
 */

#include <linux/page_counter.h>
#include <linux/memcontrol.h>
#include <linux/cgroup.h>
#include <linux/pagewalk.h>
#include <linux/sched/mm.h>
#include <linux/shmem_fs.h>
#include <linux/hugetlb.h>
#include <linux/pagemap.h>
#include <linux/vm_event_item.h>
#include <linux/smp.h>
#include <linux/page-flags.h>
#include <linux/backing-dev.h>
#include <linux/bit_spinlock.h>
#include <linux/rcupdate.h>
#include <linux/limits.h>
#include <linux/export.h>
#include <linux/mutex.h>
#include <linux/rbtree.h>
#include <linux/slab.h>
#include <linux/swap.h>
#include <linux/swapops.h>
#include <linux/spinlock.h>
#include <linux/eventfd.h>
#include <linux/poll.h>
#include <linux/sort.h>
#include <linux/fs.h>
#include <linux/seq_file.h>
#include <linux/vmpressure.h>
#include <linux/mm_inline.h>
#include <linux/swap_cgroup.h>
#include <linux/cpu.h>
#include <linux/oom.h>
#include <linux/lockdep.h>
#include <linux/file.h>
#include <linux/tracehook.h>
#include <linux/psi.h>
#include <linux/seq_buf.h>
#include "internal.h"
#include <net/sock.h>
#include <net/ip.h>
#include "slab.h"

#include <linux/uaccess.h>

#include <trace/events/vmscan.h>

struct cgroup_subsys memory_cgrp_subsys __read_mostly;
EXPORT_SYMBOL(memory_cgrp_subsys);

struct mem_cgroup *root_mem_cgroup __read_mostly;

/* Active memory cgroup to use from an interrupt context */
DEFINE_PER_CPU(struct mem_cgroup *, int_active_memcg);

/* Socket memory accounting disabled? */
static bool cgroup_memory_nosocket;

/* Kernel memory accounting disabled? */
static bool cgroup_memory_nokmem;

/* Whether the swap controller is active */
#ifdef CONFIG_MEMCG_SWAP
bool cgroup_memory_noswap __read_mostly;
#else
#define cgroup_memory_noswap		1
#endif

#ifdef CONFIG_CGROUP_WRITEBACK
static DECLARE_WAIT_QUEUE_HEAD(memcg_cgwb_frn_waitq);
#endif

/* Whether legacy memory+swap accounting is active */
static bool do_memsw_account(void)
{
	return !cgroup_subsys_on_dfl(memory_cgrp_subsys) && !cgroup_memory_noswap;
}

#define THRESHOLDS_EVENTS_TARGET 128
#define SOFTLIMIT_EVENTS_TARGET 1024

/*
 * Cgroups above their limits are maintained in a RB-Tree, independent of
 * their hierarchy representation
 */

struct mem_cgroup_tree_per_node {
	struct rb_root rb_root;
	struct rb_node *rb_rightmost;
	spinlock_t lock;
};

struct mem_cgroup_tree {
	struct mem_cgroup_tree_per_node *rb_tree_per_node[MAX_NUMNODES];
};

static struct mem_cgroup_tree soft_limit_tree __read_mostly;

/* for OOM */
struct mem_cgroup_eventfd_list {
	struct list_head list;
	struct eventfd_ctx *eventfd;
};

/*
 * cgroup_event represents events which userspace want to receive.
 */
struct mem_cgroup_event {
	/*
	 * memcg which the event belongs to.
	 */
	struct mem_cgroup *memcg;
	/*
	 * eventfd to signal userspace about the event.
	 */
	struct eventfd_ctx *eventfd;
	/*
	 * Each of these stored in a list by the cgroup.
	 */
	struct list_head list;
	/*
	 * register_event() callback will be used to add new userspace
	 * waiter for changes related to this event.  Use eventfd_signal()
	 * on eventfd to send notification to userspace.
	 */
	int (*register_event)(struct mem_cgroup *memcg,
			      struct eventfd_ctx *eventfd, const char *args);
	/*
	 * unregister_event() callback will be called when userspace closes
	 * the eventfd or on cgroup removing.  This callback must be set,
	 * if you want provide notification functionality.
	 */
	void (*unregister_event)(struct mem_cgroup *memcg,
				 struct eventfd_ctx *eventfd);
	/*
	 * All fields below needed to unregister event when
	 * userspace closes eventfd.
	 */
	poll_table pt;
	wait_queue_head_t *wqh;
	wait_queue_entry_t wait;
	struct work_struct remove;
};

static void mem_cgroup_threshold(struct mem_cgroup *memcg);
static void mem_cgroup_oom_notify(struct mem_cgroup *memcg);

/* Stuffs for move charges at task migration. */
/*
 * Types of charges to be moved.
 */
#define MOVE_ANON	0x1U
#define MOVE_FILE	0x2U
#define MOVE_MASK	(MOVE_ANON | MOVE_FILE)

/* "mc" and its members are protected by cgroup_mutex */
static struct move_charge_struct {
	spinlock_t	  lock; /* for from, to */
	struct mm_struct  *mm;
	struct mem_cgroup *from;
	struct mem_cgroup *to;
	unsigned long flags;
	unsigned long precharge;
	unsigned long moved_charge;
	unsigned long moved_swap;
	struct task_struct *moving_task;	/* a task moving charges */
	wait_queue_head_t waitq;		/* a waitq for other context */
} mc = {
	.lock = __SPIN_LOCK_UNLOCKED(mc.lock),
	.waitq = __WAIT_QUEUE_HEAD_INITIALIZER(mc.waitq),
};

/*
 * Maximum loops in mem_cgroup_hierarchical_reclaim(), used for soft
 * limit reclaim to prevent infinite loops, if they ever occur.
 */
#define	MEM_CGROUP_MAX_RECLAIM_LOOPS		100
#define	MEM_CGROUP_MAX_SOFT_LIMIT_RECLAIM_LOOPS	2

/* for encoding cft->private value on file */
enum res_type {
	_MEM,
	_MEMSWAP,
	_OOM_TYPE,
	_KMEM,
	_TCP,
};

#define MEMFILE_PRIVATE(x, val)	((x) << 16 | (val))
#define MEMFILE_TYPE(val)	((val) >> 16 & 0xffff)
#define MEMFILE_ATTR(val)	((val) & 0xffff)
/* Used for OOM nofiier */
#define OOM_CONTROL		(0)

/*
 * Iteration constructs for visiting all cgroups (under a tree).  If
 * loops are exited prematurely (break), mem_cgroup_iter_break() must
 * be used for reference counting.
 */
#define for_each_mem_cgroup_tree(iter, root)		\
	for (iter = mem_cgroup_iter(root, NULL, NULL);	\
	     iter != NULL;				\
	     iter = mem_cgroup_iter(root, iter, NULL))

#define for_each_mem_cgroup(iter)			\
	for (iter = mem_cgroup_iter(NULL, NULL, NULL);	\
	     iter != NULL;				\
	     iter = mem_cgroup_iter(NULL, iter, NULL))

static inline bool should_force_charge(void)
{
	return tsk_is_oom_victim(current) || fatal_signal_pending(current) ||
		(current->flags & PF_EXITING);
}

/* Some nice accessors for the vmpressure. */
struct vmpressure *memcg_to_vmpressure(struct mem_cgroup *memcg)
{
	if (!memcg)
		memcg = root_mem_cgroup;
	return &memcg->vmpressure;
}

struct cgroup_subsys_state *vmpressure_to_css(struct vmpressure *vmpr)
{
	return &container_of(vmpr, struct mem_cgroup, vmpressure)->css;
}

#ifdef CONFIG_MEMCG_KMEM
extern spinlock_t css_set_lock;

static void obj_cgroup_release(struct percpu_ref *ref)
{
	struct obj_cgroup *objcg = container_of(ref, struct obj_cgroup, refcnt);
	struct mem_cgroup *memcg;
	unsigned int nr_bytes;
	unsigned int nr_pages;
	unsigned long flags;

	/*
	 * At this point all allocated objects are freed, and
	 * objcg->nr_charged_bytes can't have an arbitrary byte value.
	 * However, it can be PAGE_SIZE or (x * PAGE_SIZE).
	 *
	 * The following sequence can lead to it:
	 * 1) CPU0: objcg == stock->cached_objcg
	 * 2) CPU1: we do a small allocation (e.g. 92 bytes),
	 *          PAGE_SIZE bytes are charged
	 * 3) CPU1: a process from another memcg is allocating something,
	 *          the stock if flushed,
	 *          objcg->nr_charged_bytes = PAGE_SIZE - 92
	 * 5) CPU0: we do release this object,
	 *          92 bytes are added to stock->nr_bytes
	 * 6) CPU0: stock is flushed,
	 *          92 bytes are added to objcg->nr_charged_bytes
	 *
	 * In the result, nr_charged_bytes == PAGE_SIZE.
	 * This page will be uncharged in obj_cgroup_release().
	 */
	nr_bytes = atomic_read(&objcg->nr_charged_bytes);
	WARN_ON_ONCE(nr_bytes & (PAGE_SIZE - 1));
	nr_pages = nr_bytes >> PAGE_SHIFT;

	spin_lock_irqsave(&css_set_lock, flags);
	memcg = obj_cgroup_memcg(objcg);
	if (nr_pages)
		__memcg_kmem_uncharge(memcg, nr_pages);
	list_del(&objcg->list);
	mem_cgroup_put(memcg);
	spin_unlock_irqrestore(&css_set_lock, flags);

	percpu_ref_exit(ref);
	kfree_rcu(objcg, rcu);
}

static struct obj_cgroup *obj_cgroup_alloc(void)
{
	struct obj_cgroup *objcg;
	int ret;

	objcg = kzalloc(sizeof(struct obj_cgroup), GFP_KERNEL);
	if (!objcg)
		return NULL;

	ret = percpu_ref_init(&objcg->refcnt, obj_cgroup_release, 0,
			      GFP_KERNEL);
	if (ret) {
		kfree(objcg);
		return NULL;
	}
	INIT_LIST_HEAD(&objcg->list);
	return objcg;
}

static void memcg_reparent_objcgs(struct mem_cgroup *memcg,
				  struct mem_cgroup *parent)
{
	struct obj_cgroup *objcg, *iter;

	objcg = rcu_replace_pointer(memcg->objcg, NULL, true);

	spin_lock_irq(&css_set_lock);

	/* Move active objcg to the parent's list */
	xchg(&objcg->memcg, parent);
	css_get(&parent->css);
	list_add(&objcg->list, &parent->objcg_list);

	/* Move already reparented objcgs to the parent's list */
	list_for_each_entry(iter, &memcg->objcg_list, list) {
		css_get(&parent->css);
		xchg(&iter->memcg, parent);
		css_put(&memcg->css);
	}
	list_splice(&memcg->objcg_list, &parent->objcg_list);

	spin_unlock_irq(&css_set_lock);

	percpu_ref_kill(&objcg->refcnt);
}

/*
 * This will be used as a shrinker list's index.
 * The main reason for not using cgroup id for this:
 *  this works better in sparse environments, where we have a lot of memcgs,
 *  but only a few kmem-limited. Or also, if we have, for instance, 200
 *  memcgs, and none but the 200th is kmem-limited, we'd have to have a
 *  200 entry array for that.
 *
 * The current size of the caches array is stored in memcg_nr_cache_ids. It
 * will double each time we have to increase it.
 */
static DEFINE_IDA(memcg_cache_ida);
int memcg_nr_cache_ids;

/* Protects memcg_nr_cache_ids */
static DECLARE_RWSEM(memcg_cache_ids_sem);

void memcg_get_cache_ids(void)
{
	down_read(&memcg_cache_ids_sem);
}

void memcg_put_cache_ids(void)
{
	up_read(&memcg_cache_ids_sem);
}

/*
 * MIN_SIZE is different than 1, because we would like to avoid going through
 * the alloc/free process all the time. In a small machine, 4 kmem-limited
 * cgroups is a reasonable guess. In the future, it could be a parameter or
 * tunable, but that is strictly not necessary.
 *
 * MAX_SIZE should be as large as the number of cgrp_ids. Ideally, we could get
 * this constant directly from cgroup, but it is understandable that this is
 * better kept as an internal representation in cgroup.c. In any case, the
 * cgrp_id space is not getting any smaller, and we don't have to necessarily
 * increase ours as well if it increases.
 */
#define MEMCG_CACHES_MIN_SIZE 4
#define MEMCG_CACHES_MAX_SIZE MEM_CGROUP_ID_MAX

/*
 * A lot of the calls to the cache allocation functions are expected to be
 * inlined by the compiler. Since the calls to memcg_slab_pre_alloc_hook() are
 * conditional to this static branch, we'll have to allow modules that does
 * kmem_cache_alloc and the such to see this symbol as well
 */
DEFINE_STATIC_KEY_FALSE(memcg_kmem_enabled_key);
EXPORT_SYMBOL(memcg_kmem_enabled_key);
#endif

static int memcg_shrinker_map_size;
static DEFINE_MUTEX(memcg_shrinker_map_mutex);

static void memcg_free_shrinker_map_rcu(struct rcu_head *head)
{
	kvfree(container_of(head, struct memcg_shrinker_map, rcu));
}

static int memcg_expand_one_shrinker_map(struct mem_cgroup *memcg,
					 int size, int old_size)
{
	struct memcg_shrinker_map *new, *old;
	int nid;

	lockdep_assert_held(&memcg_shrinker_map_mutex);

	for_each_node(nid) {
		old = rcu_dereference_protected(
			mem_cgroup_nodeinfo(memcg, nid)->shrinker_map, true);
		/* Not yet online memcg */
		if (!old)
			return 0;

		new = kvmalloc_node(sizeof(*new) + size, GFP_KERNEL, nid);
		if (!new)
			return -ENOMEM;

		/* Set all old bits, clear all new bits */
		memset(new->map, (int)0xff, old_size);
		memset((void *)new->map + old_size, 0, size - old_size);

		rcu_assign_pointer(memcg->nodeinfo[nid]->shrinker_map, new);
		call_rcu(&old->rcu, memcg_free_shrinker_map_rcu);
	}

	return 0;
}

static void memcg_free_shrinker_maps(struct mem_cgroup *memcg)
{
	struct mem_cgroup_per_node *pn;
	struct memcg_shrinker_map *map;
	int nid;

	if (mem_cgroup_is_root(memcg))
		return;

	for_each_node(nid) {
		pn = mem_cgroup_nodeinfo(memcg, nid);
		map = rcu_dereference_protected(pn->shrinker_map, true);
		if (map)
			kvfree(map);
		rcu_assign_pointer(pn->shrinker_map, NULL);
	}
}

static int memcg_alloc_shrinker_maps(struct mem_cgroup *memcg)
{
	struct memcg_shrinker_map *map;
	int nid, size, ret = 0;

	if (mem_cgroup_is_root(memcg))
		return 0;

	mutex_lock(&memcg_shrinker_map_mutex);
	size = memcg_shrinker_map_size;
	for_each_node(nid) {
		map = kvzalloc_node(sizeof(*map) + size, GFP_KERNEL, nid);
		if (!map) {
			memcg_free_shrinker_maps(memcg);
			ret = -ENOMEM;
			break;
		}
		rcu_assign_pointer(memcg->nodeinfo[nid]->shrinker_map, map);
	}
	mutex_unlock(&memcg_shrinker_map_mutex);

	return ret;
}

int memcg_expand_shrinker_maps(int new_id)
{
	int size, old_size, ret = 0;
	struct mem_cgroup *memcg;

	size = DIV_ROUND_UP(new_id + 1, BITS_PER_LONG) * sizeof(unsigned long);
	old_size = memcg_shrinker_map_size;
	if (size <= old_size)
		return 0;

	mutex_lock(&memcg_shrinker_map_mutex);
	if (!root_mem_cgroup)
		goto unlock;

	for_each_mem_cgroup(memcg) {
		if (mem_cgroup_is_root(memcg))
			continue;
		ret = memcg_expand_one_shrinker_map(memcg, size, old_size);
		if (ret) {
			mem_cgroup_iter_break(NULL, memcg);
			goto unlock;
		}
	}
unlock:
	if (!ret)
		memcg_shrinker_map_size = size;
	mutex_unlock(&memcg_shrinker_map_mutex);
	return ret;
}

void memcg_set_shrinker_bit(struct mem_cgroup *memcg, int nid, int shrinker_id)
{
	if (shrinker_id >= 0 && memcg && !mem_cgroup_is_root(memcg)) {
		struct memcg_shrinker_map *map;

		rcu_read_lock();
		map = rcu_dereference(memcg->nodeinfo[nid]->shrinker_map);
		/* Pairs with smp mb in shrink_slab() */
		smp_mb__before_atomic();
		set_bit(shrinker_id, map->map);
		rcu_read_unlock();
	}
}

/**
 * mem_cgroup_css_from_page - css of the memcg associated with a page
 * @page: page of interest
 *
 * If memcg is bound to the default hierarchy, css of the memcg associated
 * with @page is returned.  The returned css remains associated with @page
 * until it is released.
 *
 * If memcg is bound to a traditional hierarchy, the css of root_mem_cgroup
 * is returned.
 */
struct cgroup_subsys_state *mem_cgroup_css_from_page(struct page *page)
{
	struct mem_cgroup *memcg;

	memcg = page_memcg(page);

	if (!memcg || !cgroup_subsys_on_dfl(memory_cgrp_subsys))
		memcg = root_mem_cgroup;

	return &memcg->css;
}

/**
 * page_cgroup_ino - return inode number of the memcg a page is charged to
 * @page: the page
 *
 * Look up the closest online ancestor of the memory cgroup @page is charged to
 * and return its inode number or 0 if @page is not charged to any cgroup. It
 * is safe to call this function without holding a reference to @page.
 *
 * Note, this function is inherently racy, because there is nothing to prevent
 * the cgroup inode from getting torn down and potentially reallocated a moment
 * after page_cgroup_ino() returns, so it only should be used by callers that
 * do not care (such as procfs interfaces).
 */
ino_t page_cgroup_ino(struct page *page)
{
	struct mem_cgroup *memcg;
	unsigned long ino = 0;

	rcu_read_lock();
	memcg = page_memcg_check(page);

	while (memcg && !(memcg->css.flags & CSS_ONLINE))
		memcg = parent_mem_cgroup(memcg);
	if (memcg)
		ino = cgroup_ino(memcg->css.cgroup);
	rcu_read_unlock();
	return ino;
}

static struct mem_cgroup_per_node *
mem_cgroup_page_nodeinfo(struct mem_cgroup *memcg, struct page *page)
{
	int nid = page_to_nid(page);

	return memcg->nodeinfo[nid];
}

static struct mem_cgroup_tree_per_node *
soft_limit_tree_node(int nid)
{
	return soft_limit_tree.rb_tree_per_node[nid];
}

static struct mem_cgroup_tree_per_node *
soft_limit_tree_from_page(struct page *page)
{
	int nid = page_to_nid(page);

	return soft_limit_tree.rb_tree_per_node[nid];
}

static void __mem_cgroup_insert_exceeded(struct mem_cgroup_per_node *mz,
					 struct mem_cgroup_tree_per_node *mctz,
					 unsigned long new_usage_in_excess)
{
	struct rb_node **p = &mctz->rb_root.rb_node;
	struct rb_node *parent = NULL;
	struct mem_cgroup_per_node *mz_node;
	bool rightmost = true;

	if (mz->on_tree)
		return;

	mz->usage_in_excess = new_usage_in_excess;
	if (!mz->usage_in_excess)
		return;
	while (*p) {
		parent = *p;
		mz_node = rb_entry(parent, struct mem_cgroup_per_node,
					tree_node);
		if (mz->usage_in_excess < mz_node->usage_in_excess) {
			p = &(*p)->rb_left;
			rightmost = false;
		} else {
			p = &(*p)->rb_right;
		}
	}

	if (rightmost)
		mctz->rb_rightmost = &mz->tree_node;

	rb_link_node(&mz->tree_node, parent, p);
	rb_insert_color(&mz->tree_node, &mctz->rb_root);
	mz->on_tree = true;
}

static void __mem_cgroup_remove_exceeded(struct mem_cgroup_per_node *mz,
					 struct mem_cgroup_tree_per_node *mctz)
{
	if (!mz->on_tree)
		return;

	if (&mz->tree_node == mctz->rb_rightmost)
		mctz->rb_rightmost = rb_prev(&mz->tree_node);

	rb_erase(&mz->tree_node, &mctz->rb_root);
	mz->on_tree = false;
}

static void mem_cgroup_remove_exceeded(struct mem_cgroup_per_node *mz,
				       struct mem_cgroup_tree_per_node *mctz)
{
	unsigned long flags;

	spin_lock_irqsave(&mctz->lock, flags);
	__mem_cgroup_remove_exceeded(mz, mctz);
	spin_unlock_irqrestore(&mctz->lock, flags);
}

static unsigned long soft_limit_excess(struct mem_cgroup *memcg)
{
	unsigned long nr_pages = page_counter_read(&memcg->memory);
	unsigned long soft_limit = READ_ONCE(memcg->soft_limit);
	unsigned long excess = 0;

	if (nr_pages > soft_limit)
		excess = nr_pages - soft_limit;

	return excess;
}

static void mem_cgroup_update_tree(struct mem_cgroup *memcg, struct page *page)
{
	unsigned long excess;
	struct mem_cgroup_per_node *mz;
	struct mem_cgroup_tree_per_node *mctz;

	mctz = soft_limit_tree_from_page(page);
	if (!mctz)
		return;
	/*
	 * Necessary to update all ancestors when hierarchy is used.
	 * because their event counter is not touched.
	 */
	for (; memcg; memcg = parent_mem_cgroup(memcg)) {
		mz = mem_cgroup_page_nodeinfo(memcg, page);
		excess = soft_limit_excess(memcg);
		/*
		 * We have to update the tree if mz is on RB-tree or
		 * mem is over its softlimit.
		 */
		if (excess || mz->on_tree) {
			unsigned long flags;

			spin_lock_irqsave(&mctz->lock, flags);
			/* if on-tree, remove it */
			if (mz->on_tree)
				__mem_cgroup_remove_exceeded(mz, mctz);
			/*
			 * Insert again. mz->usage_in_excess will be updated.
			 * If excess is 0, no tree ops.
			 */
			__mem_cgroup_insert_exceeded(mz, mctz, excess);
			spin_unlock_irqrestore(&mctz->lock, flags);
		}
	}
}

static void mem_cgroup_remove_from_trees(struct mem_cgroup *memcg)
{
	struct mem_cgroup_tree_per_node *mctz;
	struct mem_cgroup_per_node *mz;
	int nid;

	for_each_node(nid) {
		mz = mem_cgroup_nodeinfo(memcg, nid);
		mctz = soft_limit_tree_node(nid);
		if (mctz)
			mem_cgroup_remove_exceeded(mz, mctz);
	}
}

static struct mem_cgroup_per_node *
__mem_cgroup_largest_soft_limit_node(struct mem_cgroup_tree_per_node *mctz)
{
	struct mem_cgroup_per_node *mz;

retry:
	mz = NULL;
	if (!mctz->rb_rightmost)
		goto done;		/* Nothing to reclaim from */

	mz = rb_entry(mctz->rb_rightmost,
		      struct mem_cgroup_per_node, tree_node);
	/*
	 * Remove the node now but someone else can add it back,
	 * we will to add it back at the end of reclaim to its correct
	 * position in the tree.
	 */
	__mem_cgroup_remove_exceeded(mz, mctz);
	if (!soft_limit_excess(mz->memcg) ||
	    !css_tryget(&mz->memcg->css))
		goto retry;
done:
	return mz;
}

static struct mem_cgroup_per_node *
mem_cgroup_largest_soft_limit_node(struct mem_cgroup_tree_per_node *mctz)
{
	struct mem_cgroup_per_node *mz;

	spin_lock_irq(&mctz->lock);
	mz = __mem_cgroup_largest_soft_limit_node(mctz);
	spin_unlock_irq(&mctz->lock);
	return mz;
}

/**
 * __mod_memcg_state - update cgroup memory statistics
 * @memcg: the memory cgroup
 * @idx: the stat item - can be enum memcg_stat_item or enum node_stat_item
 * @val: delta to add to the counter, can be negative
 */
void __mod_memcg_state(struct mem_cgroup *memcg, int idx, int val)
{
	long x, threshold = MEMCG_CHARGE_BATCH;

	if (mem_cgroup_disabled())
		return;

	if (memcg_stat_item_in_bytes(idx))
		threshold <<= PAGE_SHIFT;

	x = val + __this_cpu_read(memcg->vmstats_percpu->stat[idx]);
	if (unlikely(abs(x) > threshold)) {
		struct mem_cgroup *mi;

		/*
		 * Batch local counters to keep them in sync with
		 * the hierarchical ones.
		 */
		__this_cpu_add(memcg->vmstats_local->stat[idx], x);
		for (mi = memcg; mi; mi = parent_mem_cgroup(mi))
			atomic_long_add(x, &mi->vmstats[idx]);
		x = 0;
	}
	__this_cpu_write(memcg->vmstats_percpu->stat[idx], x);
}

static struct mem_cgroup_per_node *
parent_nodeinfo(struct mem_cgroup_per_node *pn, int nid)
{
	struct mem_cgroup *parent;

	parent = parent_mem_cgroup(pn->memcg);
	if (!parent)
		return NULL;
	return mem_cgroup_nodeinfo(parent, nid);
}

void __mod_memcg_lruvec_state(struct lruvec *lruvec, enum node_stat_item idx,
			      int val)
{
	struct mem_cgroup_per_node *pn;
	struct mem_cgroup *memcg;
	long x, threshold = MEMCG_CHARGE_BATCH;

	pn = container_of(lruvec, struct mem_cgroup_per_node, lruvec);
	memcg = pn->memcg;

	/* Update memcg */
	__mod_memcg_state(memcg, idx, val);

	/* Update lruvec */
	__this_cpu_add(pn->lruvec_stat_local->count[idx], val);

	if (vmstat_item_in_bytes(idx))
		threshold <<= PAGE_SHIFT;

	x = val + __this_cpu_read(pn->lruvec_stat_cpu->count[idx]);
	if (unlikely(abs(x) > threshold)) {
		pg_data_t *pgdat = lruvec_pgdat(lruvec);
		struct mem_cgroup_per_node *pi;

		for (pi = pn; pi; pi = parent_nodeinfo(pi, pgdat->node_id))
			atomic_long_add(x, &pi->lruvec_stat[idx]);
		x = 0;
	}
	__this_cpu_write(pn->lruvec_stat_cpu->count[idx], x);
}

/**
 * __mod_lruvec_state - update lruvec memory statistics
 * @lruvec: the lruvec
 * @idx: the stat item
 * @val: delta to add to the counter, can be negative
 *
 * The lruvec is the intersection of the NUMA node and a cgroup. This
 * function updates the all three counters that are affected by a
 * change of state at this level: per-node, per-cgroup, per-lruvec.
 */
void __mod_lruvec_state(struct lruvec *lruvec, enum node_stat_item idx,
			int val)
{
	/* Update node */
	__mod_node_page_state(lruvec_pgdat(lruvec), idx, val);

	/* Update memcg and lruvec */
	if (!mem_cgroup_disabled())
		__mod_memcg_lruvec_state(lruvec, idx, val);
}

void __mod_lruvec_page_state(struct page *page, enum node_stat_item idx,
			     int val)
{
	struct page *head = compound_head(page); /* rmap on tail pages */
	pg_data_t *pgdat = page_pgdat(page);
	struct lruvec *lruvec;

	/* Untracked pages have no memcg, no lruvec. Update only the node */
	if (!head->mem_cgroup) {
		__mod_node_page_state(pgdat, idx, val);
		return;
	}

	lruvec = mem_cgroup_lruvec(head->mem_cgroup, pgdat);
	__mod_lruvec_state(lruvec, idx, val);
}
EXPORT_SYMBOL(__mod_lruvec_page_state);

void __mod_lruvec_kmem_state(void *p, enum node_stat_item idx, int val)
{
	pg_data_t *pgdat = page_pgdat(virt_to_page(p));
	struct mem_cgroup *memcg;
	struct lruvec *lruvec;

	rcu_read_lock();
	memcg = mem_cgroup_from_obj(p);

	/*
	 * Untracked pages have no memcg, no lruvec. Update only the
	 * node. If we reparent the slab objects to the root memcg,
	 * when we free the slab object, we need to update the per-memcg
	 * vmstats to keep it correct for the root memcg.
	 */
	if (!memcg) {
		__mod_node_page_state(pgdat, idx, val);
	} else {
		lruvec = mem_cgroup_lruvec(memcg, pgdat);
		__mod_lruvec_state(lruvec, idx, val);
	}
	rcu_read_unlock();
}

/**
 * __count_memcg_events - account VM events in a cgroup
 * @memcg: the memory cgroup
 * @idx: the event item
 * @count: the number of events that occured
 */
void __count_memcg_events(struct mem_cgroup *memcg, enum vm_event_item idx,
			  unsigned long count)
{
	unsigned long x;

	if (mem_cgroup_disabled())
		return;

	x = count + __this_cpu_read(memcg->vmstats_percpu->events[idx]);
	if (unlikely(x > MEMCG_CHARGE_BATCH)) {
		struct mem_cgroup *mi;

		/*
		 * Batch local counters to keep them in sync with
		 * the hierarchical ones.
		 */
		__this_cpu_add(memcg->vmstats_local->events[idx], x);
		for (mi = memcg; mi; mi = parent_mem_cgroup(mi))
			atomic_long_add(x, &mi->vmevents[idx]);
		x = 0;
	}
	__this_cpu_write(memcg->vmstats_percpu->events[idx], x);
}

static unsigned long memcg_events(struct mem_cgroup *memcg, int event)
{
	return atomic_long_read(&memcg->vmevents[event]);
}

static unsigned long memcg_events_local(struct mem_cgroup *memcg, int event)
{
	long x = 0;
	int cpu;

	for_each_possible_cpu(cpu)
		x += per_cpu(memcg->vmstats_local->events[event], cpu);
	return x;
}

static void mem_cgroup_charge_statistics(struct mem_cgroup *memcg,
					 struct page *page,
					 int nr_pages)
{
	/* pagein of a big page is an event. So, ignore page size */
	if (nr_pages > 0)
		__count_memcg_events(memcg, PGPGIN, 1);
	else {
		__count_memcg_events(memcg, PGPGOUT, 1);
		nr_pages = -nr_pages; /* for event */
	}

	__this_cpu_add(memcg->vmstats_percpu->nr_page_events, nr_pages);
}

static bool mem_cgroup_event_ratelimit(struct mem_cgroup *memcg,
				       enum mem_cgroup_events_target target)
{
	unsigned long val, next;

	val = __this_cpu_read(memcg->vmstats_percpu->nr_page_events);
	next = __this_cpu_read(memcg->vmstats_percpu->targets[target]);
	/* from time_after() in jiffies.h */
	if ((long)(next - val) < 0) {
		switch (target) {
		case MEM_CGROUP_TARGET_THRESH:
			next = val + THRESHOLDS_EVENTS_TARGET;
			break;
		case MEM_CGROUP_TARGET_SOFTLIMIT:
			next = val + SOFTLIMIT_EVENTS_TARGET;
			break;
		default:
			break;
		}
		__this_cpu_write(memcg->vmstats_percpu->targets[target], next);
		return true;
	}
	return false;
}

/*
 * Check events in order.
 *
 */
static void memcg_check_events(struct mem_cgroup *memcg, struct page *page)
{
	/* threshold event is triggered in finer grain than soft limit */
	if (unlikely(mem_cgroup_event_ratelimit(memcg,
						MEM_CGROUP_TARGET_THRESH))) {
		bool do_softlimit;

		do_softlimit = mem_cgroup_event_ratelimit(memcg,
						MEM_CGROUP_TARGET_SOFTLIMIT);
		mem_cgroup_threshold(memcg);
		if (unlikely(do_softlimit))
			mem_cgroup_update_tree(memcg, page);
	}
}

struct mem_cgroup *mem_cgroup_from_task(struct task_struct *p)
{
	/*
	 * mm_update_next_owner() may clear mm->owner to NULL
	 * if it races with swapoff, page migration, etc.
	 * So this can be called with p == NULL.
	 */
	if (unlikely(!p))
		return NULL;

	return mem_cgroup_from_css(task_css(p, memory_cgrp_id));
}
EXPORT_SYMBOL(mem_cgroup_from_task);

/**
 * get_mem_cgroup_from_mm: Obtain a reference on given mm_struct's memcg.
 * @mm: mm from which memcg should be extracted. It can be NULL.
 *
 * Obtain a reference on mm->memcg and returns it if successful. Otherwise
 * root_mem_cgroup is returned. However if mem_cgroup is disabled, NULL is
 * returned.
 */
struct mem_cgroup *get_mem_cgroup_from_mm(struct mm_struct *mm)
{
	struct mem_cgroup *memcg;

	if (mem_cgroup_disabled())
		return NULL;

	rcu_read_lock();
	do {
		/*
		 * Page cache insertions can happen withou an
		 * actual mm context, e.g. during disk probing
		 * on boot, loopback IO, acct() writes etc.
		 */
		if (unlikely(!mm))
			memcg = root_mem_cgroup;
		else {
			memcg = mem_cgroup_from_task(rcu_dereference(mm->owner));
			if (unlikely(!memcg))
				memcg = root_mem_cgroup;
		}
	} while (!css_tryget(&memcg->css));
	rcu_read_unlock();
	return memcg;
}
EXPORT_SYMBOL(get_mem_cgroup_from_mm);

/**
 * get_mem_cgroup_from_page: Obtain a reference on given page's memcg.
 * @page: page from which memcg should be extracted.
 *
 * Obtain a reference on page->memcg and returns it if successful. Otherwise
 * root_mem_cgroup is returned.
 */
struct mem_cgroup *get_mem_cgroup_from_page(struct page *page)
{
	struct mem_cgroup *memcg = page_memcg(page);

	if (mem_cgroup_disabled())
		return NULL;

	rcu_read_lock();
	/* Page should not get uncharged and freed memcg under us. */
	if (!memcg || WARN_ON_ONCE(!css_tryget(&memcg->css)))
		memcg = root_mem_cgroup;
	rcu_read_unlock();
	return memcg;
}
EXPORT_SYMBOL(get_mem_cgroup_from_page);

static __always_inline struct mem_cgroup *active_memcg(void)
{
	if (in_interrupt())
		return this_cpu_read(int_active_memcg);
	else
		return current->active_memcg;
}

static __always_inline struct mem_cgroup *get_active_memcg(void)
{
	struct mem_cgroup *memcg;

	rcu_read_lock();
	memcg = active_memcg();
	if (memcg) {
		/* current->active_memcg must hold a ref. */
		if (WARN_ON_ONCE(!css_tryget(&memcg->css)))
			memcg = root_mem_cgroup;
		else
			memcg = current->active_memcg;
	}
	rcu_read_unlock();

	return memcg;
}

static __always_inline bool memcg_kmem_bypass(void)
{
	/* Allow remote memcg charging from any context. */
	if (unlikely(active_memcg()))
		return false;

	/* Memcg to charge can't be determined. */
	if (in_interrupt() || !current->mm || (current->flags & PF_KTHREAD))
		return true;

	return false;
}

/**
 * If active memcg is set, do not fallback to current->mm->memcg.
 */
static __always_inline struct mem_cgroup *get_mem_cgroup_from_current(void)
{
	if (memcg_kmem_bypass())
		return NULL;

	if (unlikely(active_memcg()))
		return get_active_memcg();

	return get_mem_cgroup_from_mm(current->mm);
}

/**
 * mem_cgroup_iter - iterate over memory cgroup hierarchy
 * @root: hierarchy root
 * @prev: previously returned memcg, NULL on first invocation
 * @reclaim: cookie for shared reclaim walks, NULL for full walks
 *
 * Returns references to children of the hierarchy below @root, or
 * @root itself, or %NULL after a full round-trip.
 *
 * Caller must pass the return value in @prev on subsequent
 * invocations for reference counting, or use mem_cgroup_iter_break()
 * to cancel a hierarchy walk before the round-trip is complete.
 *
 * Reclaimers can specify a node in @reclaim to divide up the memcgs
 * in the hierarchy among all concurrent reclaimers operating on the
 * same node.
 */
struct mem_cgroup *mem_cgroup_iter(struct mem_cgroup *root,
				   struct mem_cgroup *prev,
				   struct mem_cgroup_reclaim_cookie *reclaim)
{
	struct mem_cgroup_reclaim_iter *iter;
	struct cgroup_subsys_state *css = NULL;
	struct mem_cgroup *memcg = NULL;
	struct mem_cgroup *pos = NULL;

	if (mem_cgroup_disabled())
		return NULL;

	if (!root)
		root = root_mem_cgroup;

	if (prev && !reclaim)
		pos = prev;

	rcu_read_lock();

	if (reclaim) {
		struct mem_cgroup_per_node *mz;

		mz = mem_cgroup_nodeinfo(root, reclaim->pgdat->node_id);
		iter = &mz->iter;

		if (prev && reclaim->generation != iter->generation)
			goto out_unlock;

		while (1) {
			pos = READ_ONCE(iter->position);
			if (!pos || css_tryget(&pos->css))
				break;
			/*
			 * css reference reached zero, so iter->position will
			 * be cleared by ->css_released. However, we should not
			 * rely on this happening soon, because ->css_released
			 * is called from a work queue, and by busy-waiting we
			 * might block it. So we clear iter->position right
			 * away.
			 */
			(void)cmpxchg(&iter->position, pos, NULL);
		}
	}

	if (pos)
		css = &pos->css;

	for (;;) {
		css = css_next_descendant_pre(css, &root->css);
		if (!css) {
			/*
			 * Reclaimers share the hierarchy walk, and a
			 * new one might jump in right at the end of
			 * the hierarchy - make sure they see at least
			 * one group and restart from the beginning.
			 */
			if (!prev)
				continue;
			break;
		}

		/*
		 * Verify the css and acquire a reference.  The root
		 * is provided by the caller, so we know it's alive
		 * and kicking, and don't take an extra reference.
		 */
		memcg = mem_cgroup_from_css(css);

		if (css == &root->css)
			break;

		if (css_tryget(css))
			break;

		memcg = NULL;
	}

	if (reclaim) {
		/*
		 * The position could have already been updated by a competing
		 * thread, so check that the value hasn't changed since we read
		 * it to avoid reclaiming from the same cgroup twice.
		 */
		(void)cmpxchg(&iter->position, pos, memcg);

		if (pos)
			css_put(&pos->css);

		if (!memcg)
			iter->generation++;
		else if (!prev)
			reclaim->generation = iter->generation;
	}

out_unlock:
	rcu_read_unlock();
	if (prev && prev != root)
		css_put(&prev->css);

	return memcg;
}

/**
 * mem_cgroup_iter_break - abort a hierarchy walk prematurely
 * @root: hierarchy root
 * @prev: last visited hierarchy member as returned by mem_cgroup_iter()
 */
void mem_cgroup_iter_break(struct mem_cgroup *root,
			   struct mem_cgroup *prev)
{
	if (!root)
		root = root_mem_cgroup;
	if (prev && prev != root)
		css_put(&prev->css);
}

static void __invalidate_reclaim_iterators(struct mem_cgroup *from,
					struct mem_cgroup *dead_memcg)
{
	struct mem_cgroup_reclaim_iter *iter;
	struct mem_cgroup_per_node *mz;
	int nid;

	for_each_node(nid) {
		mz = mem_cgroup_nodeinfo(from, nid);
		iter = &mz->iter;
		cmpxchg(&iter->position, dead_memcg, NULL);
	}
}

static void invalidate_reclaim_iterators(struct mem_cgroup *dead_memcg)
{
	struct mem_cgroup *memcg = dead_memcg;
	struct mem_cgroup *last;

	do {
		__invalidate_reclaim_iterators(memcg, dead_memcg);
		last = memcg;
	} while ((memcg = parent_mem_cgroup(memcg)));

	/*
	 * When cgruop1 non-hierarchy mode is used,
	 * parent_mem_cgroup() does not walk all the way up to the
	 * cgroup root (root_mem_cgroup). So we have to handle
	 * dead_memcg from cgroup root separately.
	 */
	if (last != root_mem_cgroup)
		__invalidate_reclaim_iterators(root_mem_cgroup,
						dead_memcg);
}

/**
 * mem_cgroup_scan_tasks - iterate over tasks of a memory cgroup hierarchy
 * @memcg: hierarchy root
 * @fn: function to call for each task
 * @arg: argument passed to @fn
 *
 * This function iterates over tasks attached to @memcg or to any of its
 * descendants and calls @fn for each task. If @fn returns a non-zero
 * value, the function breaks the iteration loop and returns the value.
 * Otherwise, it will iterate over all tasks and return 0.
 *
 * This function must not be called for the root memory cgroup.
 */
int mem_cgroup_scan_tasks(struct mem_cgroup *memcg,
			  int (*fn)(struct task_struct *, void *), void *arg)
{
	struct mem_cgroup *iter;
	int ret = 0;

	BUG_ON(memcg == root_mem_cgroup);

	for_each_mem_cgroup_tree(iter, memcg) {
		struct css_task_iter it;
		struct task_struct *task;

		css_task_iter_start(&iter->css, CSS_TASK_ITER_PROCS, &it);
		while (!ret && (task = css_task_iter_next(&it)))
			ret = fn(task, arg);
		css_task_iter_end(&it);
		if (ret) {
			mem_cgroup_iter_break(memcg, iter);
			break;
		}
	}
	return ret;
}

/**
 * mem_cgroup_page_lruvec - return lruvec for isolating/putting an LRU page
 * @page: the page
 * @pgdat: pgdat of the page
 *
 * This function relies on page's memcg being stable - see the
 * access rules in commit_charge().
 */
struct lruvec *mem_cgroup_page_lruvec(struct page *page, struct pglist_data *pgdat)
{
	struct mem_cgroup_per_node *mz;
	struct mem_cgroup *memcg;
	struct lruvec *lruvec;

	if (mem_cgroup_disabled()) {
		lruvec = &pgdat->__lruvec;
		goto out;
	}

	memcg = page_memcg(page);
	/*
	 * Swapcache readahead pages are added to the LRU - and
	 * possibly migrated - before they are charged.
	 */
	if (!memcg)
		memcg = root_mem_cgroup;

	mz = mem_cgroup_page_nodeinfo(memcg, page);
	lruvec = &mz->lruvec;
out:
	/*
	 * Since a node can be onlined after the mem_cgroup was created,
	 * we have to be prepared to initialize lruvec->zone here;
	 * and if offlined then reonlined, we need to reinitialize it.
	 */
	if (unlikely(lruvec->pgdat != pgdat))
		lruvec->pgdat = pgdat;
	return lruvec;
}

/**
 * mem_cgroup_update_lru_size - account for adding or removing an lru page
 * @lruvec: mem_cgroup per zone lru vector
 * @lru: index of lru list the page is sitting on
 * @zid: zone id of the accounted pages
 * @nr_pages: positive when adding or negative when removing
 *
 * This function must be called under lru_lock, just before a page is added
 * to or just after a page is removed from an lru list (that ordering being
 * so as to allow it to check that lru_size 0 is consistent with list_empty).
 */
void mem_cgroup_update_lru_size(struct lruvec *lruvec, enum lru_list lru,
				int zid, int nr_pages)
{
	struct mem_cgroup_per_node *mz;
	unsigned long *lru_size;
	long size;

	if (mem_cgroup_disabled())
		return;

	mz = container_of(lruvec, struct mem_cgroup_per_node, lruvec);
	lru_size = &mz->lru_zone_size[zid][lru];

	if (nr_pages < 0)
		*lru_size += nr_pages;

	size = *lru_size;
	if (WARN_ONCE(size < 0,
		"%s(%p, %d, %d): lru_size %ld\n",
		__func__, lruvec, lru, nr_pages, size)) {
		VM_BUG_ON(1);
		*lru_size = 0;
	}

	if (nr_pages > 0)
		*lru_size += nr_pages;
}

/**
 * mem_cgroup_margin - calculate chargeable space of a memory cgroup
 * @memcg: the memory cgroup
 *
 * Returns the maximum amount of memory @mem can be charged with, in
 * pages.
 */
static unsigned long mem_cgroup_margin(struct mem_cgroup *memcg)
{
	unsigned long margin = 0;
	unsigned long count;
	unsigned long limit;

	count = page_counter_read(&memcg->memory);
	limit = READ_ONCE(memcg->memory.max);
	if (count < limit)
		margin = limit - count;

	if (do_memsw_account()) {
		count = page_counter_read(&memcg->memsw);
		limit = READ_ONCE(memcg->memsw.max);
		if (count < limit)
			margin = min(margin, limit - count);
		else
			margin = 0;
	}

	return margin;
}

/*
 * A routine for checking "mem" is under move_account() or not.
 *
 * Checking a cgroup is mc.from or mc.to or under hierarchy of
 * moving cgroups. This is for waiting at high-memory pressure
 * caused by "move".
 */
static bool mem_cgroup_under_move(struct mem_cgroup *memcg)
{
	struct mem_cgroup *from;
	struct mem_cgroup *to;
	bool ret = false;
	/*
	 * Unlike task_move routines, we access mc.to, mc.from not under
	 * mutual exclusion by cgroup_mutex. Here, we take spinlock instead.
	 */
	spin_lock(&mc.lock);
	from = mc.from;
	to = mc.to;
	if (!from)
		goto unlock;

	ret = mem_cgroup_is_descendant(from, memcg) ||
		mem_cgroup_is_descendant(to, memcg);
unlock:
	spin_unlock(&mc.lock);
	return ret;
}

static bool mem_cgroup_wait_acct_move(struct mem_cgroup *memcg)
{
	if (mc.moving_task && current != mc.moving_task) {
		if (mem_cgroup_under_move(memcg)) {
			DEFINE_WAIT(wait);
			prepare_to_wait(&mc.waitq, &wait, TASK_INTERRUPTIBLE);
			/* moving charge context might have finished. */
			if (mc.moving_task)
				schedule();
			finish_wait(&mc.waitq, &wait);
			return true;
		}
	}
	return false;
}

struct memory_stat {
	const char *name;
	unsigned int ratio;
	unsigned int idx;
};

static struct memory_stat memory_stats[] = {
	{ "anon", PAGE_SIZE, NR_ANON_MAPPED },
	{ "file", PAGE_SIZE, NR_FILE_PAGES },
	{ "kernel_stack", 1024, NR_KERNEL_STACK_KB },
	{ "pagetables", PAGE_SIZE, NR_PAGETABLE },
	{ "percpu", 1, MEMCG_PERCPU_B },
	{ "sock", PAGE_SIZE, MEMCG_SOCK },
	{ "shmem", PAGE_SIZE, NR_SHMEM },
	{ "file_mapped", PAGE_SIZE, NR_FILE_MAPPED },
	{ "file_dirty", PAGE_SIZE, NR_FILE_DIRTY },
	{ "file_writeback", PAGE_SIZE, NR_WRITEBACK },
#ifdef CONFIG_TRANSPARENT_HUGEPAGE
	/*
	 * The ratio will be initialized in memory_stats_init(). Because
	 * on some architectures, the macro of HPAGE_PMD_SIZE is not
	 * constant(e.g. powerpc).
	 */
	{ "anon_thp", 0, NR_ANON_THPS },
	{ "file_thp", 0, NR_FILE_THPS },
	{ "shmem_thp", 0, NR_SHMEM_THPS },
#endif
	{ "inactive_anon", PAGE_SIZE, NR_INACTIVE_ANON },
	{ "active_anon", PAGE_SIZE, NR_ACTIVE_ANON },
	{ "inactive_file", PAGE_SIZE, NR_INACTIVE_FILE },
	{ "active_file", PAGE_SIZE, NR_ACTIVE_FILE },
	{ "unevictable", PAGE_SIZE, NR_UNEVICTABLE },

	/*
	 * Note: The slab_reclaimable and slab_unreclaimable must be
	 * together and slab_reclaimable must be in front.
	 */
	{ "slab_reclaimable", 1, NR_SLAB_RECLAIMABLE_B },
	{ "slab_unreclaimable", 1, NR_SLAB_UNRECLAIMABLE_B },

	/* The memory events */
	{ "workingset_refault_anon", 1, WORKINGSET_REFAULT_ANON },
	{ "workingset_refault_file", 1, WORKINGSET_REFAULT_FILE },
	{ "workingset_activate_anon", 1, WORKINGSET_ACTIVATE_ANON },
	{ "workingset_activate_file", 1, WORKINGSET_ACTIVATE_FILE },
	{ "workingset_restore_anon", 1, WORKINGSET_RESTORE_ANON },
	{ "workingset_restore_file", 1, WORKINGSET_RESTORE_FILE },
	{ "workingset_nodereclaim", 1, WORKINGSET_NODERECLAIM },
};

static int __init memory_stats_init(void)
{
	int i;

	for (i = 0; i < ARRAY_SIZE(memory_stats); i++) {
#ifdef CONFIG_TRANSPARENT_HUGEPAGE
		if (memory_stats[i].idx == NR_ANON_THPS ||
		    memory_stats[i].idx == NR_FILE_THPS ||
		    memory_stats[i].idx == NR_SHMEM_THPS)
			memory_stats[i].ratio = HPAGE_PMD_SIZE;
#endif
		VM_BUG_ON(!memory_stats[i].ratio);
		VM_BUG_ON(memory_stats[i].idx >= MEMCG_NR_STAT);
	}

	return 0;
}
pure_initcall(memory_stats_init);

static char *memory_stat_format(struct mem_cgroup *memcg)
{
	struct seq_buf s;
	int i;

	seq_buf_init(&s, kmalloc(PAGE_SIZE, GFP_KERNEL), PAGE_SIZE);
	if (!s.buffer)
		return NULL;

	/*
	 * Provide statistics on the state of the memory subsystem as
	 * well as cumulative event counters that show past behavior.
	 *
	 * This list is ordered following a combination of these gradients:
	 * 1) generic big picture -> specifics and details
	 * 2) reflecting userspace activity -> reflecting kernel heuristics
	 *
	 * Current memory state:
	 */

	for (i = 0; i < ARRAY_SIZE(memory_stats); i++) {
		u64 size;

		size = memcg_page_state(memcg, memory_stats[i].idx);
		size *= memory_stats[i].ratio;
		seq_buf_printf(&s, "%s %llu\n", memory_stats[i].name, size);

		if (unlikely(memory_stats[i].idx == NR_SLAB_UNRECLAIMABLE_B)) {
			size = memcg_page_state(memcg, NR_SLAB_RECLAIMABLE_B) +
			       memcg_page_state(memcg, NR_SLAB_UNRECLAIMABLE_B);
			seq_buf_printf(&s, "slab %llu\n", size);
		}
	}

	/* Accumulated memory events */

	seq_buf_printf(&s, "%s %lu\n", vm_event_name(PGFAULT),
		       memcg_events(memcg, PGFAULT));
	seq_buf_printf(&s, "%s %lu\n", vm_event_name(PGMAJFAULT),
		       memcg_events(memcg, PGMAJFAULT));
	seq_buf_printf(&s, "%s %lu\n",  vm_event_name(PGREFILL),
		       memcg_events(memcg, PGREFILL));
	seq_buf_printf(&s, "pgscan %lu\n",
		       memcg_events(memcg, PGSCAN_KSWAPD) +
		       memcg_events(memcg, PGSCAN_DIRECT));
	seq_buf_printf(&s, "pgsteal %lu\n",
		       memcg_events(memcg, PGSTEAL_KSWAPD) +
		       memcg_events(memcg, PGSTEAL_DIRECT));
	seq_buf_printf(&s, "%s %lu\n", vm_event_name(PGACTIVATE),
		       memcg_events(memcg, PGACTIVATE));
	seq_buf_printf(&s, "%s %lu\n", vm_event_name(PGDEACTIVATE),
		       memcg_events(memcg, PGDEACTIVATE));
	seq_buf_printf(&s, "%s %lu\n", vm_event_name(PGLAZYFREE),
		       memcg_events(memcg, PGLAZYFREE));
	seq_buf_printf(&s, "%s %lu\n", vm_event_name(PGLAZYFREED),
		       memcg_events(memcg, PGLAZYFREED));

#ifdef CONFIG_TRANSPARENT_HUGEPAGE
	seq_buf_printf(&s, "%s %lu\n", vm_event_name(THP_FAULT_ALLOC),
		       memcg_events(memcg, THP_FAULT_ALLOC));
	seq_buf_printf(&s, "%s %lu\n", vm_event_name(THP_COLLAPSE_ALLOC),
		       memcg_events(memcg, THP_COLLAPSE_ALLOC));
#endif /* CONFIG_TRANSPARENT_HUGEPAGE */

	/* The above should easily fit into one page */
	WARN_ON_ONCE(seq_buf_has_overflowed(&s));

	return s.buffer;
}

#define K(x) ((x) << (PAGE_SHIFT-10))
/**
 * mem_cgroup_print_oom_context: Print OOM information relevant to
 * memory controller.
 * @memcg: The memory cgroup that went over limit
 * @p: Task that is going to be killed
 *
 * NOTE: @memcg and @p's mem_cgroup can be different when hierarchy is
 * enabled
 */
void mem_cgroup_print_oom_context(struct mem_cgroup *memcg, struct task_struct *p)
{
	rcu_read_lock();

	if (memcg) {
		pr_cont(",oom_memcg=");
		pr_cont_cgroup_path(memcg->css.cgroup);
	} else
		pr_cont(",global_oom");
	if (p) {
		pr_cont(",task_memcg=");
		pr_cont_cgroup_path(task_cgroup(p, memory_cgrp_id));
	}
	rcu_read_unlock();
}

/**
 * mem_cgroup_print_oom_meminfo: Print OOM memory information relevant to
 * memory controller.
 * @memcg: The memory cgroup that went over limit
 */
void mem_cgroup_print_oom_meminfo(struct mem_cgroup *memcg)
{
	char *buf;

	pr_info("memory: usage %llukB, limit %llukB, failcnt %lu\n",
		K((u64)page_counter_read(&memcg->memory)),
		K((u64)READ_ONCE(memcg->memory.max)), memcg->memory.failcnt);
	if (cgroup_subsys_on_dfl(memory_cgrp_subsys))
		pr_info("swap: usage %llukB, limit %llukB, failcnt %lu\n",
			K((u64)page_counter_read(&memcg->swap)),
			K((u64)READ_ONCE(memcg->swap.max)), memcg->swap.failcnt);
	else {
		pr_info("memory+swap: usage %llukB, limit %llukB, failcnt %lu\n",
			K((u64)page_counter_read(&memcg->memsw)),
			K((u64)memcg->memsw.max), memcg->memsw.failcnt);
		pr_info("kmem: usage %llukB, limit %llukB, failcnt %lu\n",
			K((u64)page_counter_read(&memcg->kmem)),
			K((u64)memcg->kmem.max), memcg->kmem.failcnt);
	}

	pr_info("Memory cgroup stats for ");
	pr_cont_cgroup_path(memcg->css.cgroup);
	pr_cont(":");
	buf = memory_stat_format(memcg);
	if (!buf)
		return;
	pr_info("%s", buf);
	kfree(buf);
}

/*
 * Return the memory (and swap, if configured) limit for a memcg.
 */
unsigned long mem_cgroup_get_max(struct mem_cgroup *memcg)
{
	unsigned long max = READ_ONCE(memcg->memory.max);

	if (cgroup_subsys_on_dfl(memory_cgrp_subsys)) {
		if (mem_cgroup_swappiness(memcg))
			max += min(READ_ONCE(memcg->swap.max),
				   (unsigned long)total_swap_pages);
	} else { /* v1 */
		if (mem_cgroup_swappiness(memcg)) {
			/* Calculate swap excess capacity from memsw limit */
			unsigned long swap = READ_ONCE(memcg->memsw.max) - max;

			max += min(swap, (unsigned long)total_swap_pages);
		}
	}
	return max;
}

unsigned long mem_cgroup_size(struct mem_cgroup *memcg)
{
	return page_counter_read(&memcg->memory);
}

static bool mem_cgroup_out_of_memory(struct mem_cgroup *memcg, gfp_t gfp_mask,
				     int order)
{
	struct oom_control oc = {
		.zonelist = NULL,
		.nodemask = NULL,
		.memcg = memcg,
		.gfp_mask = gfp_mask,
		.order = order,
	};
	bool ret = true;

	if (mutex_lock_killable(&oom_lock))
		return true;

	if (mem_cgroup_margin(memcg) >= (1 << order))
		goto unlock;

	/*
	 * A few threads which were not waiting at mutex_lock_killable() can
	 * fail to bail out. Therefore, check again after holding oom_lock.
	 */
	ret = should_force_charge() || out_of_memory(&oc);

unlock:
	mutex_unlock(&oom_lock);
	return ret;
}

static int mem_cgroup_soft_reclaim(struct mem_cgroup *root_memcg,
				   pg_data_t *pgdat,
				   gfp_t gfp_mask,
				   unsigned long *total_scanned)
{
	struct mem_cgroup *victim = NULL;
	int total = 0;
	int loop = 0;
	unsigned long excess;
	unsigned long nr_scanned;
	struct mem_cgroup_reclaim_cookie reclaim = {
		.pgdat = pgdat,
	};

	excess = soft_limit_excess(root_memcg);

	while (1) {
		victim = mem_cgroup_iter(root_memcg, victim, &reclaim);
		if (!victim) {
			loop++;
			if (loop >= 2) {
				/*
				 * If we have not been able to reclaim
				 * anything, it might because there are
				 * no reclaimable pages under this hierarchy
				 */
				if (!total)
					break;
				/*
				 * We want to do more targeted reclaim.
				 * excess >> 2 is not to excessive so as to
				 * reclaim too much, nor too less that we keep
				 * coming back to reclaim from this cgroup
				 */
				if (total >= (excess >> 2) ||
					(loop > MEM_CGROUP_MAX_RECLAIM_LOOPS))
					break;
			}
			continue;
		}
		total += mem_cgroup_shrink_node(victim, gfp_mask, false,
					pgdat, &nr_scanned);
		*total_scanned += nr_scanned;
		if (!soft_limit_excess(root_memcg))
			break;
	}
	mem_cgroup_iter_break(root_memcg, victim);
	return total;
}

#ifdef CONFIG_LOCKDEP
static struct lockdep_map memcg_oom_lock_dep_map = {
	.name = "memcg_oom_lock",
};
#endif

static DEFINE_SPINLOCK(memcg_oom_lock);

/*
 * Check OOM-Killer is already running under our hierarchy.
 * If someone is running, return false.
 */
static bool mem_cgroup_oom_trylock(struct mem_cgroup *memcg)
{
	struct mem_cgroup *iter, *failed = NULL;

	spin_lock(&memcg_oom_lock);

	for_each_mem_cgroup_tree(iter, memcg) {
		if (iter->oom_lock) {
			/*
			 * this subtree of our hierarchy is already locked
			 * so we cannot give a lock.
			 */
			failed = iter;
			mem_cgroup_iter_break(memcg, iter);
			break;
		} else
			iter->oom_lock = true;
	}

	if (failed) {
		/*
		 * OK, we failed to lock the whole subtree so we have
		 * to clean up what we set up to the failing subtree
		 */
		for_each_mem_cgroup_tree(iter, memcg) {
			if (iter == failed) {
				mem_cgroup_iter_break(memcg, iter);
				break;
			}
			iter->oom_lock = false;
		}
	} else
		mutex_acquire(&memcg_oom_lock_dep_map, 0, 1, _RET_IP_);

	spin_unlock(&memcg_oom_lock);

	return !failed;
}

static void mem_cgroup_oom_unlock(struct mem_cgroup *memcg)
{
	struct mem_cgroup *iter;

	spin_lock(&memcg_oom_lock);
	mutex_release(&memcg_oom_lock_dep_map, _RET_IP_);
	for_each_mem_cgroup_tree(iter, memcg)
		iter->oom_lock = false;
	spin_unlock(&memcg_oom_lock);
}

static void mem_cgroup_mark_under_oom(struct mem_cgroup *memcg)
{
	struct mem_cgroup *iter;

	spin_lock(&memcg_oom_lock);
	for_each_mem_cgroup_tree(iter, memcg)
		iter->under_oom++;
	spin_unlock(&memcg_oom_lock);
}

static void mem_cgroup_unmark_under_oom(struct mem_cgroup *memcg)
{
	struct mem_cgroup *iter;

	/*
	 * Be careful about under_oom underflows becase a child memcg
	 * could have been added after mem_cgroup_mark_under_oom.
	 */
	spin_lock(&memcg_oom_lock);
	for_each_mem_cgroup_tree(iter, memcg)
		if (iter->under_oom > 0)
			iter->under_oom--;
	spin_unlock(&memcg_oom_lock);
}

static DECLARE_WAIT_QUEUE_HEAD(memcg_oom_waitq);

struct oom_wait_info {
	struct mem_cgroup *memcg;
	wait_queue_entry_t	wait;
};

static int memcg_oom_wake_function(wait_queue_entry_t *wait,
	unsigned mode, int sync, void *arg)
{
	struct mem_cgroup *wake_memcg = (struct mem_cgroup *)arg;
	struct mem_cgroup *oom_wait_memcg;
	struct oom_wait_info *oom_wait_info;

	oom_wait_info = container_of(wait, struct oom_wait_info, wait);
	oom_wait_memcg = oom_wait_info->memcg;

	if (!mem_cgroup_is_descendant(wake_memcg, oom_wait_memcg) &&
	    !mem_cgroup_is_descendant(oom_wait_memcg, wake_memcg))
		return 0;
	return autoremove_wake_function(wait, mode, sync, arg);
}

static void memcg_oom_recover(struct mem_cgroup *memcg)
{
	/*
	 * For the following lockless ->under_oom test, the only required
	 * guarantee is that it must see the state asserted by an OOM when
	 * this function is called as a result of userland actions
	 * triggered by the notification of the OOM.  This is trivially
	 * achieved by invoking mem_cgroup_mark_under_oom() before
	 * triggering notification.
	 */
	if (memcg && memcg->under_oom)
		__wake_up(&memcg_oom_waitq, TASK_NORMAL, 0, memcg);
}

enum oom_status {
	OOM_SUCCESS,
	OOM_FAILED,
	OOM_ASYNC,
	OOM_SKIPPED
};

static enum oom_status mem_cgroup_oom(struct mem_cgroup *memcg, gfp_t mask, int order)
{
	enum oom_status ret;
	bool locked;

	if (order > PAGE_ALLOC_COSTLY_ORDER)
		return OOM_SKIPPED;

	memcg_memory_event(memcg, MEMCG_OOM);

	/*
	 * We are in the middle of the charge context here, so we
	 * don't want to block when potentially sitting on a callstack
	 * that holds all kinds of filesystem and mm locks.
	 *
	 * cgroup1 allows disabling the OOM killer and waiting for outside
	 * handling until the charge can succeed; remember the context and put
	 * the task to sleep at the end of the page fault when all locks are
	 * released.
	 *
	 * On the other hand, in-kernel OOM killer allows for an async victim
	 * memory reclaim (oom_reaper) and that means that we are not solely
	 * relying on the oom victim to make a forward progress and we can
	 * invoke the oom killer here.
	 *
	 * Please note that mem_cgroup_out_of_memory might fail to find a
	 * victim and then we have to bail out from the charge path.
	 */
	if (memcg->oom_kill_disable) {
		if (!current->in_user_fault)
			return OOM_SKIPPED;
		css_get(&memcg->css);
		current->memcg_in_oom = memcg;
		current->memcg_oom_gfp_mask = mask;
		current->memcg_oom_order = order;

		return OOM_ASYNC;
	}

	mem_cgroup_mark_under_oom(memcg);

	locked = mem_cgroup_oom_trylock(memcg);

	if (locked)
		mem_cgroup_oom_notify(memcg);

	mem_cgroup_unmark_under_oom(memcg);
	if (mem_cgroup_out_of_memory(memcg, mask, order))
		ret = OOM_SUCCESS;
	else
		ret = OOM_FAILED;

	if (locked)
		mem_cgroup_oom_unlock(memcg);

	return ret;
}

/**
 * mem_cgroup_oom_synchronize - complete memcg OOM handling
 * @handle: actually kill/wait or just clean up the OOM state
 *
 * This has to be called at the end of a page fault if the memcg OOM
 * handler was enabled.
 *
 * Memcg supports userspace OOM handling where failed allocations must
 * sleep on a waitqueue until the userspace task resolves the
 * situation.  Sleeping directly in the charge context with all kinds
 * of locks held is not a good idea, instead we remember an OOM state
 * in the task and mem_cgroup_oom_synchronize() has to be called at
 * the end of the page fault to complete the OOM handling.
 *
 * Returns %true if an ongoing memcg OOM situation was detected and
 * completed, %false otherwise.
 */
bool mem_cgroup_oom_synchronize(bool handle)
{
	struct mem_cgroup *memcg = current->memcg_in_oom;
	struct oom_wait_info owait;
	bool locked;

	/* OOM is global, do not handle */
	if (!memcg)
		return false;

	if (!handle)
		goto cleanup;

	owait.memcg = memcg;
	owait.wait.flags = 0;
	owait.wait.func = memcg_oom_wake_function;
	owait.wait.private = current;
	INIT_LIST_HEAD(&owait.wait.entry);

	prepare_to_wait(&memcg_oom_waitq, &owait.wait, TASK_KILLABLE);
	mem_cgroup_mark_under_oom(memcg);

	locked = mem_cgroup_oom_trylock(memcg);

	if (locked)
		mem_cgroup_oom_notify(memcg);

	if (locked && !memcg->oom_kill_disable) {
		mem_cgroup_unmark_under_oom(memcg);
		finish_wait(&memcg_oom_waitq, &owait.wait);
		mem_cgroup_out_of_memory(memcg, current->memcg_oom_gfp_mask,
					 current->memcg_oom_order);
	} else {
		schedule();
		mem_cgroup_unmark_under_oom(memcg);
		finish_wait(&memcg_oom_waitq, &owait.wait);
	}

	if (locked) {
		mem_cgroup_oom_unlock(memcg);
		/*
		 * There is no guarantee that an OOM-lock contender
		 * sees the wakeups triggered by the OOM kill
		 * uncharges.  Wake any sleepers explicitely.
		 */
		memcg_oom_recover(memcg);
	}
cleanup:
	current->memcg_in_oom = NULL;
	css_put(&memcg->css);
	return true;
}

/**
 * mem_cgroup_get_oom_group - get a memory cgroup to clean up after OOM
 * @victim: task to be killed by the OOM killer
 * @oom_domain: memcg in case of memcg OOM, NULL in case of system-wide OOM
 *
 * Returns a pointer to a memory cgroup, which has to be cleaned up
 * by killing all belonging OOM-killable tasks.
 *
 * Caller has to call mem_cgroup_put() on the returned non-NULL memcg.
 */
struct mem_cgroup *mem_cgroup_get_oom_group(struct task_struct *victim,
					    struct mem_cgroup *oom_domain)
{
	struct mem_cgroup *oom_group = NULL;
	struct mem_cgroup *memcg;

	if (!cgroup_subsys_on_dfl(memory_cgrp_subsys))
		return NULL;

	if (!oom_domain)
		oom_domain = root_mem_cgroup;

	rcu_read_lock();

	memcg = mem_cgroup_from_task(victim);
	if (memcg == root_mem_cgroup)
		goto out;

	/*
	 * If the victim task has been asynchronously moved to a different
	 * memory cgroup, we might end up killing tasks outside oom_domain.
	 * In this case it's better to ignore memory.group.oom.
	 */
	if (unlikely(!mem_cgroup_is_descendant(memcg, oom_domain)))
		goto out;

	/*
	 * Traverse the memory cgroup hierarchy from the victim task's
	 * cgroup up to the OOMing cgroup (or root) to find the
	 * highest-level memory cgroup with oom.group set.
	 */
	for (; memcg; memcg = parent_mem_cgroup(memcg)) {
		if (memcg->oom_group)
			oom_group = memcg;

		if (memcg == oom_domain)
			break;
	}

	if (oom_group)
		css_get(&oom_group->css);
out:
	rcu_read_unlock();

	return oom_group;
}

void mem_cgroup_print_oom_group(struct mem_cgroup *memcg)
{
	pr_info("Tasks in ");
	pr_cont_cgroup_path(memcg->css.cgroup);
	pr_cont(" are going to be killed due to memory.oom.group set\n");
}

/**
 * lock_page_memcg - lock a page and memcg binding
 * @page: the page
 *
 * This function protects unlocked LRU pages from being moved to
 * another cgroup.
 *
 * It ensures lifetime of the returned memcg. Caller is responsible
 * for the lifetime of the page; __unlock_page_memcg() is available
 * when @page might get freed inside the locked section.
 */
struct mem_cgroup *lock_page_memcg(struct page *page)
{
	struct page *head = compound_head(page); /* rmap on tail pages */
	struct mem_cgroup *memcg;
	unsigned long flags;

	/*
	 * The RCU lock is held throughout the transaction.  The fast
	 * path can get away without acquiring the memcg->move_lock
	 * because page moving starts with an RCU grace period.
	 *
	 * The RCU lock also protects the memcg from being freed when
	 * the page state that is going to change is the only thing
	 * preventing the page itself from being freed. E.g. writeback
	 * doesn't hold a page reference and relies on PG_writeback to
	 * keep off truncation, migration and so forth.
         */
	rcu_read_lock();

	if (mem_cgroup_disabled())
		return NULL;
again:
	memcg = page_memcg(head);
	if (unlikely(!memcg))
		return NULL;

	if (atomic_read(&memcg->moving_account) <= 0)
		return memcg;

	spin_lock_irqsave(&memcg->move_lock, flags);
	if (memcg != page_memcg(head)) {
		spin_unlock_irqrestore(&memcg->move_lock, flags);
		goto again;
	}

	/*
	 * When charge migration first begins, we can have locked and
	 * unlocked page stat updates happening concurrently.  Track
	 * the task who has the lock for unlock_page_memcg().
	 */
	memcg->move_lock_task = current;
	memcg->move_lock_flags = flags;

	return memcg;
}
EXPORT_SYMBOL(lock_page_memcg);

/**
 * __unlock_page_memcg - unlock and unpin a memcg
 * @memcg: the memcg
 *
 * Unlock and unpin a memcg returned by lock_page_memcg().
 */
void __unlock_page_memcg(struct mem_cgroup *memcg)
{
	if (memcg && memcg->move_lock_task == current) {
		unsigned long flags = memcg->move_lock_flags;

		memcg->move_lock_task = NULL;
		memcg->move_lock_flags = 0;

		spin_unlock_irqrestore(&memcg->move_lock, flags);
	}

	rcu_read_unlock();
}

/**
 * unlock_page_memcg - unlock a page and memcg binding
 * @page: the page
 */
void unlock_page_memcg(struct page *page)
{
	struct page *head = compound_head(page);

	__unlock_page_memcg(page_memcg(head));
}
EXPORT_SYMBOL(unlock_page_memcg);

struct memcg_stock_pcp {
	struct mem_cgroup *cached; /* this never be root cgroup */
	unsigned int nr_pages;

#ifdef CONFIG_MEMCG_KMEM
	struct obj_cgroup *cached_objcg;
	unsigned int nr_bytes;
#endif

	struct work_struct work;
	unsigned long flags;
#define FLUSHING_CACHED_CHARGE	0
};
static DEFINE_PER_CPU(struct memcg_stock_pcp, memcg_stock);
static DEFINE_MUTEX(percpu_charge_mutex);

#ifdef CONFIG_MEMCG_KMEM
static void drain_obj_stock(struct memcg_stock_pcp *stock);
static bool obj_stock_flush_required(struct memcg_stock_pcp *stock,
				     struct mem_cgroup *root_memcg);

#else
static inline void drain_obj_stock(struct memcg_stock_pcp *stock)
{
}
static bool obj_stock_flush_required(struct memcg_stock_pcp *stock,
				     struct mem_cgroup *root_memcg)
{
	return false;
}
#endif

/**
 * consume_stock: Try to consume stocked charge on this cpu.
 * @memcg: memcg to consume from.
 * @nr_pages: how many pages to charge.
 *
 * The charges will only happen if @memcg matches the current cpu's memcg
 * stock, and at least @nr_pages are available in that stock.  Failure to
 * service an allocation will refill the stock.
 *
 * returns true if successful, false otherwise.
 */
static bool consume_stock(struct mem_cgroup *memcg, unsigned int nr_pages)
{
	struct memcg_stock_pcp *stock;
	unsigned long flags;
	bool ret = false;

	if (nr_pages > MEMCG_CHARGE_BATCH)
		return ret;

	local_irq_save(flags);

	stock = this_cpu_ptr(&memcg_stock);
	if (memcg == stock->cached && stock->nr_pages >= nr_pages) {
		stock->nr_pages -= nr_pages;
		ret = true;
	}

	local_irq_restore(flags);

	return ret;
}

/*
 * Returns stocks cached in percpu and reset cached information.
 */
static void drain_stock(struct memcg_stock_pcp *stock)
{
	struct mem_cgroup *old = stock->cached;

	if (!old)
		return;

	if (stock->nr_pages) {
		page_counter_uncharge(&old->memory, stock->nr_pages);
		if (do_memsw_account())
			page_counter_uncharge(&old->memsw, stock->nr_pages);
		stock->nr_pages = 0;
	}

	css_put(&old->css);
	stock->cached = NULL;
}

static void drain_local_stock(struct work_struct *dummy)
{
	struct memcg_stock_pcp *stock;
	unsigned long flags;

	/*
	 * The only protection from memory hotplug vs. drain_stock races is
	 * that we always operate on local CPU stock here with IRQ disabled
	 */
	local_irq_save(flags);

	stock = this_cpu_ptr(&memcg_stock);
	drain_obj_stock(stock);
	drain_stock(stock);
	clear_bit(FLUSHING_CACHED_CHARGE, &stock->flags);

	local_irq_restore(flags);
}

/*
 * Cache charges(val) to local per_cpu area.
 * This will be consumed by consume_stock() function, later.
 */
static void refill_stock(struct mem_cgroup *memcg, unsigned int nr_pages)
{
	struct memcg_stock_pcp *stock;
	unsigned long flags;

	local_irq_save(flags);

	stock = this_cpu_ptr(&memcg_stock);
	if (stock->cached != memcg) { /* reset if necessary */
		drain_stock(stock);
		css_get(&memcg->css);
		stock->cached = memcg;
	}
	stock->nr_pages += nr_pages;

	if (stock->nr_pages > MEMCG_CHARGE_BATCH)
		drain_stock(stock);

	local_irq_restore(flags);
}

/*
 * Drains all per-CPU charge caches for given root_memcg resp. subtree
 * of the hierarchy under it.
 */
static void drain_all_stock(struct mem_cgroup *root_memcg)
{
	int cpu, curcpu;

	/* If someone's already draining, avoid adding running more workers. */
	if (!mutex_trylock(&percpu_charge_mutex))
		return;
	/*
	 * Notify other cpus that system-wide "drain" is running
	 * We do not care about races with the cpu hotplug because cpu down
	 * as well as workers from this path always operate on the local
	 * per-cpu data. CPU up doesn't touch memcg_stock at all.
	 */
	curcpu = get_cpu();
	for_each_online_cpu(cpu) {
		struct memcg_stock_pcp *stock = &per_cpu(memcg_stock, cpu);
		struct mem_cgroup *memcg;
		bool flush = false;

		rcu_read_lock();
		memcg = stock->cached;
		if (memcg && stock->nr_pages &&
		    mem_cgroup_is_descendant(memcg, root_memcg))
			flush = true;
		if (obj_stock_flush_required(stock, root_memcg))
			flush = true;
		rcu_read_unlock();

		if (flush &&
		    !test_and_set_bit(FLUSHING_CACHED_CHARGE, &stock->flags)) {
			if (cpu == curcpu)
				drain_local_stock(&stock->work);
			else
				schedule_work_on(cpu, &stock->work);
		}
	}
	put_cpu();
	mutex_unlock(&percpu_charge_mutex);
}

static int memcg_hotplug_cpu_dead(unsigned int cpu)
{
	struct memcg_stock_pcp *stock;
	struct mem_cgroup *memcg, *mi;

	stock = &per_cpu(memcg_stock, cpu);
	drain_stock(stock);

	for_each_mem_cgroup(memcg) {
		int i;

		for (i = 0; i < MEMCG_NR_STAT; i++) {
			int nid;
			long x;

			x = this_cpu_xchg(memcg->vmstats_percpu->stat[i], 0);
			if (x)
				for (mi = memcg; mi; mi = parent_mem_cgroup(mi))
					atomic_long_add(x, &memcg->vmstats[i]);

			if (i >= NR_VM_NODE_STAT_ITEMS)
				continue;

			for_each_node(nid) {
				struct mem_cgroup_per_node *pn;

				pn = mem_cgroup_nodeinfo(memcg, nid);
				x = this_cpu_xchg(pn->lruvec_stat_cpu->count[i], 0);
				if (x)
					do {
						atomic_long_add(x, &pn->lruvec_stat[i]);
					} while ((pn = parent_nodeinfo(pn, nid)));
			}
		}

		for (i = 0; i < NR_VM_EVENT_ITEMS; i++) {
			long x;

			x = this_cpu_xchg(memcg->vmstats_percpu->events[i], 0);
			if (x)
				for (mi = memcg; mi; mi = parent_mem_cgroup(mi))
					atomic_long_add(x, &memcg->vmevents[i]);
		}
	}

	return 0;
}

static unsigned long reclaim_high(struct mem_cgroup *memcg,
				  unsigned int nr_pages,
				  gfp_t gfp_mask)
{
	unsigned long nr_reclaimed = 0;

	do {
		unsigned long pflags;

		if (page_counter_read(&memcg->memory) <=
		    READ_ONCE(memcg->memory.high))
			continue;

		memcg_memory_event(memcg, MEMCG_HIGH);

		psi_memstall_enter(&pflags);
		nr_reclaimed += try_to_free_mem_cgroup_pages(memcg, nr_pages,
							     gfp_mask, true);
		psi_memstall_leave(&pflags);
	} while ((memcg = parent_mem_cgroup(memcg)) &&
		 !mem_cgroup_is_root(memcg));

	return nr_reclaimed;
}

static void high_work_func(struct work_struct *work)
{
	struct mem_cgroup *memcg;

	memcg = container_of(work, struct mem_cgroup, high_work);
	reclaim_high(memcg, MEMCG_CHARGE_BATCH, GFP_KERNEL);
}

/*
 * Clamp the maximum sleep time per allocation batch to 2 seconds. This is
 * enough to still cause a significant slowdown in most cases, while still
 * allowing diagnostics and tracing to proceed without becoming stuck.
 */
#define MEMCG_MAX_HIGH_DELAY_JIFFIES (2UL*HZ)

/*
 * When calculating the delay, we use these either side of the exponentiation to
 * maintain precision and scale to a reasonable number of jiffies (see the table
 * below.
 *
 * - MEMCG_DELAY_PRECISION_SHIFT: Extra precision bits while translating the
 *   overage ratio to a delay.
 * - MEMCG_DELAY_SCALING_SHIFT: The number of bits to scale down the
 *   proposed penalty in order to reduce to a reasonable number of jiffies, and
 *   to produce a reasonable delay curve.
 *
 * MEMCG_DELAY_SCALING_SHIFT just happens to be a number that produces a
 * reasonable delay curve compared to precision-adjusted overage, not
 * penalising heavily at first, but still making sure that growth beyond the
 * limit penalises misbehaviour cgroups by slowing them down exponentially. For
 * example, with a high of 100 megabytes:
 *
 *  +-------+------------------------+
 *  | usage | time to allocate in ms |
 *  +-------+------------------------+
 *  | 100M  |                      0 |
 *  | 101M  |                      6 |
 *  | 102M  |                     25 |
 *  | 103M  |                     57 |
 *  | 104M  |                    102 |
 *  | 105M  |                    159 |
 *  | 106M  |                    230 |
 *  | 107M  |                    313 |
 *  | 108M  |                    409 |
 *  | 109M  |                    518 |
 *  | 110M  |                    639 |
 *  | 111M  |                    774 |
 *  | 112M  |                    921 |
 *  | 113M  |                   1081 |
 *  | 114M  |                   1254 |
 *  | 115M  |                   1439 |
 *  | 116M  |                   1638 |
 *  | 117M  |                   1849 |
 *  | 118M  |                   2000 |
 *  | 119M  |                   2000 |
 *  | 120M  |                   2000 |
 *  +-------+------------------------+
 */
 #define MEMCG_DELAY_PRECISION_SHIFT 20
 #define MEMCG_DELAY_SCALING_SHIFT 14

static u64 calculate_overage(unsigned long usage, unsigned long high)
{
	u64 overage;

	if (usage <= high)
		return 0;

	/*
	 * Prevent division by 0 in overage calculation by acting as if
	 * it was a threshold of 1 page
	 */
	high = max(high, 1UL);

	overage = usage - high;
	overage <<= MEMCG_DELAY_PRECISION_SHIFT;
	return div64_u64(overage, high);
}

static u64 mem_find_max_overage(struct mem_cgroup *memcg)
{
	u64 overage, max_overage = 0;

	do {
		overage = calculate_overage(page_counter_read(&memcg->memory),
					    READ_ONCE(memcg->memory.high));
		max_overage = max(overage, max_overage);
	} while ((memcg = parent_mem_cgroup(memcg)) &&
		 !mem_cgroup_is_root(memcg));

	return max_overage;
}

static u64 swap_find_max_overage(struct mem_cgroup *memcg)
{
	u64 overage, max_overage = 0;

	do {
		overage = calculate_overage(page_counter_read(&memcg->swap),
					    READ_ONCE(memcg->swap.high));
		if (overage)
			memcg_memory_event(memcg, MEMCG_SWAP_HIGH);
		max_overage = max(overage, max_overage);
	} while ((memcg = parent_mem_cgroup(memcg)) &&
		 !mem_cgroup_is_root(memcg));

	return max_overage;
}

/*
 * Get the number of jiffies that we should penalise a mischievous cgroup which
 * is exceeding its memory.high by checking both it and its ancestors.
 */
static unsigned long calculate_high_delay(struct mem_cgroup *memcg,
					  unsigned int nr_pages,
					  u64 max_overage)
{
	unsigned long penalty_jiffies;

	if (!max_overage)
		return 0;

	/*
	 * We use overage compared to memory.high to calculate the number of
	 * jiffies to sleep (penalty_jiffies). Ideally this value should be
	 * fairly lenient on small overages, and increasingly harsh when the
	 * memcg in question makes it clear that it has no intention of stopping
	 * its crazy behaviour, so we exponentially increase the delay based on
	 * overage amount.
	 */
	penalty_jiffies = max_overage * max_overage * HZ;
	penalty_jiffies >>= MEMCG_DELAY_PRECISION_SHIFT;
	penalty_jiffies >>= MEMCG_DELAY_SCALING_SHIFT;

	/*
	 * Factor in the task's own contribution to the overage, such that four
	 * N-sized allocations are throttled approximately the same as one
	 * 4N-sized allocation.
	 *
	 * MEMCG_CHARGE_BATCH pages is nominal, so work out how much smaller or
	 * larger the current charge patch is than that.
	 */
	return penalty_jiffies * nr_pages / MEMCG_CHARGE_BATCH;
}

/*
 * Scheduled by try_charge() to be executed from the userland return path
 * and reclaims memory over the high limit.
 */
void mem_cgroup_handle_over_high(void)
{
	unsigned long penalty_jiffies;
	unsigned long pflags;
	unsigned long nr_reclaimed;
	unsigned int nr_pages = current->memcg_nr_pages_over_high;
	int nr_retries = MAX_RECLAIM_RETRIES;
	struct mem_cgroup *memcg;
	bool in_retry = false;

	if (likely(!nr_pages))
		return;

	memcg = get_mem_cgroup_from_mm(current->mm);
	current->memcg_nr_pages_over_high = 0;

retry_reclaim:
	/*
	 * The allocating task should reclaim at least the batch size, but for
	 * subsequent retries we only want to do what's necessary to prevent oom
	 * or breaching resource isolation.
	 *
	 * This is distinct from memory.max or page allocator behaviour because
	 * memory.high is currently batched, whereas memory.max and the page
	 * allocator run every time an allocation is made.
	 */
	nr_reclaimed = reclaim_high(memcg,
				    in_retry ? SWAP_CLUSTER_MAX : nr_pages,
				    GFP_KERNEL);

	/*
	 * memory.high is breached and reclaim is unable to keep up. Throttle
	 * allocators proactively to slow down excessive growth.
	 */
	penalty_jiffies = calculate_high_delay(memcg, nr_pages,
					       mem_find_max_overage(memcg));

	penalty_jiffies += calculate_high_delay(memcg, nr_pages,
						swap_find_max_overage(memcg));

	/*
	 * Clamp the max delay per usermode return so as to still keep the
	 * application moving forwards and also permit diagnostics, albeit
	 * extremely slowly.
	 */
	penalty_jiffies = min(penalty_jiffies, MEMCG_MAX_HIGH_DELAY_JIFFIES);

	/*
	 * Don't sleep if the amount of jiffies this memcg owes us is so low
	 * that it's not even worth doing, in an attempt to be nice to those who
	 * go only a small amount over their memory.high value and maybe haven't
	 * been aggressively reclaimed enough yet.
	 */
	if (penalty_jiffies <= HZ / 100)
		goto out;

	/*
	 * If reclaim is making forward progress but we're still over
	 * memory.high, we want to encourage that rather than doing allocator
	 * throttling.
	 */
	if (nr_reclaimed || nr_retries--) {
		in_retry = true;
		goto retry_reclaim;
	}

	/*
	 * If we exit early, we're guaranteed to die (since
	 * schedule_timeout_killable sets TASK_KILLABLE). This means we don't
	 * need to account for any ill-begotten jiffies to pay them off later.
	 */
	psi_memstall_enter(&pflags);
	schedule_timeout_killable(penalty_jiffies);
	psi_memstall_leave(&pflags);

out:
	css_put(&memcg->css);
}

static int try_charge(struct mem_cgroup *memcg, gfp_t gfp_mask,
		      unsigned int nr_pages)
{
	unsigned int batch = max(MEMCG_CHARGE_BATCH, nr_pages);
	int nr_retries = MAX_RECLAIM_RETRIES;
	struct mem_cgroup *mem_over_limit;
	struct page_counter *counter;
	enum oom_status oom_status;
	unsigned long nr_reclaimed;
	bool may_swap = true;
	bool drained = false;
	unsigned long pflags;

	if (mem_cgroup_is_root(memcg))
		return 0;
retry:
	if (consume_stock(memcg, nr_pages))
		return 0;

	if (!do_memsw_account() ||
	    page_counter_try_charge(&memcg->memsw, batch, &counter)) {
		if (page_counter_try_charge(&memcg->memory, batch, &counter))
			goto done_restock;
		if (do_memsw_account())
			page_counter_uncharge(&memcg->memsw, batch);
		mem_over_limit = mem_cgroup_from_counter(counter, memory);
	} else {
		mem_over_limit = mem_cgroup_from_counter(counter, memsw);
		may_swap = false;
	}

	if (batch > nr_pages) {
		batch = nr_pages;
		goto retry;
	}

	/*
	 * Memcg doesn't have a dedicated reserve for atomic
	 * allocations. But like the global atomic pool, we need to
	 * put the burden of reclaim on regular allocation requests
	 * and let these go through as privileged allocations.
	 */
	if (gfp_mask & __GFP_ATOMIC)
		goto force;

	/*
	 * Unlike in global OOM situations, memcg is not in a physical
	 * memory shortage.  Allow dying and OOM-killed tasks to
	 * bypass the last charges so that they can exit quickly and
	 * free their memory.
	 */
	if (unlikely(should_force_charge()))
		goto force;

	/*
	 * Prevent unbounded recursion when reclaim operations need to
	 * allocate memory. This might exceed the limits temporarily,
	 * but we prefer facilitating memory reclaim and getting back
	 * under the limit over triggering OOM kills in these cases.
	 */
	if (unlikely(current->flags & PF_MEMALLOC))
		goto force;

	if (unlikely(task_in_memcg_oom(current)))
		goto nomem;

	if (!gfpflags_allow_blocking(gfp_mask))
		goto nomem;

	memcg_memory_event(mem_over_limit, MEMCG_MAX);

	psi_memstall_enter(&pflags);
	nr_reclaimed = try_to_free_mem_cgroup_pages(mem_over_limit, nr_pages,
						    gfp_mask, may_swap);
	psi_memstall_leave(&pflags);

	if (mem_cgroup_margin(mem_over_limit) >= nr_pages)
		goto retry;

	if (!drained) {
		drain_all_stock(mem_over_limit);
		drained = true;
		goto retry;
	}

	if (gfp_mask & __GFP_NORETRY)
		goto nomem;
	/*
	 * Even though the limit is exceeded at this point, reclaim
	 * may have been able to free some pages.  Retry the charge
	 * before killing the task.
	 *
	 * Only for regular pages, though: huge pages are rather
	 * unlikely to succeed so close to the limit, and we fall back
	 * to regular pages anyway in case of failure.
	 */
	if (nr_reclaimed && nr_pages <= (1 << PAGE_ALLOC_COSTLY_ORDER))
		goto retry;
	/*
	 * At task move, charge accounts can be doubly counted. So, it's
	 * better to wait until the end of task_move if something is going on.
	 */
	if (mem_cgroup_wait_acct_move(mem_over_limit))
		goto retry;

	if (nr_retries--)
		goto retry;

	if (gfp_mask & __GFP_RETRY_MAYFAIL)
		goto nomem;

	if (gfp_mask & __GFP_NOFAIL)
		goto force;

	if (fatal_signal_pending(current))
		goto force;

	/*
	 * keep retrying as long as the memcg oom killer is able to make
	 * a forward progress or bypass the charge if the oom killer
	 * couldn't make any progress.
	 */
	oom_status = mem_cgroup_oom(mem_over_limit, gfp_mask,
		       get_order(nr_pages * PAGE_SIZE));
	switch (oom_status) {
	case OOM_SUCCESS:
		nr_retries = MAX_RECLAIM_RETRIES;
		goto retry;
	case OOM_FAILED:
		goto force;
	default:
		goto nomem;
	}
nomem:
	if (!(gfp_mask & __GFP_NOFAIL))
		return -ENOMEM;
force:
	/*
	 * The allocation either can't fail or will lead to more memory
	 * being freed very soon.  Allow memory usage go over the limit
	 * temporarily by force charging it.
	 */
	page_counter_charge(&memcg->memory, nr_pages);
	if (do_memsw_account())
		page_counter_charge(&memcg->memsw, nr_pages);

	return 0;

done_restock:
	if (batch > nr_pages)
		refill_stock(memcg, batch - nr_pages);

	/*
	 * If the hierarchy is above the normal consumption range, schedule
	 * reclaim on returning to userland.  We can perform reclaim here
	 * if __GFP_RECLAIM but let's always punt for simplicity and so that
	 * GFP_KERNEL can consistently be used during reclaim.  @memcg is
	 * not recorded as it most likely matches current's and won't
	 * change in the meantime.  As high limit is checked again before
	 * reclaim, the cost of mismatch is negligible.
	 */
	do {
		bool mem_high, swap_high;

		mem_high = page_counter_read(&memcg->memory) >
			READ_ONCE(memcg->memory.high);
		swap_high = page_counter_read(&memcg->swap) >
			READ_ONCE(memcg->swap.high);

		/* Don't bother a random interrupted task */
		if (in_interrupt()) {
			if (mem_high) {
				schedule_work(&memcg->high_work);
				break;
			}
			continue;
		}

		if (mem_high || swap_high) {
			/*
			 * The allocating tasks in this cgroup will need to do
			 * reclaim or be throttled to prevent further growth
			 * of the memory or swap footprints.
			 *
			 * Target some best-effort fairness between the tasks,
			 * and distribute reclaim work and delay penalties
			 * based on how much each task is actually allocating.
			 */
			current->memcg_nr_pages_over_high += batch;
			set_notify_resume(current);
			break;
		}
	} while ((memcg = parent_mem_cgroup(memcg)));

	return 0;
}

#if defined(CONFIG_MEMCG_KMEM) || defined(CONFIG_MMU)
static void cancel_charge(struct mem_cgroup *memcg, unsigned int nr_pages)
{
	if (mem_cgroup_is_root(memcg))
		return;

	page_counter_uncharge(&memcg->memory, nr_pages);
	if (do_memsw_account())
		page_counter_uncharge(&memcg->memsw, nr_pages);
}
#endif

static void commit_charge(struct page *page, struct mem_cgroup *memcg)
{
	VM_BUG_ON_PAGE(page_memcg(page), page);
	/*
	 * Any of the following ensures page's memcg stability:
	 *
	 * - the page lock
	 * - LRU isolation
	 * - lock_page_memcg()
	 * - exclusive reference
	 */
	page->memcg_data = (unsigned long)memcg;
}

#ifdef CONFIG_MEMCG_KMEM
int memcg_alloc_page_obj_cgroups(struct page *page, struct kmem_cache *s,
				 gfp_t gfp)
{
	unsigned int objects = objs_per_slab_page(s, page);
	void *vec;

	vec = kcalloc_node(objects, sizeof(struct obj_cgroup *), gfp,
			   page_to_nid(page));
	if (!vec)
		return -ENOMEM;

	if (!set_page_objcgs(page, vec))
		kfree(vec);
	else
		kmemleak_not_leak(vec);

	return 0;
}

/*
 * Returns a pointer to the memory cgroup to which the kernel object is charged.
 *
 * A passed kernel object can be a slab object or a generic kernel page, so
 * different mechanisms for getting the memory cgroup pointer should be used.
 * In certain cases (e.g. kernel stacks or large kmallocs with SLUB) the caller
 * can not know for sure how the kernel object is implemented.
 * mem_cgroup_from_obj() can be safely used in such cases.
 *
 * The caller must ensure the memcg lifetime, e.g. by taking rcu_read_lock(),
 * cgroup_mutex, etc.
 */
struct mem_cgroup *mem_cgroup_from_obj(void *p)
{
	struct page *page;

	if (mem_cgroup_disabled())
		return NULL;

	page = virt_to_head_page(p);

	/*
	 * Slab objects are accounted individually, not per-page.
	 * Memcg membership data for each individual object is saved in
	 * the page->obj_cgroups.
	 */
	if (page_objcgs_check(page)) {
		struct obj_cgroup *objcg;
		unsigned int off;

		off = obj_to_index(page->slab_cache, page, p);
		objcg = page_objcgs(page)[off];
		if (objcg)
			return obj_cgroup_memcg(objcg);

		return NULL;
	}

	/*
	 * page_memcg_check() is used here, because page_has_obj_cgroups()
	 * check above could fail because the object cgroups vector wasn't set
	 * at that moment, but it can be set concurrently.
	 * page_memcg_check(page) will guarantee that a proper memory
	 * cgroup pointer or NULL will be returned.
	 */
	return page_memcg_check(page);
}

__always_inline struct obj_cgroup *get_obj_cgroup_from_current(void)
{
	struct obj_cgroup *objcg = NULL;
	struct mem_cgroup *memcg;

	if (memcg_kmem_bypass())
		return NULL;

	rcu_read_lock();
	if (unlikely(active_memcg()))
		memcg = active_memcg();
	else
		memcg = mem_cgroup_from_task(current);

	for (; memcg != root_mem_cgroup; memcg = parent_mem_cgroup(memcg)) {
		objcg = rcu_dereference(memcg->objcg);
		if (objcg && obj_cgroup_tryget(objcg))
			break;
		objcg = NULL;
	}
	rcu_read_unlock();

	return objcg;
}

static int memcg_alloc_cache_id(void)
{
	int id, size;
	int err;

	id = ida_simple_get(&memcg_cache_ida,
			    0, MEMCG_CACHES_MAX_SIZE, GFP_KERNEL);
	if (id < 0)
		return id;

	if (id < memcg_nr_cache_ids)
		return id;

	/*
	 * There's no space for the new id in memcg_caches arrays,
	 * so we have to grow them.
	 */
	down_write(&memcg_cache_ids_sem);

	size = 2 * (id + 1);
	if (size < MEMCG_CACHES_MIN_SIZE)
		size = MEMCG_CACHES_MIN_SIZE;
	else if (size > MEMCG_CACHES_MAX_SIZE)
		size = MEMCG_CACHES_MAX_SIZE;

	err = memcg_update_all_list_lrus(size);
	if (!err)
		memcg_nr_cache_ids = size;

	up_write(&memcg_cache_ids_sem);

	if (err) {
		ida_simple_remove(&memcg_cache_ida, id);
		return err;
	}
	return id;
}

static void memcg_free_cache_id(int id)
{
	ida_simple_remove(&memcg_cache_ida, id);
}

/**
 * __memcg_kmem_charge: charge a number of kernel pages to a memcg
 * @memcg: memory cgroup to charge
 * @gfp: reclaim mode
 * @nr_pages: number of pages to charge
 *
 * Returns 0 on success, an error code on failure.
 */
int __memcg_kmem_charge(struct mem_cgroup *memcg, gfp_t gfp,
			unsigned int nr_pages)
{
	struct page_counter *counter;
	int ret;

	ret = try_charge(memcg, gfp, nr_pages);
	if (ret)
		return ret;

	if (!cgroup_subsys_on_dfl(memory_cgrp_subsys) &&
	    !page_counter_try_charge(&memcg->kmem, nr_pages, &counter)) {

		/*
		 * Enforce __GFP_NOFAIL allocation because callers are not
		 * prepared to see failures and likely do not have any failure
		 * handling code.
		 */
		if (gfp & __GFP_NOFAIL) {
			page_counter_charge(&memcg->kmem, nr_pages);
			return 0;
		}
		cancel_charge(memcg, nr_pages);
		return -ENOMEM;
	}
	return 0;
}

/**
 * __memcg_kmem_uncharge: uncharge a number of kernel pages from a memcg
 * @memcg: memcg to uncharge
 * @nr_pages: number of pages to uncharge
 */
void __memcg_kmem_uncharge(struct mem_cgroup *memcg, unsigned int nr_pages)
{
	if (!cgroup_subsys_on_dfl(memory_cgrp_subsys))
		page_counter_uncharge(&memcg->kmem, nr_pages);

	page_counter_uncharge(&memcg->memory, nr_pages);
	if (do_memsw_account())
		page_counter_uncharge(&memcg->memsw, nr_pages);
}

/**
 * __memcg_kmem_charge_page: charge a kmem page to the current memory cgroup
 * @page: page to charge
 * @gfp: reclaim mode
 * @order: allocation order
 *
 * Returns 0 on success, an error code on failure.
 */
int __memcg_kmem_charge_page(struct page *page, gfp_t gfp, int order)
{
	struct mem_cgroup *memcg;
	int ret = 0;

	memcg = get_mem_cgroup_from_current();
	if (memcg && !mem_cgroup_is_root(memcg)) {
		ret = __memcg_kmem_charge(memcg, gfp, 1 << order);
		if (!ret) {
			page->memcg_data = (unsigned long)memcg |
				MEMCG_DATA_KMEM;
			return 0;
		}
		css_put(&memcg->css);
	}
	return ret;
}

/**
 * __memcg_kmem_uncharge_page: uncharge a kmem page
 * @page: page to uncharge
 * @order: allocation order
 */
void __memcg_kmem_uncharge_page(struct page *page, int order)
{
	struct mem_cgroup *memcg = page_memcg(page);
	unsigned int nr_pages = 1 << order;

	if (!memcg)
		return;

	VM_BUG_ON_PAGE(mem_cgroup_is_root(memcg), page);
	__memcg_kmem_uncharge(memcg, nr_pages);
	page->memcg_data = 0;
	css_put(&memcg->css);
}

static bool consume_obj_stock(struct obj_cgroup *objcg, unsigned int nr_bytes)
{
	struct memcg_stock_pcp *stock;
	unsigned long flags;
	bool ret = false;

	local_irq_save(flags);

	stock = this_cpu_ptr(&memcg_stock);
	if (objcg == stock->cached_objcg && stock->nr_bytes >= nr_bytes) {
		stock->nr_bytes -= nr_bytes;
		ret = true;
	}

	local_irq_restore(flags);

	return ret;
}

static void drain_obj_stock(struct memcg_stock_pcp *stock)
{
	struct obj_cgroup *old = stock->cached_objcg;

	if (!old)
		return;

	if (stock->nr_bytes) {
		unsigned int nr_pages = stock->nr_bytes >> PAGE_SHIFT;
		unsigned int nr_bytes = stock->nr_bytes & (PAGE_SIZE - 1);

		if (nr_pages) {
			rcu_read_lock();
			__memcg_kmem_uncharge(obj_cgroup_memcg(old), nr_pages);
			rcu_read_unlock();
		}

		/*
		 * The leftover is flushed to the centralized per-memcg value.
		 * On the next attempt to refill obj stock it will be moved
		 * to a per-cpu stock (probably, on an other CPU), see
		 * refill_obj_stock().
		 *
		 * How often it's flushed is a trade-off between the memory
		 * limit enforcement accuracy and potential CPU contention,
		 * so it might be changed in the future.
		 */
		atomic_add(nr_bytes, &old->nr_charged_bytes);
		stock->nr_bytes = 0;
	}

	obj_cgroup_put(old);
	stock->cached_objcg = NULL;
}

static bool obj_stock_flush_required(struct memcg_stock_pcp *stock,
				     struct mem_cgroup *root_memcg)
{
	struct mem_cgroup *memcg;

	if (stock->cached_objcg) {
		memcg = obj_cgroup_memcg(stock->cached_objcg);
		if (memcg && mem_cgroup_is_descendant(memcg, root_memcg))
			return true;
	}

	return false;
}

static void refill_obj_stock(struct obj_cgroup *objcg, unsigned int nr_bytes)
{
	struct memcg_stock_pcp *stock;
	unsigned long flags;

	local_irq_save(flags);

	stock = this_cpu_ptr(&memcg_stock);
	if (stock->cached_objcg != objcg) { /* reset if necessary */
		drain_obj_stock(stock);
		obj_cgroup_get(objcg);
		stock->cached_objcg = objcg;
		stock->nr_bytes = atomic_xchg(&objcg->nr_charged_bytes, 0);
	}
	stock->nr_bytes += nr_bytes;

	if (stock->nr_bytes > PAGE_SIZE)
		drain_obj_stock(stock);

	local_irq_restore(flags);
}

int obj_cgroup_charge(struct obj_cgroup *objcg, gfp_t gfp, size_t size)
{
	struct mem_cgroup *memcg;
	unsigned int nr_pages, nr_bytes;
	int ret;

	if (consume_obj_stock(objcg, size))
		return 0;

	/*
	 * In theory, memcg->nr_charged_bytes can have enough
	 * pre-charged bytes to satisfy the allocation. However,
	 * flushing memcg->nr_charged_bytes requires two atomic
	 * operations, and memcg->nr_charged_bytes can't be big,
	 * so it's better to ignore it and try grab some new pages.
	 * memcg->nr_charged_bytes will be flushed in
	 * refill_obj_stock(), called from this function or
	 * independently later.
	 */
	rcu_read_lock();
retry:
	memcg = obj_cgroup_memcg(objcg);
	if (unlikely(!css_tryget(&memcg->css)))
		goto retry;
	rcu_read_unlock();

	nr_pages = size >> PAGE_SHIFT;
	nr_bytes = size & (PAGE_SIZE - 1);

	if (nr_bytes)
		nr_pages += 1;

	ret = __memcg_kmem_charge(memcg, gfp, nr_pages);
	if (!ret && nr_bytes)
		refill_obj_stock(objcg, PAGE_SIZE - nr_bytes);

	css_put(&memcg->css);
	return ret;
}

void obj_cgroup_uncharge(struct obj_cgroup *objcg, size_t size)
{
	refill_obj_stock(objcg, size);
}

#endif /* CONFIG_MEMCG_KMEM */

#ifdef CONFIG_TRANSPARENT_HUGEPAGE

/*
 * Because tail pages are not marked as "used", set it. We're under
 * pgdat->lru_lock and migration entries setup in all page mappings.
 */
void mem_cgroup_split_huge_fixup(struct page *head)
{
	struct mem_cgroup *memcg = page_memcg(head);
	int i;

	if (mem_cgroup_disabled())
		return;

	for (i = 1; i < HPAGE_PMD_NR; i++) {
		css_get(&memcg->css);
		head[i].memcg_data = (unsigned long)memcg;
	}
}
#endif /* CONFIG_TRANSPARENT_HUGEPAGE */

#ifdef CONFIG_MEMCG_SWAP
/**
 * mem_cgroup_move_swap_account - move swap charge and swap_cgroup's record.
 * @entry: swap entry to be moved
 * @from:  mem_cgroup which the entry is moved from
 * @to:  mem_cgroup which the entry is moved to
 *
 * It succeeds only when the swap_cgroup's record for this entry is the same
 * as the mem_cgroup's id of @from.
 *
 * Returns 0 on success, -EINVAL on failure.
 *
 * The caller must have charged to @to, IOW, called page_counter_charge() about
 * both res and memsw, and called css_get().
 */
static int mem_cgroup_move_swap_account(swp_entry_t entry,
				struct mem_cgroup *from, struct mem_cgroup *to)
{
	unsigned short old_id, new_id;

	old_id = mem_cgroup_id(from);
	new_id = mem_cgroup_id(to);

	if (swap_cgroup_cmpxchg(entry, old_id, new_id) == old_id) {
		mod_memcg_state(from, MEMCG_SWAP, -1);
		mod_memcg_state(to, MEMCG_SWAP, 1);
		return 0;
	}
	return -EINVAL;
}
#else
static inline int mem_cgroup_move_swap_account(swp_entry_t entry,
				struct mem_cgroup *from, struct mem_cgroup *to)
{
	return -EINVAL;
}
#endif

static DEFINE_MUTEX(memcg_max_mutex);

static int mem_cgroup_resize_max(struct mem_cgroup *memcg,
				 unsigned long max, bool memsw)
{
	bool enlarge = false;
	bool drained = false;
	int ret;
	bool limits_invariant;
	struct page_counter *counter = memsw ? &memcg->memsw : &memcg->memory;

	do {
		if (signal_pending(current)) {
			ret = -EINTR;
			break;
		}

		mutex_lock(&memcg_max_mutex);
		/*
		 * Make sure that the new limit (memsw or memory limit) doesn't
		 * break our basic invariant rule memory.max <= memsw.max.
		 */
		limits_invariant = memsw ? max >= READ_ONCE(memcg->memory.max) :
					   max <= memcg->memsw.max;
		if (!limits_invariant) {
			mutex_unlock(&memcg_max_mutex);
			ret = -EINVAL;
			break;
		}
		if (max > counter->max)
			enlarge = true;
		ret = page_counter_set_max(counter, max);
		mutex_unlock(&memcg_max_mutex);

		if (!ret)
			break;

		if (!drained) {
			drain_all_stock(memcg);
			drained = true;
			continue;
		}

		if (!try_to_free_mem_cgroup_pages(memcg, 1,
					GFP_KERNEL, !memsw)) {
			ret = -EBUSY;
			break;
		}
	} while (true);

	if (!ret && enlarge)
		memcg_oom_recover(memcg);

	return ret;
}

unsigned long mem_cgroup_soft_limit_reclaim(pg_data_t *pgdat, int order,
					    gfp_t gfp_mask,
					    unsigned long *total_scanned)
{
	unsigned long nr_reclaimed = 0;
	struct mem_cgroup_per_node *mz, *next_mz = NULL;
	unsigned long reclaimed;
	int loop = 0;
	struct mem_cgroup_tree_per_node *mctz;
	unsigned long excess;
	unsigned long nr_scanned;

	if (order > 0)
		return 0;

	mctz = soft_limit_tree_node(pgdat->node_id);

	/*
	 * Do not even bother to check the largest node if the root
	 * is empty. Do it lockless to prevent lock bouncing. Races
	 * are acceptable as soft limit is best effort anyway.
	 */
	if (!mctz || RB_EMPTY_ROOT(&mctz->rb_root))
		return 0;

	/*
	 * This loop can run a while, specially if mem_cgroup's continuously
	 * keep exceeding their soft limit and putting the system under
	 * pressure
	 */
	do {
		if (next_mz)
			mz = next_mz;
		else
			mz = mem_cgroup_largest_soft_limit_node(mctz);
		if (!mz)
			break;

		nr_scanned = 0;
		reclaimed = mem_cgroup_soft_reclaim(mz->memcg, pgdat,
						    gfp_mask, &nr_scanned);
		nr_reclaimed += reclaimed;
		*total_scanned += nr_scanned;
		spin_lock_irq(&mctz->lock);
		__mem_cgroup_remove_exceeded(mz, mctz);

		/*
		 * If we failed to reclaim anything from this memory cgroup
		 * it is time to move on to the next cgroup
		 */
		next_mz = NULL;
		if (!reclaimed)
			next_mz = __mem_cgroup_largest_soft_limit_node(mctz);

		excess = soft_limit_excess(mz->memcg);
		/*
		 * One school of thought says that we should not add
		 * back the node to the tree if reclaim returns 0.
		 * But our reclaim could return 0, simply because due
		 * to priority we are exposing a smaller subset of
		 * memory to reclaim from. Consider this as a longer
		 * term TODO.
		 */
		/* If excess == 0, no tree ops */
		__mem_cgroup_insert_exceeded(mz, mctz, excess);
		spin_unlock_irq(&mctz->lock);
		css_put(&mz->memcg->css);
		loop++;
		/*
		 * Could not reclaim anything and there are no more
		 * mem cgroups to try or we seem to be looping without
		 * reclaiming anything.
		 */
		if (!nr_reclaimed &&
			(next_mz == NULL ||
			loop > MEM_CGROUP_MAX_SOFT_LIMIT_RECLAIM_LOOPS))
			break;
	} while (!nr_reclaimed);
	if (next_mz)
		css_put(&next_mz->memcg->css);
	return nr_reclaimed;
}

/*
 * Reclaims as many pages from the given memcg as possible.
 *
 * Caller is responsible for holding css reference for memcg.
 */
static int mem_cgroup_force_empty(struct mem_cgroup *memcg)
{
	int nr_retries = MAX_RECLAIM_RETRIES;

	/* we call try-to-free pages for make this cgroup empty */
	lru_add_drain_all();

	drain_all_stock(memcg);

	/* try to free all pages in this cgroup */
	while (nr_retries && page_counter_read(&memcg->memory)) {
		int progress;

		if (signal_pending(current))
			return -EINTR;

		progress = try_to_free_mem_cgroup_pages(memcg, 1,
							GFP_KERNEL, true);
		if (!progress) {
			nr_retries--;
			/* maybe some writeback is necessary */
			congestion_wait(BLK_RW_ASYNC, HZ/10);
		}

	}

	return 0;
}

static ssize_t mem_cgroup_force_empty_write(struct kernfs_open_file *of,
					    char *buf, size_t nbytes,
					    loff_t off)
{
	struct mem_cgroup *memcg = mem_cgroup_from_css(of_css(of));

	if (mem_cgroup_is_root(memcg))
		return -EINVAL;
	return mem_cgroup_force_empty(memcg) ?: nbytes;
}

static u64 mem_cgroup_hierarchy_read(struct cgroup_subsys_state *css,
				     struct cftype *cft)
{
	return 1;
}

static int mem_cgroup_hierarchy_write(struct cgroup_subsys_state *css,
				      struct cftype *cft, u64 val)
{
	if (val == 1)
		return 0;

	pr_warn_once("Non-hierarchical mode is deprecated. "
		     "Please report your usecase to linux-mm@kvack.org if you "
		     "depend on this functionality.\n");

	return -EINVAL;
}

static unsigned long mem_cgroup_usage(struct mem_cgroup *memcg, bool swap)
{
	unsigned long val;

	if (mem_cgroup_is_root(memcg)) {
		val = memcg_page_state(memcg, NR_FILE_PAGES) +
			memcg_page_state(memcg, NR_ANON_MAPPED);
		if (swap)
			val += memcg_page_state(memcg, MEMCG_SWAP);
	} else {
		if (!swap)
			val = page_counter_read(&memcg->memory);
		else
			val = page_counter_read(&memcg->memsw);
	}
	return val;
}

enum {
	RES_USAGE,
	RES_LIMIT,
	RES_MAX_USAGE,
	RES_FAILCNT,
	RES_SOFT_LIMIT,
};

static u64 mem_cgroup_read_u64(struct cgroup_subsys_state *css,
			       struct cftype *cft)
{
	struct mem_cgroup *memcg = mem_cgroup_from_css(css);
	struct page_counter *counter;

	switch (MEMFILE_TYPE(cft->private)) {
	case _MEM:
		counter = &memcg->memory;
		break;
	case _MEMSWAP:
		counter = &memcg->memsw;
		break;
	case _KMEM:
		counter = &memcg->kmem;
		break;
	case _TCP:
		counter = &memcg->tcpmem;
		break;
	default:
		BUG();
	}

	switch (MEMFILE_ATTR(cft->private)) {
	case RES_USAGE:
		if (counter == &memcg->memory)
			return (u64)mem_cgroup_usage(memcg, false) * PAGE_SIZE;
		if (counter == &memcg->memsw)
			return (u64)mem_cgroup_usage(memcg, true) * PAGE_SIZE;
		return (u64)page_counter_read(counter) * PAGE_SIZE;
	case RES_LIMIT:
		return (u64)counter->max * PAGE_SIZE;
	case RES_MAX_USAGE:
		return (u64)counter->watermark * PAGE_SIZE;
	case RES_FAILCNT:
		return counter->failcnt;
	case RES_SOFT_LIMIT:
		return (u64)memcg->soft_limit * PAGE_SIZE;
	default:
		BUG();
	}
}

static void memcg_flush_percpu_vmstats(struct mem_cgroup *memcg)
{
	unsigned long stat[MEMCG_NR_STAT] = {0};
	struct mem_cgroup *mi;
	int node, cpu, i;

	for_each_online_cpu(cpu)
		for (i = 0; i < MEMCG_NR_STAT; i++)
			stat[i] += per_cpu(memcg->vmstats_percpu->stat[i], cpu);

	for (mi = memcg; mi; mi = parent_mem_cgroup(mi))
		for (i = 0; i < MEMCG_NR_STAT; i++)
			atomic_long_add(stat[i], &mi->vmstats[i]);

	for_each_node(node) {
		struct mem_cgroup_per_node *pn = memcg->nodeinfo[node];
		struct mem_cgroup_per_node *pi;

		for (i = 0; i < NR_VM_NODE_STAT_ITEMS; i++)
			stat[i] = 0;

		for_each_online_cpu(cpu)
			for (i = 0; i < NR_VM_NODE_STAT_ITEMS; i++)
				stat[i] += per_cpu(
					pn->lruvec_stat_cpu->count[i], cpu);

		for (pi = pn; pi; pi = parent_nodeinfo(pi, node))
			for (i = 0; i < NR_VM_NODE_STAT_ITEMS; i++)
				atomic_long_add(stat[i], &pi->lruvec_stat[i]);
	}
}

static void memcg_flush_percpu_vmevents(struct mem_cgroup *memcg)
{
	unsigned long events[NR_VM_EVENT_ITEMS];
	struct mem_cgroup *mi;
	int cpu, i;

	for (i = 0; i < NR_VM_EVENT_ITEMS; i++)
		events[i] = 0;

	for_each_online_cpu(cpu)
		for (i = 0; i < NR_VM_EVENT_ITEMS; i++)
			events[i] += per_cpu(memcg->vmstats_percpu->events[i],
					     cpu);

	for (mi = memcg; mi; mi = parent_mem_cgroup(mi))
		for (i = 0; i < NR_VM_EVENT_ITEMS; i++)
			atomic_long_add(events[i], &mi->vmevents[i]);
}

#ifdef CONFIG_MEMCG_KMEM
static int memcg_online_kmem(struct mem_cgroup *memcg)
{
	struct obj_cgroup *objcg;
	int memcg_id;

	if (cgroup_memory_nokmem)
		return 0;

	BUG_ON(memcg->kmemcg_id >= 0);
	BUG_ON(memcg->kmem_state);

	memcg_id = memcg_alloc_cache_id();
	if (memcg_id < 0)
		return memcg_id;

	objcg = obj_cgroup_alloc();
	if (!objcg) {
		memcg_free_cache_id(memcg_id);
		return -ENOMEM;
	}
	objcg->memcg = memcg;
	rcu_assign_pointer(memcg->objcg, objcg);

	static_branch_enable(&memcg_kmem_enabled_key);

	memcg->kmemcg_id = memcg_id;
	memcg->kmem_state = KMEM_ONLINE;

	return 0;
}

static void memcg_offline_kmem(struct mem_cgroup *memcg)
{
	struct cgroup_subsys_state *css;
	struct mem_cgroup *parent, *child;
	int kmemcg_id;

	if (memcg->kmem_state != KMEM_ONLINE)
		return;

	memcg->kmem_state = KMEM_ALLOCATED;

	parent = parent_mem_cgroup(memcg);
	if (!parent)
		parent = root_mem_cgroup;

	memcg_reparent_objcgs(memcg, parent);

	kmemcg_id = memcg->kmemcg_id;
	BUG_ON(kmemcg_id < 0);

	/*
	 * Change kmemcg_id of this cgroup and all its descendants to the
	 * parent's id, and then move all entries from this cgroup's list_lrus
	 * to ones of the parent. After we have finished, all list_lrus
	 * corresponding to this cgroup are guaranteed to remain empty. The
	 * ordering is imposed by list_lru_node->lock taken by
	 * memcg_drain_all_list_lrus().
	 */
	rcu_read_lock(); /* can be called from css_free w/o cgroup_mutex */
	css_for_each_descendant_pre(css, &memcg->css) {
		child = mem_cgroup_from_css(css);
		BUG_ON(child->kmemcg_id != kmemcg_id);
		child->kmemcg_id = parent->kmemcg_id;
	}
	rcu_read_unlock();

	memcg_drain_all_list_lrus(kmemcg_id, parent);

	memcg_free_cache_id(kmemcg_id);
}

static void memcg_free_kmem(struct mem_cgroup *memcg)
{
	/* css_alloc() failed, offlining didn't happen */
	if (unlikely(memcg->kmem_state == KMEM_ONLINE))
		memcg_offline_kmem(memcg);
}
#else
static int memcg_online_kmem(struct mem_cgroup *memcg)
{
	return 0;
}
static void memcg_offline_kmem(struct mem_cgroup *memcg)
{
}
static void memcg_free_kmem(struct mem_cgroup *memcg)
{
}
#endif /* CONFIG_MEMCG_KMEM */

static int memcg_update_kmem_max(struct mem_cgroup *memcg,
				 unsigned long max)
{
	int ret;

	mutex_lock(&memcg_max_mutex);
	ret = page_counter_set_max(&memcg->kmem, max);
	mutex_unlock(&memcg_max_mutex);
	return ret;
}

static int memcg_update_tcp_max(struct mem_cgroup *memcg, unsigned long max)
{
	int ret;

	mutex_lock(&memcg_max_mutex);

	ret = page_counter_set_max(&memcg->tcpmem, max);
	if (ret)
		goto out;

	if (!memcg->tcpmem_active) {
		/*
		 * The active flag needs to be written after the static_key
		 * update. This is what guarantees that the socket activation
		 * function is the last one to run. See mem_cgroup_sk_alloc()
		 * for details, and note that we don't mark any socket as
		 * belonging to this memcg until that flag is up.
		 *
		 * We need to do this, because static_keys will span multiple
		 * sites, but we can't control their order. If we mark a socket
		 * as accounted, but the accounting functions are not patched in
		 * yet, we'll lose accounting.
		 *
		 * We never race with the readers in mem_cgroup_sk_alloc(),
		 * because when this value change, the code to process it is not
		 * patched in yet.
		 */
		static_branch_inc(&memcg_sockets_enabled_key);
		memcg->tcpmem_active = true;
	}
out:
	mutex_unlock(&memcg_max_mutex);
	return ret;
}

/*
 * The user of this function is...
 * RES_LIMIT.
 */
static ssize_t mem_cgroup_write(struct kernfs_open_file *of,
				char *buf, size_t nbytes, loff_t off)
{
	struct mem_cgroup *memcg = mem_cgroup_from_css(of_css(of));
	unsigned long nr_pages;
	int ret;

	buf = strstrip(buf);
	ret = page_counter_memparse(buf, "-1", &nr_pages);
	if (ret)
		return ret;

	switch (MEMFILE_ATTR(of_cft(of)->private)) {
	case RES_LIMIT:
		if (mem_cgroup_is_root(memcg)) { /* Can't set limit on root */
			ret = -EINVAL;
			break;
		}
		switch (MEMFILE_TYPE(of_cft(of)->private)) {
		case _MEM:
			ret = mem_cgroup_resize_max(memcg, nr_pages, false);
			break;
		case _MEMSWAP:
			ret = mem_cgroup_resize_max(memcg, nr_pages, true);
			break;
		case _KMEM:
			pr_warn_once("kmem.limit_in_bytes is deprecated and will be removed. "
				     "Please report your usecase to linux-mm@kvack.org if you "
				     "depend on this functionality.\n");
			ret = memcg_update_kmem_max(memcg, nr_pages);
			break;
		case _TCP:
			ret = memcg_update_tcp_max(memcg, nr_pages);
			break;
		}
		break;
	case RES_SOFT_LIMIT:
		memcg->soft_limit = nr_pages;
		ret = 0;
		break;
	}
	return ret ?: nbytes;
}

static ssize_t mem_cgroup_reset(struct kernfs_open_file *of, char *buf,
				size_t nbytes, loff_t off)
{
	struct mem_cgroup *memcg = mem_cgroup_from_css(of_css(of));
	struct page_counter *counter;

	switch (MEMFILE_TYPE(of_cft(of)->private)) {
	case _MEM:
		counter = &memcg->memory;
		break;
	case _MEMSWAP:
		counter = &memcg->memsw;
		break;
	case _KMEM:
		counter = &memcg->kmem;
		break;
	case _TCP:
		counter = &memcg->tcpmem;
		break;
	default:
		BUG();
	}

	switch (MEMFILE_ATTR(of_cft(of)->private)) {
	case RES_MAX_USAGE:
		page_counter_reset_watermark(counter);
		break;
	case RES_FAILCNT:
		counter->failcnt = 0;
		break;
	default:
		BUG();
	}

	return nbytes;
}

static u64 mem_cgroup_move_charge_read(struct cgroup_subsys_state *css,
					struct cftype *cft)
{
	return mem_cgroup_from_css(css)->move_charge_at_immigrate;
}

#ifdef CONFIG_MMU
static int mem_cgroup_move_charge_write(struct cgroup_subsys_state *css,
					struct cftype *cft, u64 val)
{
	struct mem_cgroup *memcg = mem_cgroup_from_css(css);

	if (val & ~MOVE_MASK)
		return -EINVAL;

	/*
	 * No kind of locking is needed in here, because ->can_attach() will
	 * check this value once in the beginning of the process, and then carry
	 * on with stale data. This means that changes to this value will only
	 * affect task migrations starting after the change.
	 */
	memcg->move_charge_at_immigrate = val;
	return 0;
}
#else
static int mem_cgroup_move_charge_write(struct cgroup_subsys_state *css,
					struct cftype *cft, u64 val)
{
	return -ENOSYS;
}
#endif

#ifdef CONFIG_NUMA

#define LRU_ALL_FILE (BIT(LRU_INACTIVE_FILE) | BIT(LRU_ACTIVE_FILE))
#define LRU_ALL_ANON (BIT(LRU_INACTIVE_ANON) | BIT(LRU_ACTIVE_ANON))
#define LRU_ALL	     ((1 << NR_LRU_LISTS) - 1)

static unsigned long mem_cgroup_node_nr_lru_pages(struct mem_cgroup *memcg,
				int nid, unsigned int lru_mask, bool tree)
{
	struct lruvec *lruvec = mem_cgroup_lruvec(memcg, NODE_DATA(nid));
	unsigned long nr = 0;
	enum lru_list lru;

	VM_BUG_ON((unsigned)nid >= nr_node_ids);

	for_each_lru(lru) {
		if (!(BIT(lru) & lru_mask))
			continue;
		if (tree)
			nr += lruvec_page_state(lruvec, NR_LRU_BASE + lru);
		else
			nr += lruvec_page_state_local(lruvec, NR_LRU_BASE + lru);
	}
	return nr;
}

static unsigned long mem_cgroup_nr_lru_pages(struct mem_cgroup *memcg,
					     unsigned int lru_mask,
					     bool tree)
{
	unsigned long nr = 0;
	enum lru_list lru;

	for_each_lru(lru) {
		if (!(BIT(lru) & lru_mask))
			continue;
		if (tree)
			nr += memcg_page_state(memcg, NR_LRU_BASE + lru);
		else
			nr += memcg_page_state_local(memcg, NR_LRU_BASE + lru);
	}
	return nr;
}

static int memcg_numa_stat_show(struct seq_file *m, void *v)
{
	struct numa_stat {
		const char *name;
		unsigned int lru_mask;
	};

	static const struct numa_stat stats[] = {
		{ "total", LRU_ALL },
		{ "file", LRU_ALL_FILE },
		{ "anon", LRU_ALL_ANON },
		{ "unevictable", BIT(LRU_UNEVICTABLE) },
	};
	const struct numa_stat *stat;
	int nid;
	struct mem_cgroup *memcg = mem_cgroup_from_seq(m);

	for (stat = stats; stat < stats + ARRAY_SIZE(stats); stat++) {
		seq_printf(m, "%s=%lu", stat->name,
			   mem_cgroup_nr_lru_pages(memcg, stat->lru_mask,
						   false));
		for_each_node_state(nid, N_MEMORY)
			seq_printf(m, " N%d=%lu", nid,
				   mem_cgroup_node_nr_lru_pages(memcg, nid,
							stat->lru_mask, false));
		seq_putc(m, '\n');
	}

	for (stat = stats; stat < stats + ARRAY_SIZE(stats); stat++) {

		seq_printf(m, "hierarchical_%s=%lu", stat->name,
			   mem_cgroup_nr_lru_pages(memcg, stat->lru_mask,
						   true));
		for_each_node_state(nid, N_MEMORY)
			seq_printf(m, " N%d=%lu", nid,
				   mem_cgroup_node_nr_lru_pages(memcg, nid,
							stat->lru_mask, true));
		seq_putc(m, '\n');
	}

	return 0;
}
#endif /* CONFIG_NUMA */

static const unsigned int memcg1_stats[] = {
	NR_FILE_PAGES,
	NR_ANON_MAPPED,
#ifdef CONFIG_TRANSPARENT_HUGEPAGE
	NR_ANON_THPS,
#endif
	NR_SHMEM,
	NR_FILE_MAPPED,
	NR_FILE_DIRTY,
	NR_WRITEBACK,
	MEMCG_SWAP,
};

static const char *const memcg1_stat_names[] = {
	"cache",
	"rss",
#ifdef CONFIG_TRANSPARENT_HUGEPAGE
	"rss_huge",
#endif
	"shmem",
	"mapped_file",
	"dirty",
	"writeback",
	"swap",
};

/* Universal VM events cgroup1 shows, original sort order */
static const unsigned int memcg1_events[] = {
	PGPGIN,
	PGPGOUT,
	PGFAULT,
	PGMAJFAULT,
};

static int memcg_stat_show(struct seq_file *m, void *v)
{
	struct mem_cgroup *memcg = mem_cgroup_from_seq(m);
	unsigned long memory, memsw;
	struct mem_cgroup *mi;
	unsigned int i;

	BUILD_BUG_ON(ARRAY_SIZE(memcg1_stat_names) != ARRAY_SIZE(memcg1_stats));

	for (i = 0; i < ARRAY_SIZE(memcg1_stats); i++) {
		unsigned long nr;

		if (memcg1_stats[i] == MEMCG_SWAP && !do_memsw_account())
			continue;
		nr = memcg_page_state_local(memcg, memcg1_stats[i]);
#ifdef CONFIG_TRANSPARENT_HUGEPAGE
		if (memcg1_stats[i] == NR_ANON_THPS)
			nr *= HPAGE_PMD_NR;
#endif
		seq_printf(m, "%s %lu\n", memcg1_stat_names[i], nr * PAGE_SIZE);
	}

	for (i = 0; i < ARRAY_SIZE(memcg1_events); i++)
		seq_printf(m, "%s %lu\n", vm_event_name(memcg1_events[i]),
			   memcg_events_local(memcg, memcg1_events[i]));

	for (i = 0; i < NR_LRU_LISTS; i++)
		seq_printf(m, "%s %lu\n", lru_list_name(i),
			   memcg_page_state_local(memcg, NR_LRU_BASE + i) *
			   PAGE_SIZE);

	/* Hierarchical information */
	memory = memsw = PAGE_COUNTER_MAX;
	for (mi = memcg; mi; mi = parent_mem_cgroup(mi)) {
		memory = min(memory, READ_ONCE(mi->memory.max));
		memsw = min(memsw, READ_ONCE(mi->memsw.max));
	}
	seq_printf(m, "hierarchical_memory_limit %llu\n",
		   (u64)memory * PAGE_SIZE);
	if (do_memsw_account())
		seq_printf(m, "hierarchical_memsw_limit %llu\n",
			   (u64)memsw * PAGE_SIZE);

	for (i = 0; i < ARRAY_SIZE(memcg1_stats); i++) {
		unsigned long nr;

		if (memcg1_stats[i] == MEMCG_SWAP && !do_memsw_account())
			continue;
		nr = memcg_page_state(memcg, memcg1_stats[i]);
#ifdef CONFIG_TRANSPARENT_HUGEPAGE
		if (memcg1_stats[i] == NR_ANON_THPS)
			nr *= HPAGE_PMD_NR;
#endif
		seq_printf(m, "total_%s %llu\n", memcg1_stat_names[i],
						(u64)nr * PAGE_SIZE);
	}

	for (i = 0; i < ARRAY_SIZE(memcg1_events); i++)
		seq_printf(m, "total_%s %llu\n",
			   vm_event_name(memcg1_events[i]),
			   (u64)memcg_events(memcg, memcg1_events[i]));

	for (i = 0; i < NR_LRU_LISTS; i++)
		seq_printf(m, "total_%s %llu\n", lru_list_name(i),
			   (u64)memcg_page_state(memcg, NR_LRU_BASE + i) *
			   PAGE_SIZE);

#ifdef CONFIG_DEBUG_VM
	{
		pg_data_t *pgdat;
		struct mem_cgroup_per_node *mz;
		unsigned long anon_cost = 0;
		unsigned long file_cost = 0;

		for_each_online_pgdat(pgdat) {
			mz = mem_cgroup_nodeinfo(memcg, pgdat->node_id);

			anon_cost += mz->lruvec.anon_cost;
			file_cost += mz->lruvec.file_cost;
		}
		seq_printf(m, "anon_cost %lu\n", anon_cost);
		seq_printf(m, "file_cost %lu\n", file_cost);
	}
#endif

	return 0;
}

static u64 mem_cgroup_swappiness_read(struct cgroup_subsys_state *css,
				      struct cftype *cft)
{
	struct mem_cgroup *memcg = mem_cgroup_from_css(css);

	return mem_cgroup_swappiness(memcg);
}

static int mem_cgroup_swappiness_write(struct cgroup_subsys_state *css,
				       struct cftype *cft, u64 val)
{
	struct mem_cgroup *memcg = mem_cgroup_from_css(css);

	if (val > 100)
		return -EINVAL;

	if (css->parent)
		memcg->swappiness = val;
	else
		vm_swappiness = val;

	return 0;
}

static void __mem_cgroup_threshold(struct mem_cgroup *memcg, bool swap)
{
	struct mem_cgroup_threshold_ary *t;
	unsigned long usage;
	int i;

	rcu_read_lock();
	if (!swap)
		t = rcu_dereference(memcg->thresholds.primary);
	else
		t = rcu_dereference(memcg->memsw_thresholds.primary);

	if (!t)
		goto unlock;

	usage = mem_cgroup_usage(memcg, swap);

	/*
	 * current_threshold points to threshold just below or equal to usage.
	 * If it's not true, a threshold was crossed after last
	 * call of __mem_cgroup_threshold().
	 */
	i = t->current_threshold;

	/*
	 * Iterate backward over array of thresholds starting from
	 * current_threshold and check if a threshold is crossed.
	 * If none of thresholds below usage is crossed, we read
	 * only one element of the array here.
	 */
	for (; i >= 0 && unlikely(t->entries[i].threshold > usage); i--)
		eventfd_signal(t->entries[i].eventfd, 1);

	/* i = current_threshold + 1 */
	i++;

	/*
	 * Iterate forward over array of thresholds starting from
	 * current_threshold+1 and check if a threshold is crossed.
	 * If none of thresholds above usage is crossed, we read
	 * only one element of the array here.
	 */
	for (; i < t->size && unlikely(t->entries[i].threshold <= usage); i++)
		eventfd_signal(t->entries[i].eventfd, 1);

	/* Update current_threshold */
	t->current_threshold = i - 1;
unlock:
	rcu_read_unlock();
}

static void mem_cgroup_threshold(struct mem_cgroup *memcg)
{
	while (memcg) {
		__mem_cgroup_threshold(memcg, false);
		if (do_memsw_account())
			__mem_cgroup_threshold(memcg, true);

		memcg = parent_mem_cgroup(memcg);
	}
}

static int compare_thresholds(const void *a, const void *b)
{
	const struct mem_cgroup_threshold *_a = a;
	const struct mem_cgroup_threshold *_b = b;

	if (_a->threshold > _b->threshold)
		return 1;

	if (_a->threshold < _b->threshold)
		return -1;

	return 0;
}

static int mem_cgroup_oom_notify_cb(struct mem_cgroup *memcg)
{
	struct mem_cgroup_eventfd_list *ev;

	spin_lock(&memcg_oom_lock);

	list_for_each_entry(ev, &memcg->oom_notify, list)
		eventfd_signal(ev->eventfd, 1);

	spin_unlock(&memcg_oom_lock);
	return 0;
}

static void mem_cgroup_oom_notify(struct mem_cgroup *memcg)
{
	struct mem_cgroup *iter;

	for_each_mem_cgroup_tree(iter, memcg)
		mem_cgroup_oom_notify_cb(iter);
}

static int __mem_cgroup_usage_register_event(struct mem_cgroup *memcg,
	struct eventfd_ctx *eventfd, const char *args, enum res_type type)
{
	struct mem_cgroup_thresholds *thresholds;
	struct mem_cgroup_threshold_ary *new;
	unsigned long threshold;
	unsigned long usage;
	int i, size, ret;

	ret = page_counter_memparse(args, "-1", &threshold);
	if (ret)
		return ret;

	mutex_lock(&memcg->thresholds_lock);

	if (type == _MEM) {
		thresholds = &memcg->thresholds;
		usage = mem_cgroup_usage(memcg, false);
	} else if (type == _MEMSWAP) {
		thresholds = &memcg->memsw_thresholds;
		usage = mem_cgroup_usage(memcg, true);
	} else
		BUG();

	/* Check if a threshold crossed before adding a new one */
	if (thresholds->primary)
		__mem_cgroup_threshold(memcg, type == _MEMSWAP);

	size = thresholds->primary ? thresholds->primary->size + 1 : 1;

	/* Allocate memory for new array of thresholds */
	new = kmalloc(struct_size(new, entries, size), GFP_KERNEL);
	if (!new) {
		ret = -ENOMEM;
		goto unlock;
	}
	new->size = size;

	/* Copy thresholds (if any) to new array */
	if (thresholds->primary)
		memcpy(new->entries, thresholds->primary->entries,
		       flex_array_size(new, entries, size - 1));

	/* Add new threshold */
	new->entries[size - 1].eventfd = eventfd;
	new->entries[size - 1].threshold = threshold;

	/* Sort thresholds. Registering of new threshold isn't time-critical */
	sort(new->entries, size, sizeof(*new->entries),
			compare_thresholds, NULL);

	/* Find current threshold */
	new->current_threshold = -1;
	for (i = 0; i < size; i++) {
		if (new->entries[i].threshold <= usage) {
			/*
			 * new->current_threshold will not be used until
			 * rcu_assign_pointer(), so it's safe to increment
			 * it here.
			 */
			++new->current_threshold;
		} else
			break;
	}

	/* Free old spare buffer and save old primary buffer as spare */
	kfree(thresholds->spare);
	thresholds->spare = thresholds->primary;

	rcu_assign_pointer(thresholds->primary, new);

	/* To be sure that nobody uses thresholds */
	synchronize_rcu();

unlock:
	mutex_unlock(&memcg->thresholds_lock);

	return ret;
}

static int mem_cgroup_usage_register_event(struct mem_cgroup *memcg,
	struct eventfd_ctx *eventfd, const char *args)
{
	return __mem_cgroup_usage_register_event(memcg, eventfd, args, _MEM);
}

static int memsw_cgroup_usage_register_event(struct mem_cgroup *memcg,
	struct eventfd_ctx *eventfd, const char *args)
{
	return __mem_cgroup_usage_register_event(memcg, eventfd, args, _MEMSWAP);
}

static void __mem_cgroup_usage_unregister_event(struct mem_cgroup *memcg,
	struct eventfd_ctx *eventfd, enum res_type type)
{
	struct mem_cgroup_thresholds *thresholds;
	struct mem_cgroup_threshold_ary *new;
	unsigned long usage;
	int i, j, size, entries;

	mutex_lock(&memcg->thresholds_lock);

	if (type == _MEM) {
		thresholds = &memcg->thresholds;
		usage = mem_cgroup_usage(memcg, false);
	} else if (type == _MEMSWAP) {
		thresholds = &memcg->memsw_thresholds;
		usage = mem_cgroup_usage(memcg, true);
	} else
		BUG();

	if (!thresholds->primary)
		goto unlock;

	/* Check if a threshold crossed before removing */
	__mem_cgroup_threshold(memcg, type == _MEMSWAP);

	/* Calculate new number of threshold */
	size = entries = 0;
	for (i = 0; i < thresholds->primary->size; i++) {
		if (thresholds->primary->entries[i].eventfd != eventfd)
			size++;
		else
			entries++;
	}

	new = thresholds->spare;

	/* If no items related to eventfd have been cleared, nothing to do */
	if (!entries)
		goto unlock;

	/* Set thresholds array to NULL if we don't have thresholds */
	if (!size) {
		kfree(new);
		new = NULL;
		goto swap_buffers;
	}

	new->size = size;

	/* Copy thresholds and find current threshold */
	new->current_threshold = -1;
	for (i = 0, j = 0; i < thresholds->primary->size; i++) {
		if (thresholds->primary->entries[i].eventfd == eventfd)
			continue;

		new->entries[j] = thresholds->primary->entries[i];
		if (new->entries[j].threshold <= usage) {
			/*
			 * new->current_threshold will not be used
			 * until rcu_assign_pointer(), so it's safe to increment
			 * it here.
			 */
			++new->current_threshold;
		}
		j++;
	}

swap_buffers:
	/* Swap primary and spare array */
	thresholds->spare = thresholds->primary;

	rcu_assign_pointer(thresholds->primary, new);

	/* To be sure that nobody uses thresholds */
	synchronize_rcu();

	/* If all events are unregistered, free the spare array */
	if (!new) {
		kfree(thresholds->spare);
		thresholds->spare = NULL;
	}
unlock:
	mutex_unlock(&memcg->thresholds_lock);
}

static void mem_cgroup_usage_unregister_event(struct mem_cgroup *memcg,
	struct eventfd_ctx *eventfd)
{
	return __mem_cgroup_usage_unregister_event(memcg, eventfd, _MEM);
}

static void memsw_cgroup_usage_unregister_event(struct mem_cgroup *memcg,
	struct eventfd_ctx *eventfd)
{
	return __mem_cgroup_usage_unregister_event(memcg, eventfd, _MEMSWAP);
}

static int mem_cgroup_oom_register_event(struct mem_cgroup *memcg,
	struct eventfd_ctx *eventfd, const char *args)
{
	struct mem_cgroup_eventfd_list *event;

	event = kmalloc(sizeof(*event),	GFP_KERNEL);
	if (!event)
		return -ENOMEM;

	spin_lock(&memcg_oom_lock);

	event->eventfd = eventfd;
	list_add(&event->list, &memcg->oom_notify);

	/* already in OOM ? */
	if (memcg->under_oom)
		eventfd_signal(eventfd, 1);
	spin_unlock(&memcg_oom_lock);

	return 0;
}

static void mem_cgroup_oom_unregister_event(struct mem_cgroup *memcg,
	struct eventfd_ctx *eventfd)
{
	struct mem_cgroup_eventfd_list *ev, *tmp;

	spin_lock(&memcg_oom_lock);

	list_for_each_entry_safe(ev, tmp, &memcg->oom_notify, list) {
		if (ev->eventfd == eventfd) {
			list_del(&ev->list);
			kfree(ev);
		}
	}

	spin_unlock(&memcg_oom_lock);
}

static int mem_cgroup_oom_control_read(struct seq_file *sf, void *v)
{
	struct mem_cgroup *memcg = mem_cgroup_from_seq(sf);

	seq_printf(sf, "oom_kill_disable %d\n", memcg->oom_kill_disable);
	seq_printf(sf, "under_oom %d\n", (bool)memcg->under_oom);
	seq_printf(sf, "oom_kill %lu\n",
		   atomic_long_read(&memcg->memory_events[MEMCG_OOM_KILL]));
	return 0;
}

static int mem_cgroup_oom_control_write(struct cgroup_subsys_state *css,
	struct cftype *cft, u64 val)
{
	struct mem_cgroup *memcg = mem_cgroup_from_css(css);

	/* cannot set to root cgroup and only 0 and 1 are allowed */
	if (!css->parent || !((val == 0) || (val == 1)))
		return -EINVAL;

	memcg->oom_kill_disable = val;
	if (!val)
		memcg_oom_recover(memcg);

	return 0;
}

#ifdef CONFIG_CGROUP_WRITEBACK

#include <trace/events/writeback.h>

static int memcg_wb_domain_init(struct mem_cgroup *memcg, gfp_t gfp)
{
	return wb_domain_init(&memcg->cgwb_domain, gfp);
}

static void memcg_wb_domain_exit(struct mem_cgroup *memcg)
{
	wb_domain_exit(&memcg->cgwb_domain);
}

static void memcg_wb_domain_size_changed(struct mem_cgroup *memcg)
{
	wb_domain_size_changed(&memcg->cgwb_domain);
}

struct wb_domain *mem_cgroup_wb_domain(struct bdi_writeback *wb)
{
	struct mem_cgroup *memcg = mem_cgroup_from_css(wb->memcg_css);

	if (!memcg->css.parent)
		return NULL;

	return &memcg->cgwb_domain;
}

/*
 * idx can be of type enum memcg_stat_item or node_stat_item.
 * Keep in sync with memcg_exact_page().
 */
static unsigned long memcg_exact_page_state(struct mem_cgroup *memcg, int idx)
{
	long x = atomic_long_read(&memcg->vmstats[idx]);
	int cpu;

	for_each_online_cpu(cpu)
		x += per_cpu_ptr(memcg->vmstats_percpu, cpu)->stat[idx];
	if (x < 0)
		x = 0;
	return x;
}

/**
 * mem_cgroup_wb_stats - retrieve writeback related stats from its memcg
 * @wb: bdi_writeback in question
 * @pfilepages: out parameter for number of file pages
 * @pheadroom: out parameter for number of allocatable pages according to memcg
 * @pdirty: out parameter for number of dirty pages
 * @pwriteback: out parameter for number of pages under writeback
 *
 * Determine the numbers of file, headroom, dirty, and writeback pages in
 * @wb's memcg.  File, dirty and writeback are self-explanatory.  Headroom
 * is a bit more involved.
 *
 * A memcg's headroom is "min(max, high) - used".  In the hierarchy, the
 * headroom is calculated as the lowest headroom of itself and the
 * ancestors.  Note that this doesn't consider the actual amount of
 * available memory in the system.  The caller should further cap
 * *@pheadroom accordingly.
 */
void mem_cgroup_wb_stats(struct bdi_writeback *wb, unsigned long *pfilepages,
			 unsigned long *pheadroom, unsigned long *pdirty,
			 unsigned long *pwriteback)
{
	struct mem_cgroup *memcg = mem_cgroup_from_css(wb->memcg_css);
	struct mem_cgroup *parent;

	*pdirty = memcg_exact_page_state(memcg, NR_FILE_DIRTY);

	*pwriteback = memcg_exact_page_state(memcg, NR_WRITEBACK);
	*pfilepages = memcg_exact_page_state(memcg, NR_INACTIVE_FILE) +
			memcg_exact_page_state(memcg, NR_ACTIVE_FILE);
	*pheadroom = PAGE_COUNTER_MAX;

	while ((parent = parent_mem_cgroup(memcg))) {
		unsigned long ceiling = min(READ_ONCE(memcg->memory.max),
					    READ_ONCE(memcg->memory.high));
		unsigned long used = page_counter_read(&memcg->memory);

		*pheadroom = min(*pheadroom, ceiling - min(ceiling, used));
		memcg = parent;
	}
}

/*
 * Foreign dirty flushing
 *
 * There's an inherent mismatch between memcg and writeback.  The former
 * trackes ownership per-page while the latter per-inode.  This was a
 * deliberate design decision because honoring per-page ownership in the
 * writeback path is complicated, may lead to higher CPU and IO overheads
 * and deemed unnecessary given that write-sharing an inode across
 * different cgroups isn't a common use-case.
 *
 * Combined with inode majority-writer ownership switching, this works well
 * enough in most cases but there are some pathological cases.  For
 * example, let's say there are two cgroups A and B which keep writing to
 * different but confined parts of the same inode.  B owns the inode and
 * A's memory is limited far below B's.  A's dirty ratio can rise enough to
 * trigger balance_dirty_pages() sleeps but B's can be low enough to avoid
 * triggering background writeback.  A will be slowed down without a way to
 * make writeback of the dirty pages happen.
 *
 * Conditions like the above can lead to a cgroup getting repatedly and
 * severely throttled after making some progress after each
 * dirty_expire_interval while the underyling IO device is almost
 * completely idle.
 *
 * Solving this problem completely requires matching the ownership tracking
 * granularities between memcg and writeback in either direction.  However,
 * the more egregious behaviors can be avoided by simply remembering the
 * most recent foreign dirtying events and initiating remote flushes on
 * them when local writeback isn't enough to keep the memory clean enough.
 *
 * The following two functions implement such mechanism.  When a foreign
 * page - a page whose memcg and writeback ownerships don't match - is
 * dirtied, mem_cgroup_track_foreign_dirty() records the inode owning
 * bdi_writeback on the page owning memcg.  When balance_dirty_pages()
 * decides that the memcg needs to sleep due to high dirty ratio, it calls
 * mem_cgroup_flush_foreign() which queues writeback on the recorded
 * foreign bdi_writebacks which haven't expired.  Both the numbers of
 * recorded bdi_writebacks and concurrent in-flight foreign writebacks are
 * limited to MEMCG_CGWB_FRN_CNT.
 *
 * The mechanism only remembers IDs and doesn't hold any object references.
 * As being wrong occasionally doesn't matter, updates and accesses to the
 * records are lockless and racy.
 */
void mem_cgroup_track_foreign_dirty_slowpath(struct page *page,
					     struct bdi_writeback *wb)
{
	struct mem_cgroup *memcg = page_memcg(page);
	struct memcg_cgwb_frn *frn;
	u64 now = get_jiffies_64();
	u64 oldest_at = now;
	int oldest = -1;
	int i;

	trace_track_foreign_dirty(page, wb);

	/*
	 * Pick the slot to use.  If there is already a slot for @wb, keep
	 * using it.  If not replace the oldest one which isn't being
	 * written out.
	 */
	for (i = 0; i < MEMCG_CGWB_FRN_CNT; i++) {
		frn = &memcg->cgwb_frn[i];
		if (frn->bdi_id == wb->bdi->id &&
		    frn->memcg_id == wb->memcg_css->id)
			break;
		if (time_before64(frn->at, oldest_at) &&
		    atomic_read(&frn->done.cnt) == 1) {
			oldest = i;
			oldest_at = frn->at;
		}
	}

	if (i < MEMCG_CGWB_FRN_CNT) {
		/*
		 * Re-using an existing one.  Update timestamp lazily to
		 * avoid making the cacheline hot.  We want them to be
		 * reasonably up-to-date and significantly shorter than
		 * dirty_expire_interval as that's what expires the record.
		 * Use the shorter of 1s and dirty_expire_interval / 8.
		 */
		unsigned long update_intv =
			min_t(unsigned long, HZ,
			      msecs_to_jiffies(dirty_expire_interval * 10) / 8);

		if (time_before64(frn->at, now - update_intv))
			frn->at = now;
	} else if (oldest >= 0) {
		/* replace the oldest free one */
		frn = &memcg->cgwb_frn[oldest];
		frn->bdi_id = wb->bdi->id;
		frn->memcg_id = wb->memcg_css->id;
		frn->at = now;
	}
}

/* issue foreign writeback flushes for recorded foreign dirtying events */
void mem_cgroup_flush_foreign(struct bdi_writeback *wb)
{
	struct mem_cgroup *memcg = mem_cgroup_from_css(wb->memcg_css);
	unsigned long intv = msecs_to_jiffies(dirty_expire_interval * 10);
	u64 now = jiffies_64;
	int i;

	for (i = 0; i < MEMCG_CGWB_FRN_CNT; i++) {
		struct memcg_cgwb_frn *frn = &memcg->cgwb_frn[i];

		/*
		 * If the record is older than dirty_expire_interval,
		 * writeback on it has already started.  No need to kick it
		 * off again.  Also, don't start a new one if there's
		 * already one in flight.
		 */
		if (time_after64(frn->at, now - intv) &&
		    atomic_read(&frn->done.cnt) == 1) {
			frn->at = 0;
			trace_flush_foreign(wb, frn->bdi_id, frn->memcg_id);
			cgroup_writeback_by_id(frn->bdi_id, frn->memcg_id, 0,
					       WB_REASON_FOREIGN_FLUSH,
					       &frn->done);
		}
	}
}

#else	/* CONFIG_CGROUP_WRITEBACK */

static int memcg_wb_domain_init(struct mem_cgroup *memcg, gfp_t gfp)
{
	return 0;
}

static void memcg_wb_domain_exit(struct mem_cgroup *memcg)
{
}

static void memcg_wb_domain_size_changed(struct mem_cgroup *memcg)
{
}

#endif	/* CONFIG_CGROUP_WRITEBACK */

/*
 * DO NOT USE IN NEW FILES.
 *
 * "cgroup.event_control" implementation.
 *
 * This is way over-engineered.  It tries to support fully configurable
 * events for each user.  Such level of flexibility is completely
 * unnecessary especially in the light of the planned unified hierarchy.
 *
 * Please deprecate this and replace with something simpler if at all
 * possible.
 */

/*
 * Unregister event and free resources.
 *
 * Gets called from workqueue.
 */
static void memcg_event_remove(struct work_struct *work)
{
	struct mem_cgroup_event *event =
		container_of(work, struct mem_cgroup_event, remove);
	struct mem_cgroup *memcg = event->memcg;

	remove_wait_queue(event->wqh, &event->wait);

	event->unregister_event(memcg, event->eventfd);

	/* Notify userspace the event is going away. */
	eventfd_signal(event->eventfd, 1);

	eventfd_ctx_put(event->eventfd);
	kfree(event);
	css_put(&memcg->css);
}

/*
 * Gets called on EPOLLHUP on eventfd when user closes it.
 *
 * Called with wqh->lock held and interrupts disabled.
 */
static int memcg_event_wake(wait_queue_entry_t *wait, unsigned mode,
			    int sync, void *key)
{
	struct mem_cgroup_event *event =
		container_of(wait, struct mem_cgroup_event, wait);
	struct mem_cgroup *memcg = event->memcg;
	__poll_t flags = key_to_poll(key);

	if (flags & EPOLLHUP) {
		/*
		 * If the event has been detached at cgroup removal, we
		 * can simply return knowing the other side will cleanup
		 * for us.
		 *
		 * We can't race against event freeing since the other
		 * side will require wqh->lock via remove_wait_queue(),
		 * which we hold.
		 */
		spin_lock(&memcg->event_list_lock);
		if (!list_empty(&event->list)) {
			list_del_init(&event->list);
			/*
			 * We are in atomic context, but cgroup_event_remove()
			 * may sleep, so we have to call it in workqueue.
			 */
			schedule_work(&event->remove);
		}
		spin_unlock(&memcg->event_list_lock);
	}

	return 0;
}

static void memcg_event_ptable_queue_proc(struct file *file,
		wait_queue_head_t *wqh, poll_table *pt)
{
	struct mem_cgroup_event *event =
		container_of(pt, struct mem_cgroup_event, pt);

	event->wqh = wqh;
	add_wait_queue(wqh, &event->wait);
}

/*
 * DO NOT USE IN NEW FILES.
 *
 * Parse input and register new cgroup event handler.
 *
 * Input must be in format '<event_fd> <control_fd> <args>'.
 * Interpretation of args is defined by control file implementation.
 */
static ssize_t memcg_write_event_control(struct kernfs_open_file *of,
					 char *buf, size_t nbytes, loff_t off)
{
	struct cgroup_subsys_state *css = of_css(of);
	struct mem_cgroup *memcg = mem_cgroup_from_css(css);
	struct mem_cgroup_event *event;
	struct cgroup_subsys_state *cfile_css;
	unsigned int efd, cfd;
	struct fd efile;
	struct fd cfile;
	const char *name;
	char *endp;
	int ret;

	buf = strstrip(buf);

	efd = simple_strtoul(buf, &endp, 10);
	if (*endp != ' ')
		return -EINVAL;
	buf = endp + 1;

	cfd = simple_strtoul(buf, &endp, 10);
	if ((*endp != ' ') && (*endp != '\0'))
		return -EINVAL;
	buf = endp + 1;

	event = kzalloc(sizeof(*event), GFP_KERNEL);
	if (!event)
		return -ENOMEM;

	event->memcg = memcg;
	INIT_LIST_HEAD(&event->list);
	init_poll_funcptr(&event->pt, memcg_event_ptable_queue_proc);
	init_waitqueue_func_entry(&event->wait, memcg_event_wake);
	INIT_WORK(&event->remove, memcg_event_remove);

	efile = fdget(efd);
	if (!efile.file) {
		ret = -EBADF;
		goto out_kfree;
	}

	event->eventfd = eventfd_ctx_fileget(efile.file);
	if (IS_ERR(event->eventfd)) {
		ret = PTR_ERR(event->eventfd);
		goto out_put_efile;
	}

	cfile = fdget(cfd);
	if (!cfile.file) {
		ret = -EBADF;
		goto out_put_eventfd;
	}

	/* the process need read permission on control file */
	/* AV: shouldn't we check that it's been opened for read instead? */
	ret = inode_permission(file_inode(cfile.file), MAY_READ);
	if (ret < 0)
		goto out_put_cfile;

	/*
	 * Determine the event callbacks and set them in @event.  This used
	 * to be done via struct cftype but cgroup core no longer knows
	 * about these events.  The following is crude but the whole thing
	 * is for compatibility anyway.
	 *
	 * DO NOT ADD NEW FILES.
	 */
	name = cfile.file->f_path.dentry->d_name.name;

	if (!strcmp(name, "memory.usage_in_bytes")) {
		event->register_event = mem_cgroup_usage_register_event;
		event->unregister_event = mem_cgroup_usage_unregister_event;
	} else if (!strcmp(name, "memory.oom_control")) {
		event->register_event = mem_cgroup_oom_register_event;
		event->unregister_event = mem_cgroup_oom_unregister_event;
	} else if (!strcmp(name, "memory.pressure_level")) {
		event->register_event = vmpressure_register_event;
		event->unregister_event = vmpressure_unregister_event;
	} else if (!strcmp(name, "memory.memsw.usage_in_bytes")) {
		event->register_event = memsw_cgroup_usage_register_event;
		event->unregister_event = memsw_cgroup_usage_unregister_event;
	} else {
		ret = -EINVAL;
		goto out_put_cfile;
	}

	/*
	 * Verify @cfile should belong to @css.  Also, remaining events are
	 * automatically removed on cgroup destruction but the removal is
	 * asynchronous, so take an extra ref on @css.
	 */
	cfile_css = css_tryget_online_from_dir(cfile.file->f_path.dentry->d_parent,
					       &memory_cgrp_subsys);
	ret = -EINVAL;
	if (IS_ERR(cfile_css))
		goto out_put_cfile;
	if (cfile_css != css) {
		css_put(cfile_css);
		goto out_put_cfile;
	}

	ret = event->register_event(memcg, event->eventfd, buf);
	if (ret)
		goto out_put_css;

	vfs_poll(efile.file, &event->pt);

	spin_lock(&memcg->event_list_lock);
	list_add(&event->list, &memcg->event_list);
	spin_unlock(&memcg->event_list_lock);

	fdput(cfile);
	fdput(efile);

	return nbytes;

out_put_css:
	css_put(css);
out_put_cfile:
	fdput(cfile);
out_put_eventfd:
	eventfd_ctx_put(event->eventfd);
out_put_efile:
	fdput(efile);
out_kfree:
	kfree(event);

	return ret;
}

static struct cftype mem_cgroup_legacy_files[] = {
	{
		.name = "usage_in_bytes",
		.private = MEMFILE_PRIVATE(_MEM, RES_USAGE),
		.read_u64 = mem_cgroup_read_u64,
	},
	{
		.name = "max_usage_in_bytes",
		.private = MEMFILE_PRIVATE(_MEM, RES_MAX_USAGE),
		.write = mem_cgroup_reset,
		.read_u64 = mem_cgroup_read_u64,
	},
	{
		.name = "limit_in_bytes",
		.private = MEMFILE_PRIVATE(_MEM, RES_LIMIT),
		.write = mem_cgroup_write,
		.read_u64 = mem_cgroup_read_u64,
	},
	{
		.name = "soft_limit_in_bytes",
		.private = MEMFILE_PRIVATE(_MEM, RES_SOFT_LIMIT),
		.write = mem_cgroup_write,
		.read_u64 = mem_cgroup_read_u64,
	},
	{
		.name = "failcnt",
		.private = MEMFILE_PRIVATE(_MEM, RES_FAILCNT),
		.write = mem_cgroup_reset,
		.read_u64 = mem_cgroup_read_u64,
	},
	{
		.name = "stat",
		.seq_show = memcg_stat_show,
	},
	{
		.name = "force_empty",
		.write = mem_cgroup_force_empty_write,
	},
	{
		.name = "use_hierarchy",
		.write_u64 = mem_cgroup_hierarchy_write,
		.read_u64 = mem_cgroup_hierarchy_read,
	},
	{
		.name = "cgroup.event_control",		/* XXX: for compat */
		.write = memcg_write_event_control,
		.flags = CFTYPE_NO_PREFIX | CFTYPE_WORLD_WRITABLE,
	},
	{
		.name = "swappiness",
		.read_u64 = mem_cgroup_swappiness_read,
		.write_u64 = mem_cgroup_swappiness_write,
	},
	{
		.name = "move_charge_at_immigrate",
		.read_u64 = mem_cgroup_move_charge_read,
		.write_u64 = mem_cgroup_move_charge_write,
	},
	{
		.name = "oom_control",
		.seq_show = mem_cgroup_oom_control_read,
		.write_u64 = mem_cgroup_oom_control_write,
		.private = MEMFILE_PRIVATE(_OOM_TYPE, OOM_CONTROL),
	},
	{
		.name = "pressure_level",
	},
#ifdef CONFIG_NUMA
	{
		.name = "numa_stat",
		.seq_show = memcg_numa_stat_show,
	},
#endif
	{
		.name = "kmem.limit_in_bytes",
		.private = MEMFILE_PRIVATE(_KMEM, RES_LIMIT),
		.write = mem_cgroup_write,
		.read_u64 = mem_cgroup_read_u64,
	},
	{
		.name = "kmem.usage_in_bytes",
		.private = MEMFILE_PRIVATE(_KMEM, RES_USAGE),
		.read_u64 = mem_cgroup_read_u64,
	},
	{
		.name = "kmem.failcnt",
		.private = MEMFILE_PRIVATE(_KMEM, RES_FAILCNT),
		.write = mem_cgroup_reset,
		.read_u64 = mem_cgroup_read_u64,
	},
	{
		.name = "kmem.max_usage_in_bytes",
		.private = MEMFILE_PRIVATE(_KMEM, RES_MAX_USAGE),
		.write = mem_cgroup_reset,
		.read_u64 = mem_cgroup_read_u64,
	},
#if defined(CONFIG_MEMCG_KMEM) && \
	(defined(CONFIG_SLAB) || defined(CONFIG_SLUB_DEBUG))
	{
		.name = "kmem.slabinfo",
		.seq_show = memcg_slab_show,
	},
#endif
	{
		.name = "kmem.tcp.limit_in_bytes",
		.private = MEMFILE_PRIVATE(_TCP, RES_LIMIT),
		.write = mem_cgroup_write,
		.read_u64 = mem_cgroup_read_u64,
	},
	{
		.name = "kmem.tcp.usage_in_bytes",
		.private = MEMFILE_PRIVATE(_TCP, RES_USAGE),
		.read_u64 = mem_cgroup_read_u64,
	},
	{
		.name = "kmem.tcp.failcnt",
		.private = MEMFILE_PRIVATE(_TCP, RES_FAILCNT),
		.write = mem_cgroup_reset,
		.read_u64 = mem_cgroup_read_u64,
	},
	{
		.name = "kmem.tcp.max_usage_in_bytes",
		.private = MEMFILE_PRIVATE(_TCP, RES_MAX_USAGE),
		.write = mem_cgroup_reset,
		.read_u64 = mem_cgroup_read_u64,
	},
	{ },	/* terminate */
};

/*
 * Private memory cgroup IDR
 *
 * Swap-out records and page cache shadow entries need to store memcg
 * references in constrained space, so we maintain an ID space that is
 * limited to 16 bit (MEM_CGROUP_ID_MAX), limiting the total number of
 * memory-controlled cgroups to 64k.
 *
 * However, there usually are many references to the offline CSS after
 * the cgroup has been destroyed, such as page cache or reclaimable
 * slab objects, that don't need to hang on to the ID. We want to keep
 * those dead CSS from occupying IDs, or we might quickly exhaust the
 * relatively small ID space and prevent the creation of new cgroups
 * even when there are much fewer than 64k cgroups - possibly none.
 *
 * Maintain a private 16-bit ID space for memcg, and allow the ID to
 * be freed and recycled when it's no longer needed, which is usually
 * when the CSS is offlined.
 *
 * The only exception to that are records of swapped out tmpfs/shmem
 * pages that need to be attributed to live ancestors on swapin. But
 * those references are manageable from userspace.
 */

static DEFINE_IDR(mem_cgroup_idr);

static void mem_cgroup_id_remove(struct mem_cgroup *memcg)
{
	if (memcg->id.id > 0) {
		idr_remove(&mem_cgroup_idr, memcg->id.id);
		memcg->id.id = 0;
	}
}

static void __maybe_unused mem_cgroup_id_get_many(struct mem_cgroup *memcg,
						  unsigned int n)
{
	refcount_add(n, &memcg->id.ref);
}

static void mem_cgroup_id_put_many(struct mem_cgroup *memcg, unsigned int n)
{
	if (refcount_sub_and_test(n, &memcg->id.ref)) {
		mem_cgroup_id_remove(memcg);

		/* Memcg ID pins CSS */
		css_put(&memcg->css);
	}
}

static inline void mem_cgroup_id_put(struct mem_cgroup *memcg)
{
	mem_cgroup_id_put_many(memcg, 1);
}

/**
 * mem_cgroup_from_id - look up a memcg from a memcg id
 * @id: the memcg id to look up
 *
 * Caller must hold rcu_read_lock().
 */
struct mem_cgroup *mem_cgroup_from_id(unsigned short id)
{
	WARN_ON_ONCE(!rcu_read_lock_held());
	return idr_find(&mem_cgroup_idr, id);
}

static int alloc_mem_cgroup_per_node_info(struct mem_cgroup *memcg, int node)
{
	struct mem_cgroup_per_node *pn;
	int tmp = node;
	/*
	 * This routine is called against possible nodes.
	 * But it's BUG to call kmalloc() against offline node.
	 *
	 * TODO: this routine can waste much memory for nodes which will
	 *       never be onlined. It's better to use memory hotplug callback
	 *       function.
	 */
	if (!node_state(node, N_NORMAL_MEMORY))
		tmp = -1;
	pn = kzalloc_node(sizeof(*pn), GFP_KERNEL, tmp);
	if (!pn)
		return 1;

	pn->lruvec_stat_local = alloc_percpu_gfp(struct lruvec_stat,
						 GFP_KERNEL_ACCOUNT);
	if (!pn->lruvec_stat_local) {
		kfree(pn);
		return 1;
	}

	pn->lruvec_stat_cpu = alloc_percpu_gfp(struct lruvec_stat,
					       GFP_KERNEL_ACCOUNT);
	if (!pn->lruvec_stat_cpu) {
		free_percpu(pn->lruvec_stat_local);
		kfree(pn);
		return 1;
	}

	lruvec_init(&pn->lruvec);
	pn->usage_in_excess = 0;
	pn->on_tree = false;
	pn->memcg = memcg;

	memcg->nodeinfo[node] = pn;
	return 0;
}

static void free_mem_cgroup_per_node_info(struct mem_cgroup *memcg, int node)
{
	struct mem_cgroup_per_node *pn = memcg->nodeinfo[node];

	if (!pn)
		return;

	free_percpu(pn->lruvec_stat_cpu);
	free_percpu(pn->lruvec_stat_local);
	kfree(pn);
}

static void __mem_cgroup_free(struct mem_cgroup *memcg)
{
	int node;

	for_each_node(node)
		free_mem_cgroup_per_node_info(memcg, node);
	free_percpu(memcg->vmstats_percpu);
	free_percpu(memcg->vmstats_local);
	kfree(memcg);
}

static void mem_cgroup_free(struct mem_cgroup *memcg)
{
	memcg_wb_domain_exit(memcg);
	/*
	 * Flush percpu vmstats and vmevents to guarantee the value correctness
	 * on parent's and all ancestor levels.
	 */
	memcg_flush_percpu_vmstats(memcg);
	memcg_flush_percpu_vmevents(memcg);
	__mem_cgroup_free(memcg);
}

static struct mem_cgroup *mem_cgroup_alloc(void)
{
	struct mem_cgroup *memcg;
	unsigned int size;
	int node;
	int __maybe_unused i;
	long error = -ENOMEM;

	size = sizeof(struct mem_cgroup);
	size += nr_node_ids * sizeof(struct mem_cgroup_per_node *);

	memcg = kzalloc(size, GFP_KERNEL);
	if (!memcg)
		return ERR_PTR(error);

	memcg->id.id = idr_alloc(&mem_cgroup_idr, NULL,
				 1, MEM_CGROUP_ID_MAX,
				 GFP_KERNEL);
	if (memcg->id.id < 0) {
		error = memcg->id.id;
		goto fail;
	}

	memcg->vmstats_local = alloc_percpu_gfp(struct memcg_vmstats_percpu,
						GFP_KERNEL_ACCOUNT);
	if (!memcg->vmstats_local)
		goto fail;

	memcg->vmstats_percpu = alloc_percpu_gfp(struct memcg_vmstats_percpu,
						 GFP_KERNEL_ACCOUNT);
	if (!memcg->vmstats_percpu)
		goto fail;

	for_each_node(node)
		if (alloc_mem_cgroup_per_node_info(memcg, node))
			goto fail;

	if (memcg_wb_domain_init(memcg, GFP_KERNEL))
		goto fail;

	INIT_WORK(&memcg->high_work, high_work_func);
	INIT_LIST_HEAD(&memcg->oom_notify);
	mutex_init(&memcg->thresholds_lock);
	spin_lock_init(&memcg->move_lock);
	vmpressure_init(&memcg->vmpressure);
	INIT_LIST_HEAD(&memcg->event_list);
	spin_lock_init(&memcg->event_list_lock);
	memcg->socket_pressure = jiffies;
#ifdef CONFIG_MEMCG_KMEM
	memcg->kmemcg_id = -1;
	INIT_LIST_HEAD(&memcg->objcg_list);
#endif
#ifdef CONFIG_CGROUP_WRITEBACK
	INIT_LIST_HEAD(&memcg->cgwb_list);
	for (i = 0; i < MEMCG_CGWB_FRN_CNT; i++)
		memcg->cgwb_frn[i].done =
			__WB_COMPLETION_INIT(&memcg_cgwb_frn_waitq);
#endif
#ifdef CONFIG_TRANSPARENT_HUGEPAGE
	spin_lock_init(&memcg->deferred_split_queue.split_queue_lock);
	INIT_LIST_HEAD(&memcg->deferred_split_queue.split_queue);
	memcg->deferred_split_queue.split_queue_len = 0;
#endif
	idr_replace(&mem_cgroup_idr, memcg, memcg->id.id);
	return memcg;
fail:
	mem_cgroup_id_remove(memcg);
	__mem_cgroup_free(memcg);
	return ERR_PTR(error);
}

static struct cgroup_subsys_state * __ref
mem_cgroup_css_alloc(struct cgroup_subsys_state *parent_css)
{
	struct mem_cgroup *parent = mem_cgroup_from_css(parent_css);
	struct mem_cgroup *memcg, *old_memcg;
	long error = -ENOMEM;

	old_memcg = set_active_memcg(parent);
	memcg = mem_cgroup_alloc();
	set_active_memcg(old_memcg);
	if (IS_ERR(memcg))
		return ERR_CAST(memcg);

	page_counter_set_high(&memcg->memory, PAGE_COUNTER_MAX);
	memcg->soft_limit = PAGE_COUNTER_MAX;
	page_counter_set_high(&memcg->swap, PAGE_COUNTER_MAX);
	if (parent) {
		memcg->swappiness = mem_cgroup_swappiness(parent);
		memcg->oom_kill_disable = parent->oom_kill_disable;

		page_counter_init(&memcg->memory, &parent->memory);
		page_counter_init(&memcg->swap, &parent->swap);
		page_counter_init(&memcg->kmem, &parent->kmem);
		page_counter_init(&memcg->tcpmem, &parent->tcpmem);
	} else {
		page_counter_init(&memcg->memory, NULL);
		page_counter_init(&memcg->swap, NULL);
		page_counter_init(&memcg->kmem, NULL);
		page_counter_init(&memcg->tcpmem, NULL);

		root_mem_cgroup = memcg;
		return &memcg->css;
	}

	/* The following stuff does not apply to the root */
	error = memcg_online_kmem(memcg);
	if (error)
		goto fail;

	if (cgroup_subsys_on_dfl(memory_cgrp_subsys) && !cgroup_memory_nosocket)
		static_branch_inc(&memcg_sockets_enabled_key);

	return &memcg->css;
fail:
	mem_cgroup_id_remove(memcg);
	mem_cgroup_free(memcg);
	return ERR_PTR(error);
}

static int mem_cgroup_css_online(struct cgroup_subsys_state *css)
{
	struct mem_cgroup *memcg = mem_cgroup_from_css(css);

	/*
	 * A memcg must be visible for memcg_expand_shrinker_maps()
	 * by the time the maps are allocated. So, we allocate maps
	 * here, when for_each_mem_cgroup() can't skip it.
	 */
	if (memcg_alloc_shrinker_maps(memcg)) {
		mem_cgroup_id_remove(memcg);
		return -ENOMEM;
	}

	/* Online state pins memcg ID, memcg ID pins CSS */
	refcount_set(&memcg->id.ref, 1);
	css_get(css);
	return 0;
}

static void mem_cgroup_css_offline(struct cgroup_subsys_state *css)
{
	struct mem_cgroup *memcg = mem_cgroup_from_css(css);
	struct mem_cgroup_event *event, *tmp;

	/*
	 * Unregister events and notify userspace.
	 * Notify userspace about cgroup removing only after rmdir of cgroup
	 * directory to avoid race between userspace and kernelspace.
	 */
	spin_lock(&memcg->event_list_lock);
	list_for_each_entry_safe(event, tmp, &memcg->event_list, list) {
		list_del_init(&event->list);
		schedule_work(&event->remove);
	}
	spin_unlock(&memcg->event_list_lock);

	page_counter_set_min(&memcg->memory, 0);
	page_counter_set_low(&memcg->memory, 0);

	memcg_offline_kmem(memcg);
	wb_memcg_offline(memcg);

	drain_all_stock(memcg);

	mem_cgroup_id_put(memcg);
}

static void mem_cgroup_css_released(struct cgroup_subsys_state *css)
{
	struct mem_cgroup *memcg = mem_cgroup_from_css(css);

	invalidate_reclaim_iterators(memcg);
}

static void mem_cgroup_css_free(struct cgroup_subsys_state *css)
{
	struct mem_cgroup *memcg = mem_cgroup_from_css(css);
	int __maybe_unused i;

#ifdef CONFIG_CGROUP_WRITEBACK
	for (i = 0; i < MEMCG_CGWB_FRN_CNT; i++)
		wb_wait_for_completion(&memcg->cgwb_frn[i].done);
#endif
	if (cgroup_subsys_on_dfl(memory_cgrp_subsys) && !cgroup_memory_nosocket)
		static_branch_dec(&memcg_sockets_enabled_key);

	if (!cgroup_subsys_on_dfl(memory_cgrp_subsys) && memcg->tcpmem_active)
		static_branch_dec(&memcg_sockets_enabled_key);

	vmpressure_cleanup(&memcg->vmpressure);
	cancel_work_sync(&memcg->high_work);
	mem_cgroup_remove_from_trees(memcg);
	memcg_free_shrinker_maps(memcg);
	memcg_free_kmem(memcg);
	mem_cgroup_free(memcg);
}

/**
 * mem_cgroup_css_reset - reset the states of a mem_cgroup
 * @css: the target css
 *
 * Reset the states of the mem_cgroup associated with @css.  This is
 * invoked when the userland requests disabling on the default hierarchy
 * but the memcg is pinned through dependency.  The memcg should stop
 * applying policies and should revert to the vanilla state as it may be
 * made visible again.
 *
 * The current implementation only resets the essential configurations.
 * This needs to be expanded to cover all the visible parts.
 */
static void mem_cgroup_css_reset(struct cgroup_subsys_state *css)
{
	struct mem_cgroup *memcg = mem_cgroup_from_css(css);

	page_counter_set_max(&memcg->memory, PAGE_COUNTER_MAX);
	page_counter_set_max(&memcg->swap, PAGE_COUNTER_MAX);
	page_counter_set_max(&memcg->kmem, PAGE_COUNTER_MAX);
	page_counter_set_max(&memcg->tcpmem, PAGE_COUNTER_MAX);
	page_counter_set_min(&memcg->memory, 0);
	page_counter_set_low(&memcg->memory, 0);
	page_counter_set_high(&memcg->memory, PAGE_COUNTER_MAX);
	memcg->soft_limit = PAGE_COUNTER_MAX;
	page_counter_set_high(&memcg->swap, PAGE_COUNTER_MAX);
	memcg_wb_domain_size_changed(memcg);
}

#ifdef CONFIG_MMU
/* Handlers for move charge at task migration. */
static int mem_cgroup_do_precharge(unsigned long count)
{
	int ret;

	/* Try a single bulk charge without reclaim first, kswapd may wake */
	ret = try_charge(mc.to, GFP_KERNEL & ~__GFP_DIRECT_RECLAIM, count);
	if (!ret) {
		mc.precharge += count;
		return ret;
	}

	/* Try charges one by one with reclaim, but do not retry */
	while (count--) {
		ret = try_charge(mc.to, GFP_KERNEL | __GFP_NORETRY, 1);
		if (ret)
			return ret;
		mc.precharge++;
		cond_resched();
	}
	return 0;
}

union mc_target {
	struct page	*page;
	swp_entry_t	ent;
};

enum mc_target_type {
	MC_TARGET_NONE = 0,
	MC_TARGET_PAGE,
	MC_TARGET_SWAP,
	MC_TARGET_DEVICE,
};

static struct page *mc_handle_present_pte(struct vm_area_struct *vma,
						unsigned long addr, pte_t ptent)
{
	struct page *page = vm_normal_page(vma, addr, ptent);

	if (!page || !page_mapped(page))
		return NULL;
	if (PageAnon(page)) {
		if (!(mc.flags & MOVE_ANON))
			return NULL;
	} else {
		if (!(mc.flags & MOVE_FILE))
			return NULL;
	}
	if (!get_page_unless_zero(page))
		return NULL;

	return page;
}

#if defined(CONFIG_SWAP) || defined(CONFIG_DEVICE_PRIVATE)
static struct page *mc_handle_swap_pte(struct vm_area_struct *vma,
			pte_t ptent, swp_entry_t *entry)
{
	struct page *page = NULL;
	swp_entry_t ent = pte_to_swp_entry(ptent);

	if (!(mc.flags & MOVE_ANON))
		return NULL;

	/*
	 * Handle MEMORY_DEVICE_PRIVATE which are ZONE_DEVICE page belonging to
	 * a device and because they are not accessible by CPU they are store
	 * as special swap entry in the CPU page table.
	 */
	if (is_device_private_entry(ent)) {
		page = device_private_entry_to_page(ent);
		/*
		 * MEMORY_DEVICE_PRIVATE means ZONE_DEVICE page and which have
		 * a refcount of 1 when free (unlike normal page)
		 */
		if (!page_ref_add_unless(page, 1, 1))
			return NULL;
		return page;
	}

	if (non_swap_entry(ent))
		return NULL;

	/*
	 * Because lookup_swap_cache() updates some statistics counter,
	 * we call find_get_page() with swapper_space directly.
	 */
	page = find_get_page(swap_address_space(ent), swp_offset(ent));
	entry->val = ent.val;

	return page;
}
#else
static struct page *mc_handle_swap_pte(struct vm_area_struct *vma,
			pte_t ptent, swp_entry_t *entry)
{
	return NULL;
}
#endif

static struct page *mc_handle_file_pte(struct vm_area_struct *vma,
			unsigned long addr, pte_t ptent, swp_entry_t *entry)
{
	if (!vma->vm_file) /* anonymous vma */
		return NULL;
	if (!(mc.flags & MOVE_FILE))
		return NULL;

	/* page is moved even if it's not RSS of this task(page-faulted). */
	/* shmem/tmpfs may report page out on swap: account for that too. */
	return find_get_incore_page(vma->vm_file->f_mapping,
			linear_page_index(vma, addr));
}

/**
 * mem_cgroup_move_account - move account of the page
 * @page: the page
 * @compound: charge the page as compound or small page
 * @from: mem_cgroup which the page is moved from.
 * @to:	mem_cgroup which the page is moved to. @from != @to.
 *
 * The caller must make sure the page is not on LRU (isolate_page() is useful.)
 *
 * This function doesn't do "charge" to new cgroup and doesn't do "uncharge"
 * from old cgroup.
 */
static int mem_cgroup_move_account(struct page *page,
				   bool compound,
				   struct mem_cgroup *from,
				   struct mem_cgroup *to)
{
	struct lruvec *from_vec, *to_vec;
	struct pglist_data *pgdat;
	unsigned int nr_pages = compound ? thp_nr_pages(page) : 1;
	int ret;

	VM_BUG_ON(from == to);
	VM_BUG_ON_PAGE(PageLRU(page), page);
	VM_BUG_ON(compound && !PageTransHuge(page));

	/*
	 * Prevent mem_cgroup_migrate() from looking at
	 * page's memory cgroup of its source page while we change it.
	 */
	ret = -EBUSY;
	if (!trylock_page(page))
		goto out;

	ret = -EINVAL;
	if (page_memcg(page) != from)
		goto out_unlock;

	pgdat = page_pgdat(page);
	from_vec = mem_cgroup_lruvec(from, pgdat);
	to_vec = mem_cgroup_lruvec(to, pgdat);

	lock_page_memcg(page);

	if (PageAnon(page)) {
		if (page_mapped(page)) {
			__mod_lruvec_state(from_vec, NR_ANON_MAPPED, -nr_pages);
			__mod_lruvec_state(to_vec, NR_ANON_MAPPED, nr_pages);
			if (PageTransHuge(page)) {
				__mod_lruvec_state(from_vec, NR_ANON_THPS,
						   -nr_pages);
				__mod_lruvec_state(to_vec, NR_ANON_THPS,
						   nr_pages);
			}

		}
	} else {
		__mod_lruvec_state(from_vec, NR_FILE_PAGES, -nr_pages);
		__mod_lruvec_state(to_vec, NR_FILE_PAGES, nr_pages);

		if (PageSwapBacked(page)) {
			__mod_lruvec_state(from_vec, NR_SHMEM, -nr_pages);
			__mod_lruvec_state(to_vec, NR_SHMEM, nr_pages);
		}

		if (page_mapped(page)) {
			__mod_lruvec_state(from_vec, NR_FILE_MAPPED, -nr_pages);
			__mod_lruvec_state(to_vec, NR_FILE_MAPPED, nr_pages);
		}

		if (PageDirty(page)) {
			struct address_space *mapping = page_mapping(page);

			if (mapping_can_writeback(mapping)) {
				__mod_lruvec_state(from_vec, NR_FILE_DIRTY,
						   -nr_pages);
				__mod_lruvec_state(to_vec, NR_FILE_DIRTY,
						   nr_pages);
			}
		}
	}

	if (PageWriteback(page)) {
		__mod_lruvec_state(from_vec, NR_WRITEBACK, -nr_pages);
		__mod_lruvec_state(to_vec, NR_WRITEBACK, nr_pages);
	}

	/*
	 * All state has been migrated, let's switch to the new memcg.
	 *
	 * It is safe to change page's memcg here because the page
	 * is referenced, charged, isolated, and locked: we can't race
	 * with (un)charging, migration, LRU putback, or anything else
	 * that would rely on a stable page's memory cgroup.
	 *
	 * Note that lock_page_memcg is a memcg lock, not a page lock,
	 * to save space. As soon as we switch page's memory cgroup to a
	 * new memcg that isn't locked, the above state can change
	 * concurrently again. Make sure we're truly done with it.
	 */
	smp_mb();

	css_get(&to->css);
	css_put(&from->css);

	page->memcg_data = (unsigned long)to;

	__unlock_page_memcg(from);

	ret = 0;

	local_irq_disable();
	mem_cgroup_charge_statistics(to, page, nr_pages);
	memcg_check_events(to, page);
	mem_cgroup_charge_statistics(from, page, -nr_pages);
	memcg_check_events(from, page);
	local_irq_enable();
out_unlock:
	unlock_page(page);
out:
	return ret;
}

/**
 * get_mctgt_type - get target type of moving charge
 * @vma: the vma the pte to be checked belongs
 * @addr: the address corresponding to the pte to be checked
 * @ptent: the pte to be checked
 * @target: the pointer the target page or swap ent will be stored(can be NULL)
 *
 * Returns
 *   0(MC_TARGET_NONE): if the pte is not a target for move charge.
 *   1(MC_TARGET_PAGE): if the page corresponding to this pte is a target for
 *     move charge. if @target is not NULL, the page is stored in target->page
 *     with extra refcnt got(Callers should handle it).
 *   2(MC_TARGET_SWAP): if the swap entry corresponding to this pte is a
 *     target for charge migration. if @target is not NULL, the entry is stored
 *     in target->ent.
 *   3(MC_TARGET_DEVICE): like MC_TARGET_PAGE  but page is MEMORY_DEVICE_PRIVATE
 *     (so ZONE_DEVICE page and thus not on the lru).
 *     For now we such page is charge like a regular page would be as for all
 *     intent and purposes it is just special memory taking the place of a
 *     regular page.
 *
 *     See Documentations/vm/hmm.txt and include/linux/hmm.h
 *
 * Called with pte lock held.
 */

static enum mc_target_type get_mctgt_type(struct vm_area_struct *vma,
		unsigned long addr, pte_t ptent, union mc_target *target)
{
	struct page *page = NULL;
	enum mc_target_type ret = MC_TARGET_NONE;
	swp_entry_t ent = { .val = 0 };

	if (pte_present(ptent))
		page = mc_handle_present_pte(vma, addr, ptent);
	else if (is_swap_pte(ptent))
		page = mc_handle_swap_pte(vma, ptent, &ent);
	else if (pte_none(ptent))
		page = mc_handle_file_pte(vma, addr, ptent, &ent);

	if (!page && !ent.val)
		return ret;
	if (page) {
		/*
		 * Do only loose check w/o serialization.
		 * mem_cgroup_move_account() checks the page is valid or
		 * not under LRU exclusion.
		 */
		if (page_memcg(page) == mc.from) {
			ret = MC_TARGET_PAGE;
			if (is_device_private_page(page))
				ret = MC_TARGET_DEVICE;
			if (target)
				target->page = page;
		}
		if (!ret || !target)
			put_page(page);
	}
	/*
	 * There is a swap entry and a page doesn't exist or isn't charged.
	 * But we cannot move a tail-page in a THP.
	 */
	if (ent.val && !ret && (!page || !PageTransCompound(page)) &&
	    mem_cgroup_id(mc.from) == lookup_swap_cgroup_id(ent)) {
		ret = MC_TARGET_SWAP;
		if (target)
			target->ent = ent;
	}
	return ret;
}

#ifdef CONFIG_TRANSPARENT_HUGEPAGE
/*
 * We don't consider PMD mapped swapping or file mapped pages because THP does
 * not support them for now.
 * Caller should make sure that pmd_trans_huge(pmd) is true.
 */
static enum mc_target_type get_mctgt_type_thp(struct vm_area_struct *vma,
		unsigned long addr, pmd_t pmd, union mc_target *target)
{
	struct page *page = NULL;
	enum mc_target_type ret = MC_TARGET_NONE;

	if (unlikely(is_swap_pmd(pmd))) {
		VM_BUG_ON(thp_migration_supported() &&
				  !is_pmd_migration_entry(pmd));
		return ret;
	}
	page = pmd_page(pmd);
	VM_BUG_ON_PAGE(!page || !PageHead(page), page);
	if (!(mc.flags & MOVE_ANON))
		return ret;
	if (page_memcg(page) == mc.from) {
		ret = MC_TARGET_PAGE;
		if (target) {
			get_page(page);
			target->page = page;
		}
	}
	return ret;
}
#else
static inline enum mc_target_type get_mctgt_type_thp(struct vm_area_struct *vma,
		unsigned long addr, pmd_t pmd, union mc_target *target)
{
	return MC_TARGET_NONE;
}
#endif

static int mem_cgroup_count_precharge_pte_range(pmd_t *pmd,
					unsigned long addr, unsigned long end,
					struct mm_walk *walk)
{
	struct vm_area_struct *vma = walk->vma;
	pte_t *pte;
	spinlock_t *ptl;

	ptl = pmd_trans_huge_lock(pmd, vma);
	if (ptl) {
		/*
		 * Note their can not be MC_TARGET_DEVICE for now as we do not
		 * support transparent huge page with MEMORY_DEVICE_PRIVATE but
		 * this might change.
		 */
		if (get_mctgt_type_thp(vma, addr, *pmd, NULL) == MC_TARGET_PAGE)
			mc.precharge += HPAGE_PMD_NR;
		spin_unlock(ptl);
		return 0;
	}

	if (pmd_trans_unstable(pmd))
		return 0;
	pte = pte_offset_map_lock(vma->vm_mm, pmd, addr, &ptl);
	for (; addr != end; pte++, addr += PAGE_SIZE)
		if (get_mctgt_type(vma, addr, *pte, NULL))
			mc.precharge++;	/* increment precharge temporarily */
	pte_unmap_unlock(pte - 1, ptl);
	cond_resched();

	return 0;
}

static const struct mm_walk_ops precharge_walk_ops = {
	.pmd_entry	= mem_cgroup_count_precharge_pte_range,
};

static unsigned long mem_cgroup_count_precharge(struct mm_struct *mm)
{
	unsigned long precharge;

	mmap_read_lock(mm);
	walk_page_range(mm, 0, mm->highest_vm_end, &precharge_walk_ops, NULL);
	mmap_read_unlock(mm);

	precharge = mc.precharge;
	mc.precharge = 0;

	return precharge;
}

static int mem_cgroup_precharge_mc(struct mm_struct *mm)
{
	unsigned long precharge = mem_cgroup_count_precharge(mm);

	VM_BUG_ON(mc.moving_task);
	mc.moving_task = current;
	return mem_cgroup_do_precharge(precharge);
}

/* cancels all extra charges on mc.from and mc.to, and wakes up all waiters. */
static void __mem_cgroup_clear_mc(void)
{
	struct mem_cgroup *from = mc.from;
	struct mem_cgroup *to = mc.to;

	/* we must uncharge all the leftover precharges from mc.to */
	if (mc.precharge) {
		cancel_charge(mc.to, mc.precharge);
		mc.precharge = 0;
	}
	/*
	 * we didn't uncharge from mc.from at mem_cgroup_move_account(), so
	 * we must uncharge here.
	 */
	if (mc.moved_charge) {
		cancel_charge(mc.from, mc.moved_charge);
		mc.moved_charge = 0;
	}
	/* we must fixup refcnts and charges */
	if (mc.moved_swap) {
		/* uncharge swap account from the old cgroup */
		if (!mem_cgroup_is_root(mc.from))
			page_counter_uncharge(&mc.from->memsw, mc.moved_swap);

		mem_cgroup_id_put_many(mc.from, mc.moved_swap);

		/*
		 * we charged both to->memory and to->memsw, so we
		 * should uncharge to->memory.
		 */
		if (!mem_cgroup_is_root(mc.to))
			page_counter_uncharge(&mc.to->memory, mc.moved_swap);

		mc.moved_swap = 0;
	}
	memcg_oom_recover(from);
	memcg_oom_recover(to);
	wake_up_all(&mc.waitq);
}

static void mem_cgroup_clear_mc(void)
{
	struct mm_struct *mm = mc.mm;

	/*
	 * we must clear moving_task before waking up waiters at the end of
	 * task migration.
	 */
	mc.moving_task = NULL;
	__mem_cgroup_clear_mc();
	spin_lock(&mc.lock);
	mc.from = NULL;
	mc.to = NULL;
	mc.mm = NULL;
	spin_unlock(&mc.lock);

	mmput(mm);
}

static int mem_cgroup_can_attach(struct cgroup_taskset *tset)
{
	struct cgroup_subsys_state *css;
	struct mem_cgroup *memcg = NULL; /* unneeded init to make gcc happy */
	struct mem_cgroup *from;
	struct task_struct *leader, *p;
	struct mm_struct *mm;
	unsigned long move_flags;
	int ret = 0;

	/* charge immigration isn't supported on the default hierarchy */
	if (cgroup_subsys_on_dfl(memory_cgrp_subsys))
		return 0;

	/*
	 * Multi-process migrations only happen on the default hierarchy
	 * where charge immigration is not used.  Perform charge
	 * immigration if @tset contains a leader and whine if there are
	 * multiple.
	 */
	p = NULL;
	cgroup_taskset_for_each_leader(leader, css, tset) {
		WARN_ON_ONCE(p);
		p = leader;
		memcg = mem_cgroup_from_css(css);
	}
	if (!p)
		return 0;

	/*
	 * We are now commited to this value whatever it is. Changes in this
	 * tunable will only affect upcoming migrations, not the current one.
	 * So we need to save it, and keep it going.
	 */
	move_flags = READ_ONCE(memcg->move_charge_at_immigrate);
	if (!move_flags)
		return 0;

	from = mem_cgroup_from_task(p);

	VM_BUG_ON(from == memcg);

	mm = get_task_mm(p);
	if (!mm)
		return 0;
	/* We move charges only when we move a owner of the mm */
	if (mm->owner == p) {
		VM_BUG_ON(mc.from);
		VM_BUG_ON(mc.to);
		VM_BUG_ON(mc.precharge);
		VM_BUG_ON(mc.moved_charge);
		VM_BUG_ON(mc.moved_swap);

		spin_lock(&mc.lock);
		mc.mm = mm;
		mc.from = from;
		mc.to = memcg;
		mc.flags = move_flags;
		spin_unlock(&mc.lock);
		/* We set mc.moving_task later */

		ret = mem_cgroup_precharge_mc(mm);
		if (ret)
			mem_cgroup_clear_mc();
	} else {
		mmput(mm);
	}
	return ret;
}

static void mem_cgroup_cancel_attach(struct cgroup_taskset *tset)
{
	if (mc.to)
		mem_cgroup_clear_mc();
}

static int mem_cgroup_move_charge_pte_range(pmd_t *pmd,
				unsigned long addr, unsigned long end,
				struct mm_walk *walk)
{
	int ret = 0;
	struct vm_area_struct *vma = walk->vma;
	pte_t *pte;
	spinlock_t *ptl;
	enum mc_target_type target_type;
	union mc_target target;
	struct page *page;

	ptl = pmd_trans_huge_lock(pmd, vma);
	if (ptl) {
		if (mc.precharge < HPAGE_PMD_NR) {
			spin_unlock(ptl);
			return 0;
		}
		target_type = get_mctgt_type_thp(vma, addr, *pmd, &target);
		if (target_type == MC_TARGET_PAGE) {
			page = target.page;
			if (!isolate_lru_page(page)) {
				if (!mem_cgroup_move_account(page, true,
							     mc.from, mc.to)) {
					mc.precharge -= HPAGE_PMD_NR;
					mc.moved_charge += HPAGE_PMD_NR;
				}
				putback_lru_page(page);
			}
			put_page(page);
		} else if (target_type == MC_TARGET_DEVICE) {
			page = target.page;
			if (!mem_cgroup_move_account(page, true,
						     mc.from, mc.to)) {
				mc.precharge -= HPAGE_PMD_NR;
				mc.moved_charge += HPAGE_PMD_NR;
			}
			put_page(page);
		}
		spin_unlock(ptl);
		return 0;
	}

	if (pmd_trans_unstable(pmd))
		return 0;
retry:
	pte = pte_offset_map_lock(vma->vm_mm, pmd, addr, &ptl);
	for (; addr != end; addr += PAGE_SIZE) {
		pte_t ptent = *(pte++);
		bool device = false;
		swp_entry_t ent;

		if (!mc.precharge)
			break;

		switch (get_mctgt_type(vma, addr, ptent, &target)) {
		case MC_TARGET_DEVICE:
			device = true;
			fallthrough;
		case MC_TARGET_PAGE:
			page = target.page;
			/*
			 * We can have a part of the split pmd here. Moving it
			 * can be done but it would be too convoluted so simply
			 * ignore such a partial THP and keep it in original
			 * memcg. There should be somebody mapping the head.
			 */
			if (PageTransCompound(page))
				goto put;
			if (!device && isolate_lru_page(page))
				goto put;
			if (!mem_cgroup_move_account(page, false,
						mc.from, mc.to)) {
				mc.precharge--;
				/* we uncharge from mc.from later. */
				mc.moved_charge++;
			}
			if (!device)
				putback_lru_page(page);
put:			/* get_mctgt_type() gets the page */
			put_page(page);
			break;
		case MC_TARGET_SWAP:
			ent = target.ent;
			if (!mem_cgroup_move_swap_account(ent, mc.from, mc.to)) {
				mc.precharge--;
				mem_cgroup_id_get_many(mc.to, 1);
				/* we fixup other refcnts and charges later. */
				mc.moved_swap++;
			}
			break;
		default:
			break;
		}
	}
	pte_unmap_unlock(pte - 1, ptl);
	cond_resched();

	if (addr != end) {
		/*
		 * We have consumed all precharges we got in can_attach().
		 * We try charge one by one, but don't do any additional
		 * charges to mc.to if we have failed in charge once in attach()
		 * phase.
		 */
		ret = mem_cgroup_do_precharge(1);
		if (!ret)
			goto retry;
	}

	return ret;
}

static const struct mm_walk_ops charge_walk_ops = {
	.pmd_entry	= mem_cgroup_move_charge_pte_range,
};

static void mem_cgroup_move_charge(void)
{
	lru_add_drain_all();
	/*
	 * Signal lock_page_memcg() to take the memcg's move_lock
	 * while we're moving its pages to another memcg. Then wait
	 * for already started RCU-only updates to finish.
	 */
	atomic_inc(&mc.from->moving_account);
	synchronize_rcu();
retry:
	if (unlikely(!mmap_read_trylock(mc.mm))) {
		/*
		 * Someone who are holding the mmap_lock might be waiting in
		 * waitq. So we cancel all extra charges, wake up all waiters,
		 * and retry. Because we cancel precharges, we might not be able
		 * to move enough charges, but moving charge is a best-effort
		 * feature anyway, so it wouldn't be a big problem.
		 */
		__mem_cgroup_clear_mc();
		cond_resched();
		goto retry;
	}
	/*
	 * When we have consumed all precharges and failed in doing
	 * additional charge, the page walk just aborts.
	 */
	walk_page_range(mc.mm, 0, mc.mm->highest_vm_end, &charge_walk_ops,
			NULL);

	mmap_read_unlock(mc.mm);
	atomic_dec(&mc.from->moving_account);
}

static void mem_cgroup_move_task(void)
{
	if (mc.to) {
		mem_cgroup_move_charge();
		mem_cgroup_clear_mc();
	}
}
#else	/* !CONFIG_MMU */
static int mem_cgroup_can_attach(struct cgroup_taskset *tset)
{
	return 0;
}
static void mem_cgroup_cancel_attach(struct cgroup_taskset *tset)
{
}
static void mem_cgroup_move_task(void)
{
}
#endif

static int seq_puts_memcg_tunable(struct seq_file *m, unsigned long value)
{
	if (value == PAGE_COUNTER_MAX)
		seq_puts(m, "max\n");
	else
		seq_printf(m, "%llu\n", (u64)value * PAGE_SIZE);

	return 0;
}

static u64 memory_current_read(struct cgroup_subsys_state *css,
			       struct cftype *cft)
{
	struct mem_cgroup *memcg = mem_cgroup_from_css(css);

	return (u64)page_counter_read(&memcg->memory) * PAGE_SIZE;
}

static int memory_min_show(struct seq_file *m, void *v)
{
	return seq_puts_memcg_tunable(m,
		READ_ONCE(mem_cgroup_from_seq(m)->memory.min));
}

static ssize_t memory_min_write(struct kernfs_open_file *of,
				char *buf, size_t nbytes, loff_t off)
{
	struct mem_cgroup *memcg = mem_cgroup_from_css(of_css(of));
	unsigned long min;
	int err;

	buf = strstrip(buf);
	err = page_counter_memparse(buf, "max", &min);
	if (err)
		return err;

	page_counter_set_min(&memcg->memory, min);

	return nbytes;
}

static int memory_low_show(struct seq_file *m, void *v)
{
	return seq_puts_memcg_tunable(m,
		READ_ONCE(mem_cgroup_from_seq(m)->memory.low));
}

static ssize_t memory_low_write(struct kernfs_open_file *of,
				char *buf, size_t nbytes, loff_t off)
{
	struct mem_cgroup *memcg = mem_cgroup_from_css(of_css(of));
	unsigned long low;
	int err;

	buf = strstrip(buf);
	err = page_counter_memparse(buf, "max", &low);
	if (err)
		return err;

	page_counter_set_low(&memcg->memory, low);

	return nbytes;
}

static int memory_high_show(struct seq_file *m, void *v)
{
	return seq_puts_memcg_tunable(m,
		READ_ONCE(mem_cgroup_from_seq(m)->memory.high));
}

static ssize_t memory_high_write(struct kernfs_open_file *of,
				 char *buf, size_t nbytes, loff_t off)
{
	struct mem_cgroup *memcg = mem_cgroup_from_css(of_css(of));
	unsigned int nr_retries = MAX_RECLAIM_RETRIES;
	bool drained = false;
	unsigned long high;
	int err;

	buf = strstrip(buf);
	err = page_counter_memparse(buf, "max", &high);
	if (err)
		return err;

	for (;;) {
		unsigned long nr_pages = page_counter_read(&memcg->memory);
		unsigned long reclaimed;

		if (nr_pages <= high)
			break;

		if (signal_pending(current))
			break;

		if (!drained) {
			drain_all_stock(memcg);
			drained = true;
			continue;
		}

		reclaimed = try_to_free_mem_cgroup_pages(memcg, nr_pages - high,
							 GFP_KERNEL, true);

		if (!reclaimed && !nr_retries--)
			break;
	}

	page_counter_set_high(&memcg->memory, high);

	memcg_wb_domain_size_changed(memcg);

	return nbytes;
}

static int memory_max_show(struct seq_file *m, void *v)
{
	return seq_puts_memcg_tunable(m,
		READ_ONCE(mem_cgroup_from_seq(m)->memory.max));
}

static ssize_t memory_max_write(struct kernfs_open_file *of,
				char *buf, size_t nbytes, loff_t off)
{
	struct mem_cgroup *memcg = mem_cgroup_from_css(of_css(of));
	unsigned int nr_reclaims = MAX_RECLAIM_RETRIES;
	bool drained = false;
	unsigned long max;
	int err;

	buf = strstrip(buf);
	err = page_counter_memparse(buf, "max", &max);
	if (err)
		return err;

	xchg(&memcg->memory.max, max);

	for (;;) {
		unsigned long nr_pages = page_counter_read(&memcg->memory);

		if (nr_pages <= max)
			break;

		if (signal_pending(current))
			break;

		if (!drained) {
			drain_all_stock(memcg);
			drained = true;
			continue;
		}

		if (nr_reclaims) {
			if (!try_to_free_mem_cgroup_pages(memcg, nr_pages - max,
							  GFP_KERNEL, true))
				nr_reclaims--;
			continue;
		}

		memcg_memory_event(memcg, MEMCG_OOM);
		if (!mem_cgroup_out_of_memory(memcg, GFP_KERNEL, 0))
			break;
	}

	memcg_wb_domain_size_changed(memcg);
	return nbytes;
}

static void __memory_events_show(struct seq_file *m, atomic_long_t *events)
{
	seq_printf(m, "low %lu\n", atomic_long_read(&events[MEMCG_LOW]));
	seq_printf(m, "high %lu\n", atomic_long_read(&events[MEMCG_HIGH]));
	seq_printf(m, "max %lu\n", atomic_long_read(&events[MEMCG_MAX]));
	seq_printf(m, "oom %lu\n", atomic_long_read(&events[MEMCG_OOM]));
	seq_printf(m, "oom_kill %lu\n",
		   atomic_long_read(&events[MEMCG_OOM_KILL]));
}

static int memory_events_show(struct seq_file *m, void *v)
{
	struct mem_cgroup *memcg = mem_cgroup_from_seq(m);

	__memory_events_show(m, memcg->memory_events);
	return 0;
}

static int memory_events_local_show(struct seq_file *m, void *v)
{
	struct mem_cgroup *memcg = mem_cgroup_from_seq(m);

	__memory_events_show(m, memcg->memory_events_local);
	return 0;
}

static int memory_stat_show(struct seq_file *m, void *v)
{
	struct mem_cgroup *memcg = mem_cgroup_from_seq(m);
	char *buf;

	buf = memory_stat_format(memcg);
	if (!buf)
		return -ENOMEM;
	seq_puts(m, buf);
	kfree(buf);
	return 0;
}

#ifdef CONFIG_NUMA
static int memory_numa_stat_show(struct seq_file *m, void *v)
{
	int i;
	struct mem_cgroup *memcg = mem_cgroup_from_seq(m);

	for (i = 0; i < ARRAY_SIZE(memory_stats); i++) {
		int nid;

		if (memory_stats[i].idx >= NR_VM_NODE_STAT_ITEMS)
			continue;

		seq_printf(m, "%s", memory_stats[i].name);
		for_each_node_state(nid, N_MEMORY) {
			u64 size;
			struct lruvec *lruvec;

			lruvec = mem_cgroup_lruvec(memcg, NODE_DATA(nid));
			size = lruvec_page_state(lruvec, memory_stats[i].idx);
			size *= memory_stats[i].ratio;
			seq_printf(m, " N%d=%llu", nid, size);
		}
		seq_putc(m, '\n');
	}

	return 0;
}
#endif

static int memory_oom_group_show(struct seq_file *m, void *v)
{
	struct mem_cgroup *memcg = mem_cgroup_from_seq(m);

	seq_printf(m, "%d\n", memcg->oom_group);

	return 0;
}

static ssize_t memory_oom_group_write(struct kernfs_open_file *of,
				      char *buf, size_t nbytes, loff_t off)
{
	struct mem_cgroup *memcg = mem_cgroup_from_css(of_css(of));
	int ret, oom_group;

	buf = strstrip(buf);
	if (!buf)
		return -EINVAL;

	ret = kstrtoint(buf, 0, &oom_group);
	if (ret)
		return ret;

	if (oom_group != 0 && oom_group != 1)
		return -EINVAL;

	memcg->oom_group = oom_group;

	return nbytes;
}

static struct cftype memory_files[] = {
	{
		.name = "current",
		.flags = CFTYPE_NOT_ON_ROOT,
		.read_u64 = memory_current_read,
	},
	{
		.name = "min",
		.flags = CFTYPE_NOT_ON_ROOT,
		.seq_show = memory_min_show,
		.write = memory_min_write,
	},
	{
		.name = "low",
		.flags = CFTYPE_NOT_ON_ROOT,
		.seq_show = memory_low_show,
		.write = memory_low_write,
	},
	{
		.name = "high",
		.flags = CFTYPE_NOT_ON_ROOT,
		.seq_show = memory_high_show,
		.write = memory_high_write,
	},
	{
		.name = "max",
		.flags = CFTYPE_NOT_ON_ROOT,
		.seq_show = memory_max_show,
		.write = memory_max_write,
	},
	{
		.name = "events",
		.flags = CFTYPE_NOT_ON_ROOT,
		.file_offset = offsetof(struct mem_cgroup, events_file),
		.seq_show = memory_events_show,
	},
	{
		.name = "events.local",
		.flags = CFTYPE_NOT_ON_ROOT,
		.file_offset = offsetof(struct mem_cgroup, events_local_file),
		.seq_show = memory_events_local_show,
	},
	{
		.name = "stat",
		.seq_show = memory_stat_show,
	},
#ifdef CONFIG_NUMA
	{
		.name = "numa_stat",
		.seq_show = memory_numa_stat_show,
	},
#endif
	{
		.name = "oom.group",
		.flags = CFTYPE_NOT_ON_ROOT | CFTYPE_NS_DELEGATABLE,
		.seq_show = memory_oom_group_show,
		.write = memory_oom_group_write,
	},
	{ }	/* terminate */
};

struct cgroup_subsys memory_cgrp_subsys = {
	.css_alloc = mem_cgroup_css_alloc,
	.css_online = mem_cgroup_css_online,
	.css_offline = mem_cgroup_css_offline,
	.css_released = mem_cgroup_css_released,
	.css_free = mem_cgroup_css_free,
	.css_reset = mem_cgroup_css_reset,
	.can_attach = mem_cgroup_can_attach,
	.cancel_attach = mem_cgroup_cancel_attach,
	.post_attach = mem_cgroup_move_task,
	.dfl_cftypes = memory_files,
	.legacy_cftypes = mem_cgroup_legacy_files,
	.early_init = 0,
};

/*
 * This function calculates an individual cgroup's effective
 * protection which is derived from its own memory.min/low, its
 * parent's and siblings' settings, as well as the actual memory
 * distribution in the tree.
 *
 * The following rules apply to the effective protection values:
 *
 * 1. At the first level of reclaim, effective protection is equal to
 *    the declared protection in memory.min and memory.low.
 *
 * 2. To enable safe delegation of the protection configuration, at
 *    subsequent levels the effective protection is capped to the
 *    parent's effective protection.
 *
 * 3. To make complex and dynamic subtrees easier to configure, the
 *    user is allowed to overcommit the declared protection at a given
 *    level. If that is the case, the parent's effective protection is
 *    distributed to the children in proportion to how much protection
 *    they have declared and how much of it they are utilizing.
 *
 *    This makes distribution proportional, but also work-conserving:
 *    if one cgroup claims much more protection than it uses memory,
 *    the unused remainder is available to its siblings.
 *
 * 4. Conversely, when the declared protection is undercommitted at a
 *    given level, the distribution of the larger parental protection
 *    budget is NOT proportional. A cgroup's protection from a sibling
 *    is capped to its own memory.min/low setting.
 *
 * 5. However, to allow protecting recursive subtrees from each other
 *    without having to declare each individual cgroup's fixed share
 *    of the ancestor's claim to protection, any unutilized -
 *    "floating" - protection from up the tree is distributed in
 *    proportion to each cgroup's *usage*. This makes the protection
 *    neutral wrt sibling cgroups and lets them compete freely over
 *    the shared parental protection budget, but it protects the
 *    subtree as a whole from neighboring subtrees.
 *
 * Note that 4. and 5. are not in conflict: 4. is about protecting
 * against immediate siblings whereas 5. is about protecting against
 * neighboring subtrees.
 */
static unsigned long effective_protection(unsigned long usage,
					  unsigned long parent_usage,
					  unsigned long setting,
					  unsigned long parent_effective,
					  unsigned long siblings_protected)
{
	unsigned long protected;
	unsigned long ep;

	protected = min(usage, setting);
	/*
	 * If all cgroups at this level combined claim and use more
	 * protection then what the parent affords them, distribute
	 * shares in proportion to utilization.
	 *
	 * We are using actual utilization rather than the statically
	 * claimed protection in order to be work-conserving: claimed
	 * but unused protection is available to siblings that would
	 * otherwise get a smaller chunk than what they claimed.
	 */
	if (siblings_protected > parent_effective)
		return protected * parent_effective / siblings_protected;

	/*
	 * Ok, utilized protection of all children is within what the
	 * parent affords them, so we know whatever this child claims
	 * and utilizes is effectively protected.
	 *
	 * If there is unprotected usage beyond this value, reclaim
	 * will apply pressure in proportion to that amount.
	 *
	 * If there is unutilized protection, the cgroup will be fully
	 * shielded from reclaim, but we do return a smaller value for
	 * protection than what the group could enjoy in theory. This
	 * is okay. With the overcommit distribution above, effective
	 * protection is always dependent on how memory is actually
	 * consumed among the siblings anyway.
	 */
	ep = protected;

	/*
	 * If the children aren't claiming (all of) the protection
	 * afforded to them by the parent, distribute the remainder in
	 * proportion to the (unprotected) memory of each cgroup. That
	 * way, cgroups that aren't explicitly prioritized wrt each
	 * other compete freely over the allowance, but they are
	 * collectively protected from neighboring trees.
	 *
	 * We're using unprotected memory for the weight so that if
	 * some cgroups DO claim explicit protection, we don't protect
	 * the same bytes twice.
	 *
	 * Check both usage and parent_usage against the respective
	 * protected values. One should imply the other, but they
	 * aren't read atomically - make sure the division is sane.
	 */
	if (!(cgrp_dfl_root.flags & CGRP_ROOT_MEMORY_RECURSIVE_PROT))
		return ep;
	if (parent_effective > siblings_protected &&
	    parent_usage > siblings_protected &&
	    usage > protected) {
		unsigned long unclaimed;

		unclaimed = parent_effective - siblings_protected;
		unclaimed *= usage - protected;
		unclaimed /= parent_usage - siblings_protected;

		ep += unclaimed;
	}

	return ep;
}

/**
 * mem_cgroup_protected - check if memory consumption is in the normal range
 * @root: the top ancestor of the sub-tree being checked
 * @memcg: the memory cgroup to check
 *
 * WARNING: This function is not stateless! It can only be used as part
 *          of a top-down tree iteration, not for isolated queries.
 */
void mem_cgroup_calculate_protection(struct mem_cgroup *root,
				     struct mem_cgroup *memcg)
{
	unsigned long usage, parent_usage;
	struct mem_cgroup *parent;

	if (mem_cgroup_disabled())
		return;

	if (!root)
		root = root_mem_cgroup;

	/*
	 * Effective values of the reclaim targets are ignored so they
	 * can be stale. Have a look at mem_cgroup_protection for more
	 * details.
	 * TODO: calculation should be more robust so that we do not need
	 * that special casing.
	 */
	if (memcg == root)
		return;

	usage = page_counter_read(&memcg->memory);
	if (!usage)
		return;

	parent = parent_mem_cgroup(memcg);
	/* No parent means a non-hierarchical mode on v1 memcg */
	if (!parent)
		return;

	if (parent == root) {
		memcg->memory.emin = READ_ONCE(memcg->memory.min);
		memcg->memory.elow = READ_ONCE(memcg->memory.low);
		return;
	}

	parent_usage = page_counter_read(&parent->memory);

	WRITE_ONCE(memcg->memory.emin, effective_protection(usage, parent_usage,
			READ_ONCE(memcg->memory.min),
			READ_ONCE(parent->memory.emin),
			atomic_long_read(&parent->memory.children_min_usage)));

	WRITE_ONCE(memcg->memory.elow, effective_protection(usage, parent_usage,
			READ_ONCE(memcg->memory.low),
			READ_ONCE(parent->memory.elow),
			atomic_long_read(&parent->memory.children_low_usage)));
}

/**
 * mem_cgroup_charge - charge a newly allocated page to a cgroup
 * @page: page to charge
 * @mm: mm context of the victim
 * @gfp_mask: reclaim mode
 *
 * Try to charge @page to the memcg that @mm belongs to, reclaiming
 * pages according to @gfp_mask if necessary.
 *
 * Returns 0 on success. Otherwise, an error code is returned.
 */
int mem_cgroup_charge(struct page *page, struct mm_struct *mm, gfp_t gfp_mask)
{
	unsigned int nr_pages = thp_nr_pages(page);
	struct mem_cgroup *memcg = NULL;
	int ret = 0;

	if (mem_cgroup_disabled())
		goto out;

	if (PageSwapCache(page)) {
		swp_entry_t ent = { .val = page_private(page), };
		unsigned short id;

		/*
		 * Every swap fault against a single page tries to charge the
		 * page, bail as early as possible.  shmem_unuse() encounters
		 * already charged pages, too.  page and memcg binding is
		 * protected by the page lock, which serializes swap cache
		 * removal, which in turn serializes uncharging.
		 */
		VM_BUG_ON_PAGE(!PageLocked(page), page);
		if (page_memcg(compound_head(page)))
			goto out;

		id = lookup_swap_cgroup_id(ent);
		rcu_read_lock();
		memcg = mem_cgroup_from_id(id);
		if (memcg && !css_tryget_online(&memcg->css))
			memcg = NULL;
		rcu_read_unlock();
	}

	if (!memcg)
		memcg = get_mem_cgroup_from_mm(mm);

	ret = try_charge(memcg, gfp_mask, nr_pages);
	if (ret)
		goto out_put;

	css_get(&memcg->css);
	commit_charge(page, memcg);

	local_irq_disable();
	mem_cgroup_charge_statistics(memcg, page, nr_pages);
	memcg_check_events(memcg, page);
	local_irq_enable();

	if (PageSwapCache(page)) {
		swp_entry_t entry = { .val = page_private(page) };
		/*
		 * The swap entry might not get freed for a long time,
		 * let's not wait for it.  The page already received a
		 * memory+swap charge, drop the swap entry duplicate.
		 */
		mem_cgroup_uncharge_swap(entry, nr_pages);
	}

out_put:
	css_put(&memcg->css);
out:
	return ret;
}

struct uncharge_gather {
	struct mem_cgroup *memcg;
	unsigned long nr_pages;
	unsigned long pgpgout;
	unsigned long nr_kmem;
	struct page *dummy_page;
};

static inline void uncharge_gather_clear(struct uncharge_gather *ug)
{
	memset(ug, 0, sizeof(*ug));
}

static void uncharge_batch(const struct uncharge_gather *ug)
{
	unsigned long flags;

	if (!mem_cgroup_is_root(ug->memcg)) {
		page_counter_uncharge(&ug->memcg->memory, ug->nr_pages);
		if (do_memsw_account())
			page_counter_uncharge(&ug->memcg->memsw, ug->nr_pages);
		if (!cgroup_subsys_on_dfl(memory_cgrp_subsys) && ug->nr_kmem)
			page_counter_uncharge(&ug->memcg->kmem, ug->nr_kmem);
		memcg_oom_recover(ug->memcg);
	}

	local_irq_save(flags);
	__count_memcg_events(ug->memcg, PGPGOUT, ug->pgpgout);
	__this_cpu_add(ug->memcg->vmstats_percpu->nr_page_events, ug->nr_pages);
	memcg_check_events(ug->memcg, ug->dummy_page);
	local_irq_restore(flags);

	/* drop reference from uncharge_page */
	css_put(&ug->memcg->css);
}

static void uncharge_page(struct page *page, struct uncharge_gather *ug)
{
	unsigned long nr_pages;

	VM_BUG_ON_PAGE(PageLRU(page), page);

	if (!page_memcg(page))
		return;

	/*
	 * Nobody should be changing or seriously looking at
	 * page_memcg(page) at this point, we have fully
	 * exclusive access to the page.
	 */

	if (ug->memcg != page_memcg(page)) {
		if (ug->memcg) {
			uncharge_batch(ug);
			uncharge_gather_clear(ug);
		}
		ug->memcg = page_memcg(page);

		/* pairs with css_put in uncharge_batch */
		css_get(&ug->memcg->css);
	}

	nr_pages = compound_nr(page);
	ug->nr_pages += nr_pages;

	if (PageMemcgKmem(page))
		ug->nr_kmem += nr_pages;
	else
		ug->pgpgout++;

	ug->dummy_page = page;
	page->memcg_data = 0;
	css_put(&ug->memcg->css);
}

static void uncharge_list(struct list_head *page_list)
{
	struct uncharge_gather ug;
	struct list_head *next;

	uncharge_gather_clear(&ug);

	/*
	 * Note that the list can be a single page->lru; hence the
	 * do-while loop instead of a simple list_for_each_entry().
	 */
	next = page_list->next;
	do {
		struct page *page;

		page = list_entry(next, struct page, lru);
		next = page->lru.next;

		uncharge_page(page, &ug);
	} while (next != page_list);

	if (ug.memcg)
		uncharge_batch(&ug);
}

/**
 * mem_cgroup_uncharge - uncharge a page
 * @page: page to uncharge
 *
 * Uncharge a page previously charged with mem_cgroup_charge().
 */
void mem_cgroup_uncharge(struct page *page)
{
	struct uncharge_gather ug;

	if (mem_cgroup_disabled())
		return;

	/* Don't touch page->lru of any random page, pre-check: */
	if (!page_memcg(page))
		return;

	uncharge_gather_clear(&ug);
	uncharge_page(page, &ug);
	uncharge_batch(&ug);
}

/**
 * mem_cgroup_uncharge_list - uncharge a list of page
 * @page_list: list of pages to uncharge
 *
 * Uncharge a list of pages previously charged with
 * mem_cgroup_charge().
 */
void mem_cgroup_uncharge_list(struct list_head *page_list)
{
	if (mem_cgroup_disabled())
		return;

	if (!list_empty(page_list))
		uncharge_list(page_list);
}

/**
 * mem_cgroup_migrate - charge a page's replacement
 * @oldpage: currently circulating page
 * @newpage: replacement page
 *
 * Charge @newpage as a replacement page for @oldpage. @oldpage will
 * be uncharged upon free.
 *
 * Both pages must be locked, @newpage->mapping must be set up.
 */
void mem_cgroup_migrate(struct page *oldpage, struct page *newpage)
{
	struct mem_cgroup *memcg;
	unsigned int nr_pages;
	unsigned long flags;

	VM_BUG_ON_PAGE(!PageLocked(oldpage), oldpage);
	VM_BUG_ON_PAGE(!PageLocked(newpage), newpage);
	VM_BUG_ON_PAGE(PageAnon(oldpage) != PageAnon(newpage), newpage);
	VM_BUG_ON_PAGE(PageTransHuge(oldpage) != PageTransHuge(newpage),
		       newpage);

	if (mem_cgroup_disabled())
		return;

	/* Page cache replacement: new page already charged? */
	if (page_memcg(newpage))
		return;

<<<<<<< HEAD
	memcg = oldpage->mem_cgroup;
=======
	/* Swapcache readahead pages can get replaced before being charged */
	memcg = page_memcg(oldpage);
>>>>>>> efd5a158
	if (!memcg)
		return;

	/* Force-charge the new page. The old one will be freed soon */
	nr_pages = thp_nr_pages(newpage);

	page_counter_charge(&memcg->memory, nr_pages);
	if (do_memsw_account())
		page_counter_charge(&memcg->memsw, nr_pages);

	css_get(&memcg->css);
	commit_charge(newpage, memcg);

	local_irq_save(flags);
	mem_cgroup_charge_statistics(memcg, newpage, nr_pages);
	memcg_check_events(memcg, newpage);
	local_irq_restore(flags);
}

DEFINE_STATIC_KEY_FALSE(memcg_sockets_enabled_key);
EXPORT_SYMBOL(memcg_sockets_enabled_key);

void mem_cgroup_sk_alloc(struct sock *sk)
{
	struct mem_cgroup *memcg;

	if (!mem_cgroup_sockets_enabled)
		return;

	/* Do not associate the sock with unrelated interrupted task's memcg. */
	if (in_interrupt())
		return;

	rcu_read_lock();
	memcg = mem_cgroup_from_task(current);
	if (memcg == root_mem_cgroup)
		goto out;
	if (!cgroup_subsys_on_dfl(memory_cgrp_subsys) && !memcg->tcpmem_active)
		goto out;
	if (css_tryget(&memcg->css))
		sk->sk_memcg = memcg;
out:
	rcu_read_unlock();
}

void mem_cgroup_sk_free(struct sock *sk)
{
	if (sk->sk_memcg)
		css_put(&sk->sk_memcg->css);
}

/**
 * mem_cgroup_charge_skmem - charge socket memory
 * @memcg: memcg to charge
 * @nr_pages: number of pages to charge
 *
 * Charges @nr_pages to @memcg. Returns %true if the charge fit within
 * @memcg's configured limit, %false if the charge had to be forced.
 */
bool mem_cgroup_charge_skmem(struct mem_cgroup *memcg, unsigned int nr_pages)
{
	gfp_t gfp_mask = GFP_KERNEL;

	if (!cgroup_subsys_on_dfl(memory_cgrp_subsys)) {
		struct page_counter *fail;

		if (page_counter_try_charge(&memcg->tcpmem, nr_pages, &fail)) {
			memcg->tcpmem_pressure = 0;
			return true;
		}
		page_counter_charge(&memcg->tcpmem, nr_pages);
		memcg->tcpmem_pressure = 1;
		return false;
	}

	/* Don't block in the packet receive path */
	if (in_softirq())
		gfp_mask = GFP_NOWAIT;

	mod_memcg_state(memcg, MEMCG_SOCK, nr_pages);

	if (try_charge(memcg, gfp_mask, nr_pages) == 0)
		return true;

	try_charge(memcg, gfp_mask|__GFP_NOFAIL, nr_pages);
	return false;
}

/**
 * mem_cgroup_uncharge_skmem - uncharge socket memory
 * @memcg: memcg to uncharge
 * @nr_pages: number of pages to uncharge
 */
void mem_cgroup_uncharge_skmem(struct mem_cgroup *memcg, unsigned int nr_pages)
{
	if (!cgroup_subsys_on_dfl(memory_cgrp_subsys)) {
		page_counter_uncharge(&memcg->tcpmem, nr_pages);
		return;
	}

	mod_memcg_state(memcg, MEMCG_SOCK, -nr_pages);

	refill_stock(memcg, nr_pages);
}

static int __init cgroup_memory(char *s)
{
	char *token;

	while ((token = strsep(&s, ",")) != NULL) {
		if (!*token)
			continue;
		if (!strcmp(token, "nosocket"))
			cgroup_memory_nosocket = true;
		if (!strcmp(token, "nokmem"))
			cgroup_memory_nokmem = true;
	}
	return 0;
}
__setup("cgroup.memory=", cgroup_memory);

/*
 * subsys_initcall() for memory controller.
 *
 * Some parts like memcg_hotplug_cpu_dead() have to be initialized from this
 * context because of lock dependencies (cgroup_lock -> cpu hotplug) but
 * basically everything that doesn't depend on a specific mem_cgroup structure
 * should be initialized from here.
 */
static int __init mem_cgroup_init(void)
{
	int cpu, node;

	cpuhp_setup_state_nocalls(CPUHP_MM_MEMCQ_DEAD, "mm/memctrl:dead", NULL,
				  memcg_hotplug_cpu_dead);

	for_each_possible_cpu(cpu)
		INIT_WORK(&per_cpu_ptr(&memcg_stock, cpu)->work,
			  drain_local_stock);

	for_each_node(node) {
		struct mem_cgroup_tree_per_node *rtpn;

		rtpn = kzalloc_node(sizeof(*rtpn), GFP_KERNEL,
				    node_online(node) ? node : NUMA_NO_NODE);

		rtpn->rb_root = RB_ROOT;
		rtpn->rb_rightmost = NULL;
		spin_lock_init(&rtpn->lock);
		soft_limit_tree.rb_tree_per_node[node] = rtpn;
	}

	return 0;
}
subsys_initcall(mem_cgroup_init);

#ifdef CONFIG_MEMCG_SWAP
static struct mem_cgroup *mem_cgroup_id_get_online(struct mem_cgroup *memcg)
{
	while (!refcount_inc_not_zero(&memcg->id.ref)) {
		/*
		 * The root cgroup cannot be destroyed, so it's refcount must
		 * always be >= 1.
		 */
		if (WARN_ON_ONCE(memcg == root_mem_cgroup)) {
			VM_BUG_ON(1);
			break;
		}
		memcg = parent_mem_cgroup(memcg);
		if (!memcg)
			memcg = root_mem_cgroup;
	}
	return memcg;
}

/**
 * mem_cgroup_swapout - transfer a memsw charge to swap
 * @page: page whose memsw charge to transfer
 * @entry: swap entry to move the charge to
 *
 * Transfer the memsw charge of @page to @entry.
 */
void mem_cgroup_swapout(struct page *page, swp_entry_t entry)
{
	struct mem_cgroup *memcg, *swap_memcg;
	unsigned int nr_entries;
	unsigned short oldid;

	VM_BUG_ON_PAGE(PageLRU(page), page);
	VM_BUG_ON_PAGE(page_count(page), page);

	if (cgroup_subsys_on_dfl(memory_cgrp_subsys))
		return;

	memcg = page_memcg(page);

	/* Readahead page, never charged */
	if (!memcg)
		return;

	/*
	 * In case the memcg owning these pages has been offlined and doesn't
	 * have an ID allocated to it anymore, charge the closest online
	 * ancestor for the swap instead and transfer the memory+swap charge.
	 */
	swap_memcg = mem_cgroup_id_get_online(memcg);
	nr_entries = thp_nr_pages(page);
	/* Get references for the tail pages, too */
	if (nr_entries > 1)
		mem_cgroup_id_get_many(swap_memcg, nr_entries - 1);
	oldid = swap_cgroup_record(entry, mem_cgroup_id(swap_memcg),
				   nr_entries);
	VM_BUG_ON_PAGE(oldid, page);
	mod_memcg_state(swap_memcg, MEMCG_SWAP, nr_entries);

	page->memcg_data = 0;

	if (!mem_cgroup_is_root(memcg))
		page_counter_uncharge(&memcg->memory, nr_entries);

	if (!cgroup_memory_noswap && memcg != swap_memcg) {
		if (!mem_cgroup_is_root(swap_memcg))
			page_counter_charge(&swap_memcg->memsw, nr_entries);
		page_counter_uncharge(&memcg->memsw, nr_entries);
	}

	/*
	 * Interrupts should be disabled here because the caller holds the
	 * i_pages lock which is taken with interrupts-off. It is
	 * important here to have the interrupts disabled because it is the
	 * only synchronisation we have for updating the per-CPU variables.
	 */
	VM_BUG_ON(!irqs_disabled());
	mem_cgroup_charge_statistics(memcg, page, -nr_entries);
	memcg_check_events(memcg, page);

	css_put(&memcg->css);
}

/**
 * mem_cgroup_try_charge_swap - try charging swap space for a page
 * @page: page being added to swap
 * @entry: swap entry to charge
 *
 * Try to charge @page's memcg for the swap space at @entry.
 *
 * Returns 0 on success, -ENOMEM on failure.
 */
int mem_cgroup_try_charge_swap(struct page *page, swp_entry_t entry)
{
	unsigned int nr_pages = thp_nr_pages(page);
	struct page_counter *counter;
	struct mem_cgroup *memcg;
	unsigned short oldid;

	if (!cgroup_subsys_on_dfl(memory_cgrp_subsys))
		return 0;

	memcg = page_memcg(page);

	/* Readahead page, never charged */
	if (!memcg)
		return 0;

	if (!entry.val) {
		memcg_memory_event(memcg, MEMCG_SWAP_FAIL);
		return 0;
	}

	memcg = mem_cgroup_id_get_online(memcg);

	if (!cgroup_memory_noswap && !mem_cgroup_is_root(memcg) &&
	    !page_counter_try_charge(&memcg->swap, nr_pages, &counter)) {
		memcg_memory_event(memcg, MEMCG_SWAP_MAX);
		memcg_memory_event(memcg, MEMCG_SWAP_FAIL);
		mem_cgroup_id_put(memcg);
		return -ENOMEM;
	}

	/* Get references for the tail pages, too */
	if (nr_pages > 1)
		mem_cgroup_id_get_many(memcg, nr_pages - 1);
	oldid = swap_cgroup_record(entry, mem_cgroup_id(memcg), nr_pages);
	VM_BUG_ON_PAGE(oldid, page);
	mod_memcg_state(memcg, MEMCG_SWAP, nr_pages);

	return 0;
}

/**
 * mem_cgroup_uncharge_swap - uncharge swap space
 * @entry: swap entry to uncharge
 * @nr_pages: the amount of swap space to uncharge
 */
void mem_cgroup_uncharge_swap(swp_entry_t entry, unsigned int nr_pages)
{
	struct mem_cgroup *memcg;
	unsigned short id;

	id = swap_cgroup_record(entry, 0, nr_pages);
	rcu_read_lock();
	memcg = mem_cgroup_from_id(id);
	if (memcg) {
		if (!cgroup_memory_noswap && !mem_cgroup_is_root(memcg)) {
			if (cgroup_subsys_on_dfl(memory_cgrp_subsys))
				page_counter_uncharge(&memcg->swap, nr_pages);
			else
				page_counter_uncharge(&memcg->memsw, nr_pages);
		}
		mod_memcg_state(memcg, MEMCG_SWAP, -nr_pages);
		mem_cgroup_id_put_many(memcg, nr_pages);
	}
	rcu_read_unlock();
}

long mem_cgroup_get_nr_swap_pages(struct mem_cgroup *memcg)
{
	long nr_swap_pages = get_nr_swap_pages();

	if (cgroup_memory_noswap || !cgroup_subsys_on_dfl(memory_cgrp_subsys))
		return nr_swap_pages;
	for (; memcg != root_mem_cgroup; memcg = parent_mem_cgroup(memcg))
		nr_swap_pages = min_t(long, nr_swap_pages,
				      READ_ONCE(memcg->swap.max) -
				      page_counter_read(&memcg->swap));
	return nr_swap_pages;
}

bool mem_cgroup_swap_full(struct page *page)
{
	struct mem_cgroup *memcg;

	VM_BUG_ON_PAGE(!PageLocked(page), page);

	if (vm_swap_full())
		return true;
	if (cgroup_memory_noswap || !cgroup_subsys_on_dfl(memory_cgrp_subsys))
		return false;

	memcg = page_memcg(page);
	if (!memcg)
		return false;

	for (; memcg != root_mem_cgroup; memcg = parent_mem_cgroup(memcg)) {
		unsigned long usage = page_counter_read(&memcg->swap);

		if (usage * 2 >= READ_ONCE(memcg->swap.high) ||
		    usage * 2 >= READ_ONCE(memcg->swap.max))
			return true;
	}

	return false;
}

static int __init setup_swap_account(char *s)
{
	if (!strcmp(s, "1"))
		cgroup_memory_noswap = false;
	else if (!strcmp(s, "0"))
		cgroup_memory_noswap = true;
	return 1;
}
__setup("swapaccount=", setup_swap_account);

static u64 swap_current_read(struct cgroup_subsys_state *css,
			     struct cftype *cft)
{
	struct mem_cgroup *memcg = mem_cgroup_from_css(css);

	return (u64)page_counter_read(&memcg->swap) * PAGE_SIZE;
}

static int swap_high_show(struct seq_file *m, void *v)
{
	return seq_puts_memcg_tunable(m,
		READ_ONCE(mem_cgroup_from_seq(m)->swap.high));
}

static ssize_t swap_high_write(struct kernfs_open_file *of,
			       char *buf, size_t nbytes, loff_t off)
{
	struct mem_cgroup *memcg = mem_cgroup_from_css(of_css(of));
	unsigned long high;
	int err;

	buf = strstrip(buf);
	err = page_counter_memparse(buf, "max", &high);
	if (err)
		return err;

	page_counter_set_high(&memcg->swap, high);

	return nbytes;
}

static int swap_max_show(struct seq_file *m, void *v)
{
	return seq_puts_memcg_tunable(m,
		READ_ONCE(mem_cgroup_from_seq(m)->swap.max));
}

static ssize_t swap_max_write(struct kernfs_open_file *of,
			      char *buf, size_t nbytes, loff_t off)
{
	struct mem_cgroup *memcg = mem_cgroup_from_css(of_css(of));
	unsigned long max;
	int err;

	buf = strstrip(buf);
	err = page_counter_memparse(buf, "max", &max);
	if (err)
		return err;

	xchg(&memcg->swap.max, max);

	return nbytes;
}

static int swap_events_show(struct seq_file *m, void *v)
{
	struct mem_cgroup *memcg = mem_cgroup_from_seq(m);

	seq_printf(m, "high %lu\n",
		   atomic_long_read(&memcg->memory_events[MEMCG_SWAP_HIGH]));
	seq_printf(m, "max %lu\n",
		   atomic_long_read(&memcg->memory_events[MEMCG_SWAP_MAX]));
	seq_printf(m, "fail %lu\n",
		   atomic_long_read(&memcg->memory_events[MEMCG_SWAP_FAIL]));

	return 0;
}

static struct cftype swap_files[] = {
	{
		.name = "swap.current",
		.flags = CFTYPE_NOT_ON_ROOT,
		.read_u64 = swap_current_read,
	},
	{
		.name = "swap.high",
		.flags = CFTYPE_NOT_ON_ROOT,
		.seq_show = swap_high_show,
		.write = swap_high_write,
	},
	{
		.name = "swap.max",
		.flags = CFTYPE_NOT_ON_ROOT,
		.seq_show = swap_max_show,
		.write = swap_max_write,
	},
	{
		.name = "swap.events",
		.flags = CFTYPE_NOT_ON_ROOT,
		.file_offset = offsetof(struct mem_cgroup, swap_events_file),
		.seq_show = swap_events_show,
	},
	{ }	/* terminate */
};

static struct cftype memsw_files[] = {
	{
		.name = "memsw.usage_in_bytes",
		.private = MEMFILE_PRIVATE(_MEMSWAP, RES_USAGE),
		.read_u64 = mem_cgroup_read_u64,
	},
	{
		.name = "memsw.max_usage_in_bytes",
		.private = MEMFILE_PRIVATE(_MEMSWAP, RES_MAX_USAGE),
		.write = mem_cgroup_reset,
		.read_u64 = mem_cgroup_read_u64,
	},
	{
		.name = "memsw.limit_in_bytes",
		.private = MEMFILE_PRIVATE(_MEMSWAP, RES_LIMIT),
		.write = mem_cgroup_write,
		.read_u64 = mem_cgroup_read_u64,
	},
	{
		.name = "memsw.failcnt",
		.private = MEMFILE_PRIVATE(_MEMSWAP, RES_FAILCNT),
		.write = mem_cgroup_reset,
		.read_u64 = mem_cgroup_read_u64,
	},
	{ },	/* terminate */
};

/*
 * If mem_cgroup_swap_init() is implemented as a subsys_initcall()
 * instead of a core_initcall(), this could mean cgroup_memory_noswap still
 * remains set to false even when memcg is disabled via "cgroup_disable=memory"
 * boot parameter. This may result in premature OOPS inside
 * mem_cgroup_get_nr_swap_pages() function in corner cases.
 */
static int __init mem_cgroup_swap_init(void)
{
	/* No memory control -> no swap control */
	if (mem_cgroup_disabled())
		cgroup_memory_noswap = true;

	if (cgroup_memory_noswap)
		return 0;

	WARN_ON(cgroup_add_dfl_cftypes(&memory_cgrp_subsys, swap_files));
	WARN_ON(cgroup_add_legacy_cftypes(&memory_cgrp_subsys, memsw_files));

	return 0;
}
core_initcall(mem_cgroup_swap_init);

#endif /* CONFIG_MEMCG_SWAP */<|MERGE_RESOLUTION|>--- conflicted
+++ resolved
@@ -848,16 +848,17 @@
 			     int val)
 {
 	struct page *head = compound_head(page); /* rmap on tail pages */
+	struct mem_cgroup *memcg = page_memcg(head);
 	pg_data_t *pgdat = page_pgdat(page);
 	struct lruvec *lruvec;
 
 	/* Untracked pages have no memcg, no lruvec. Update only the node */
-	if (!head->mem_cgroup) {
+	if (!memcg) {
 		__mod_node_page_state(pgdat, idx, val);
 		return;
 	}
 
-	lruvec = mem_cgroup_lruvec(head->mem_cgroup, pgdat);
+	lruvec = mem_cgroup_lruvec(memcg, pgdat);
 	__mod_lruvec_state(lruvec, idx, val);
 }
 EXPORT_SYMBOL(__mod_lruvec_page_state);
@@ -6907,12 +6908,7 @@
 	if (page_memcg(newpage))
 		return;
 
-<<<<<<< HEAD
-	memcg = oldpage->mem_cgroup;
-=======
-	/* Swapcache readahead pages can get replaced before being charged */
 	memcg = page_memcg(oldpage);
->>>>>>> efd5a158
 	if (!memcg)
 		return;
 
