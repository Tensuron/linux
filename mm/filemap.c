/*
 *	linux/mm/filemap.c
 *
 * Copyright (C) 1994-1999  Linus Torvalds
 */

/*
 * This file handles the generic file mmap semantics used by
 * most "normal" filesystems (but you don't /have/ to use this:
 * the NFS filesystem used to do this differently, for example)
 */
#include <linux/export.h>
#include <linux/compiler.h>
#include <linux/dax.h>
#include <linux/fs.h>
#include <linux/sched/signal.h>
#include <linux/uaccess.h>
#include <linux/capability.h>
#include <linux/kernel_stat.h>
#include <linux/gfp.h>
#include <linux/mm.h>
#include <linux/swap.h>
#include <linux/mman.h>
#include <linux/pagemap.h>
#include <linux/file.h>
#include <linux/uio.h>
#include <linux/hash.h>
#include <linux/writeback.h>
#include <linux/backing-dev.h>
#include <linux/pagevec.h>
#include <linux/blkdev.h>
#include <linux/security.h>
#include <linux/cpuset.h>
#include <linux/hardirq.h> /* for BUG_ON(!in_atomic()) only */
#include <linux/hugetlb.h>
#include <linux/memcontrol.h>
#include <linux/cleancache.h>
#include <linux/rmap.h>
#include "internal.h"

#define CREATE_TRACE_POINTS
#include <trace/events/filemap.h>

/*
 * FIXME: remove all knowledge of the buffer layer from the core VM
 */
#include <linux/buffer_head.h> /* for try_to_free_buffers */

#include <asm/mman.h>

/*
 * Shared mappings implemented 30.11.1994. It's not fully working yet,
 * though.
 *
 * Shared mappings now work. 15.8.1995  Bruno.
 *
 * finished 'unifying' the page and buffer cache and SMP-threaded the
 * page-cache, 21.05.1999, Ingo Molnar <mingo@redhat.com>
 *
 * SMP-threaded pagemap-LRU 1999, Andrea Arcangeli <andrea@suse.de>
 */

/*
 * Lock ordering:
 *
 *  ->i_mmap_rwsem		(truncate_pagecache)
 *    ->private_lock		(__free_pte->__set_page_dirty_buffers)
 *      ->swap_lock		(exclusive_swap_page, others)
 *        ->mapping->tree_lock
 *
 *  ->i_mutex
 *    ->i_mmap_rwsem		(truncate->unmap_mapping_range)
 *
 *  ->mmap_sem
 *    ->i_mmap_rwsem
 *      ->page_table_lock or pte_lock	(various, mainly in memory.c)
 *        ->mapping->tree_lock	(arch-dependent flush_dcache_mmap_lock)
 *
 *  ->mmap_sem
 *    ->lock_page		(access_process_vm)
 *
 *  ->i_mutex			(generic_perform_write)
 *    ->mmap_sem		(fault_in_pages_readable->do_page_fault)
 *
 *  bdi->wb.list_lock
 *    sb_lock			(fs/fs-writeback.c)
 *    ->mapping->tree_lock	(__sync_single_inode)
 *
 *  ->i_mmap_rwsem
 *    ->anon_vma.lock		(vma_adjust)
 *
 *  ->anon_vma.lock
 *    ->page_table_lock or pte_lock	(anon_vma_prepare and various)
 *
 *  ->page_table_lock or pte_lock
 *    ->swap_lock		(try_to_unmap_one)
 *    ->private_lock		(try_to_unmap_one)
 *    ->tree_lock		(try_to_unmap_one)
 *    ->zone_lru_lock(zone)	(follow_page->mark_page_accessed)
 *    ->zone_lru_lock(zone)	(check_pte_range->isolate_lru_page)
 *    ->private_lock		(page_remove_rmap->set_page_dirty)
 *    ->tree_lock		(page_remove_rmap->set_page_dirty)
 *    bdi.wb->list_lock		(page_remove_rmap->set_page_dirty)
 *    ->inode->i_lock		(page_remove_rmap->set_page_dirty)
 *    ->memcg->move_lock	(page_remove_rmap->lock_page_memcg)
 *    bdi.wb->list_lock		(zap_pte_range->set_page_dirty)
 *    ->inode->i_lock		(zap_pte_range->set_page_dirty)
 *    ->private_lock		(zap_pte_range->__set_page_dirty_buffers)
 *
 * ->i_mmap_rwsem
 *   ->tasklist_lock            (memory_failure, collect_procs_ao)
 */

static int page_cache_tree_insert(struct address_space *mapping,
				  struct page *page, void **shadowp)
{
	struct radix_tree_node *node;
	void **slot;
	int error;

	error = __radix_tree_create(&mapping->page_tree, page->index, 0,
				    &node, &slot);
	if (error)
		return error;
	if (*slot) {
		void *p;

		p = radix_tree_deref_slot_protected(slot, &mapping->tree_lock);
		if (!radix_tree_exceptional_entry(p))
			return -EEXIST;

		mapping->nrexceptional--;
		if (shadowp)
			*shadowp = p;
	}
	__radix_tree_replace(&mapping->page_tree, node, slot, page,
			     workingset_update_node, mapping);
	mapping->nrpages++;
	return 0;
}

static void page_cache_tree_delete(struct address_space *mapping,
				   struct page *page, void *shadow)
{
	int i, nr;

	/* hugetlb pages are represented by one entry in the radix tree */
	nr = PageHuge(page) ? 1 : hpage_nr_pages(page);

	VM_BUG_ON_PAGE(!PageLocked(page), page);
	VM_BUG_ON_PAGE(PageTail(page), page);
	VM_BUG_ON_PAGE(nr != 1 && shadow, page);

	for (i = 0; i < nr; i++) {
		struct radix_tree_node *node;
		void **slot;

		__radix_tree_lookup(&mapping->page_tree, page->index + i,
				    &node, &slot);

		VM_BUG_ON_PAGE(!node && nr != 1, page);

		radix_tree_clear_tags(&mapping->page_tree, node, slot);
		__radix_tree_replace(&mapping->page_tree, node, slot, shadow,
				     workingset_update_node, mapping);
	}

	if (shadow) {
		mapping->nrexceptional += nr;
		/*
		 * Make sure the nrexceptional update is committed before
		 * the nrpages update so that final truncate racing
		 * with reclaim does not see both counters 0 at the
		 * same time and miss a shadow entry.
		 */
		smp_wmb();
	}
	mapping->nrpages -= nr;
}

/*
 * Delete a page from the page cache and free it. Caller has to make
 * sure the page is locked and that nobody else uses it - or that usage
 * is safe.  The caller must hold the mapping's tree_lock.
 */
void __delete_from_page_cache(struct page *page, void *shadow)
{
	struct address_space *mapping = page->mapping;
	int nr = hpage_nr_pages(page);

	trace_mm_filemap_delete_from_page_cache(page);
	/*
	 * if we're uptodate, flush out into the cleancache, otherwise
	 * invalidate any existing cleancache entries.  We can't leave
	 * stale data around in the cleancache once our page is gone
	 */
	if (PageUptodate(page) && PageMappedToDisk(page))
		cleancache_put_page(page);
	else
		cleancache_invalidate_page(mapping, page);

	VM_BUG_ON_PAGE(PageTail(page), page);
	VM_BUG_ON_PAGE(page_mapped(page), page);
	if (!IS_ENABLED(CONFIG_DEBUG_VM) && unlikely(page_mapped(page))) {
		int mapcount;

		pr_alert("BUG: Bad page cache in process %s  pfn:%05lx\n",
			 current->comm, page_to_pfn(page));
		dump_page(page, "still mapped when deleted");
		dump_stack();
		add_taint(TAINT_BAD_PAGE, LOCKDEP_NOW_UNRELIABLE);

		mapcount = page_mapcount(page);
		if (mapping_exiting(mapping) &&
		    page_count(page) >= mapcount + 2) {
			/*
			 * All vmas have already been torn down, so it's
			 * a good bet that actually the page is unmapped,
			 * and we'd prefer not to leak it: if we're wrong,
			 * some other bad page check should catch it later.
			 */
			page_mapcount_reset(page);
			page_ref_sub(page, mapcount);
		}
	}

	page_cache_tree_delete(mapping, page, shadow);

	page->mapping = NULL;
	/* Leave page->index set: truncation lookup relies upon it */

	/* hugetlb pages do not participate in page cache accounting. */
	if (PageHuge(page))
		return;

	__mod_node_page_state(page_pgdat(page), NR_FILE_PAGES, -nr);
	if (PageSwapBacked(page)) {
		__mod_node_page_state(page_pgdat(page), NR_SHMEM, -nr);
		if (PageTransHuge(page))
			__dec_node_page_state(page, NR_SHMEM_THPS);
	} else {
		VM_BUG_ON_PAGE(PageTransHuge(page), page);
	}

	/*
	 * At this point page must be either written or cleaned by truncate.
	 * Dirty page here signals a bug and loss of unwritten data.
	 *
	 * This fixes dirty accounting after removing the page entirely but
	 * leaves PageDirty set: it has no effect for truncated page and
	 * anyway will be cleared before returning page into buddy allocator.
	 */
	if (WARN_ON_ONCE(PageDirty(page)))
		account_page_cleaned(page, mapping, inode_to_wb(mapping->host));
}

/**
 * delete_from_page_cache - delete page from page cache
 * @page: the page which the kernel is trying to remove from page cache
 *
 * This must be called only on pages that have been verified to be in the page
 * cache and locked.  It will never put the page into the free list, the caller
 * has a reference on the page.
 */
void delete_from_page_cache(struct page *page)
{
	struct address_space *mapping = page_mapping(page);
	unsigned long flags;
	void (*freepage)(struct page *);

	BUG_ON(!PageLocked(page));

	freepage = mapping->a_ops->freepage;

	spin_lock_irqsave(&mapping->tree_lock, flags);
	__delete_from_page_cache(page, NULL);
	spin_unlock_irqrestore(&mapping->tree_lock, flags);

	if (freepage)
		freepage(page);

	if (PageTransHuge(page) && !PageHuge(page)) {
		page_ref_sub(page, HPAGE_PMD_NR);
		VM_BUG_ON_PAGE(page_count(page) <= 0, page);
	} else {
		put_page(page);
	}
}
EXPORT_SYMBOL(delete_from_page_cache);

int filemap_check_errors(struct address_space *mapping)
{
	int ret = 0;
	/* Check for outstanding write errors */
	if (test_bit(AS_ENOSPC, &mapping->flags) &&
	    test_and_clear_bit(AS_ENOSPC, &mapping->flags))
		ret = -ENOSPC;
	if (test_bit(AS_EIO, &mapping->flags) &&
	    test_and_clear_bit(AS_EIO, &mapping->flags))
		ret = -EIO;
	return ret;
}
EXPORT_SYMBOL(filemap_check_errors);

static int filemap_check_and_keep_errors(struct address_space *mapping)
{
	/* Check for outstanding write errors */
	if (test_bit(AS_EIO, &mapping->flags))
		return -EIO;
	if (test_bit(AS_ENOSPC, &mapping->flags))
		return -ENOSPC;
	return 0;
}

/**
 * __filemap_fdatawrite_range - start writeback on mapping dirty pages in range
 * @mapping:	address space structure to write
 * @start:	offset in bytes where the range starts
 * @end:	offset in bytes where the range ends (inclusive)
 * @sync_mode:	enable synchronous operation
 *
 * Start writeback against all of a mapping's dirty pages that lie
 * within the byte offsets <start, end> inclusive.
 *
 * If sync_mode is WB_SYNC_ALL then this is a "data integrity" operation, as
 * opposed to a regular memory cleansing writeback.  The difference between
 * these two operations is that if a dirty page/buffer is encountered, it must
 * be waited upon, and not just skipped over.
 */
int __filemap_fdatawrite_range(struct address_space *mapping, loff_t start,
				loff_t end, int sync_mode)
{
	int ret;
	struct writeback_control wbc = {
		.sync_mode = sync_mode,
		.nr_to_write = LONG_MAX,
		.range_start = start,
		.range_end = end,
	};

	if (!mapping_cap_writeback_dirty(mapping))
		return 0;

	wbc_attach_fdatawrite_inode(&wbc, mapping->host);
	ret = do_writepages(mapping, &wbc);
	wbc_detach_inode(&wbc);
	return ret;
}

static inline int __filemap_fdatawrite(struct address_space *mapping,
	int sync_mode)
{
	return __filemap_fdatawrite_range(mapping, 0, LLONG_MAX, sync_mode);
}

int filemap_fdatawrite(struct address_space *mapping)
{
	return __filemap_fdatawrite(mapping, WB_SYNC_ALL);
}
EXPORT_SYMBOL(filemap_fdatawrite);

int filemap_fdatawrite_range(struct address_space *mapping, loff_t start,
				loff_t end)
{
	return __filemap_fdatawrite_range(mapping, start, end, WB_SYNC_ALL);
}
EXPORT_SYMBOL(filemap_fdatawrite_range);

/**
 * filemap_flush - mostly a non-blocking flush
 * @mapping:	target address_space
 *
 * This is a mostly non-blocking flush.  Not suitable for data-integrity
 * purposes - I/O may not be started against all dirty pages.
 */
int filemap_flush(struct address_space *mapping)
{
	return __filemap_fdatawrite(mapping, WB_SYNC_NONE);
}
EXPORT_SYMBOL(filemap_flush);

/**
 * filemap_range_has_page - check if a page exists in range.
 * @mapping:           address space within which to check
 * @start_byte:        offset in bytes where the range starts
 * @end_byte:          offset in bytes where the range ends (inclusive)
 *
 * Find at least one page in the range supplied, usually used to check if
 * direct writing in this range will trigger a writeback.
 */
bool filemap_range_has_page(struct address_space *mapping,
			   loff_t start_byte, loff_t end_byte)
{
	pgoff_t index = start_byte >> PAGE_SHIFT;
	pgoff_t end = end_byte >> PAGE_SHIFT;
<<<<<<< HEAD
	struct pagevec pvec;
	bool ret;
=======
	struct page *page;
>>>>>>> bb176f67

	if (end_byte < start_byte)
		return false;

	if (mapping->nrpages == 0)
		return false;

<<<<<<< HEAD
	pagevec_init(&pvec, 0);
	if (!pagevec_lookup(&pvec, mapping, index, 1))
		return false;
	ret = (pvec.pages[0]->index <= end);
	pagevec_release(&pvec);
	return ret;
=======
	if (!find_get_pages_range(mapping, &index, end, 1, &page))
		return false;
	put_page(page);
	return true;
>>>>>>> bb176f67
}
EXPORT_SYMBOL(filemap_range_has_page);

static void __filemap_fdatawait_range(struct address_space *mapping,
				     loff_t start_byte, loff_t end_byte)
{
	pgoff_t index = start_byte >> PAGE_SHIFT;
	pgoff_t end = end_byte >> PAGE_SHIFT;
	struct pagevec pvec;
	int nr_pages;

	if (end_byte < start_byte)
		return;

	pagevec_init(&pvec, 0);
	while ((index <= end) &&
			(nr_pages = pagevec_lookup_tag(&pvec, mapping, &index,
			PAGECACHE_TAG_WRITEBACK,
			min(end - index, (pgoff_t)PAGEVEC_SIZE-1) + 1)) != 0) {
		unsigned i;

		for (i = 0; i < nr_pages; i++) {
			struct page *page = pvec.pages[i];

			/* until radix tree lookup accepts end_index */
			if (page->index > end)
				continue;

			wait_on_page_writeback(page);
			ClearPageError(page);
		}
		pagevec_release(&pvec);
		cond_resched();
	}
}

/**
 * filemap_fdatawait_range - wait for writeback to complete
 * @mapping:		address space structure to wait for
 * @start_byte:		offset in bytes where the range starts
 * @end_byte:		offset in bytes where the range ends (inclusive)
 *
 * Walk the list of under-writeback pages of the given address space
 * in the given range and wait for all of them.  Check error status of
 * the address space and return it.
 *
 * Since the error status of the address space is cleared by this function,
 * callers are responsible for checking the return value and handling and/or
 * reporting the error.
 */
int filemap_fdatawait_range(struct address_space *mapping, loff_t start_byte,
			    loff_t end_byte)
{
	__filemap_fdatawait_range(mapping, start_byte, end_byte);
	return filemap_check_errors(mapping);
<<<<<<< HEAD
=======
}
EXPORT_SYMBOL(filemap_fdatawait_range);

/**
 * file_fdatawait_range - wait for writeback to complete
 * @file:		file pointing to address space structure to wait for
 * @start_byte:		offset in bytes where the range starts
 * @end_byte:		offset in bytes where the range ends (inclusive)
 *
 * Walk the list of under-writeback pages of the address space that file
 * refers to, in the given range and wait for all of them.  Check error
 * status of the address space vs. the file->f_wb_err cursor and return it.
 *
 * Since the error status of the file is advanced by this function,
 * callers are responsible for checking the return value and handling and/or
 * reporting the error.
 */
int file_fdatawait_range(struct file *file, loff_t start_byte, loff_t end_byte)
{
	struct address_space *mapping = file->f_mapping;

	__filemap_fdatawait_range(mapping, start_byte, end_byte);
	return file_check_and_advance_wb_err(file);
>>>>>>> bb176f67
}
EXPORT_SYMBOL(file_fdatawait_range);

/**
 * filemap_fdatawait_keep_errors - wait for writeback without clearing errors
 * @mapping: address space structure to wait for
 *
 * Walk the list of under-writeback pages of the given address space
 * and wait for all of them.  Unlike filemap_fdatawait(), this function
 * does not clear error status of the address space.
 *
 * Use this function if callers don't handle errors themselves.  Expected
 * call sites are system-wide / filesystem-wide data flushers: e.g. sync(2),
 * fsfreeze(8)
 */
int filemap_fdatawait_keep_errors(struct address_space *mapping)
{
<<<<<<< HEAD
	loff_t i_size = i_size_read(mapping->host);

	if (i_size == 0)
		return 0;

	__filemap_fdatawait_range(mapping, 0, i_size - 1);
=======
	__filemap_fdatawait_range(mapping, 0, LLONG_MAX);
>>>>>>> bb176f67
	return filemap_check_and_keep_errors(mapping);
}
EXPORT_SYMBOL(filemap_fdatawait_keep_errors);

static bool mapping_needs_writeback(struct address_space *mapping)
{
	return (!dax_mapping(mapping) && mapping->nrpages) ||
	    (dax_mapping(mapping) && mapping->nrexceptional);
}

int filemap_write_and_wait(struct address_space *mapping)
{
	int err = 0;

	if (mapping_needs_writeback(mapping)) {
		err = filemap_fdatawrite(mapping);
		/*
		 * Even if the above returned error, the pages may be
		 * written partially (e.g. -ENOSPC), so we wait for it.
		 * But the -EIO is special case, it may indicate the worst
		 * thing (e.g. bug) happened, so we avoid waiting for it.
		 */
		if (err != -EIO) {
			int err2 = filemap_fdatawait(mapping);
			if (!err)
				err = err2;
		} else {
			/* Clear any previously stored errors */
			filemap_check_errors(mapping);
		}
	} else {
		err = filemap_check_errors(mapping);
	}
	return err;
}
EXPORT_SYMBOL(filemap_write_and_wait);

/**
 * filemap_write_and_wait_range - write out & wait on a file range
 * @mapping:	the address_space for the pages
 * @lstart:	offset in bytes where the range starts
 * @lend:	offset in bytes where the range ends (inclusive)
 *
 * Write out and wait upon file offsets lstart->lend, inclusive.
 *
 * Note that @lend is inclusive (describes the last byte to be written) so
 * that this function can be used to write to the very end-of-file (end = -1).
 */
int filemap_write_and_wait_range(struct address_space *mapping,
				 loff_t lstart, loff_t lend)
{
	int err = 0;

	if (mapping_needs_writeback(mapping)) {
		err = __filemap_fdatawrite_range(mapping, lstart, lend,
						 WB_SYNC_ALL);
		/* See comment of filemap_write_and_wait() */
		if (err != -EIO) {
			int err2 = filemap_fdatawait_range(mapping,
						lstart, lend);
			if (!err)
				err = err2;
		} else {
			/* Clear any previously stored errors */
			filemap_check_errors(mapping);
		}
	} else {
		err = filemap_check_errors(mapping);
	}
	return err;
}
EXPORT_SYMBOL(filemap_write_and_wait_range);

void __filemap_set_wb_err(struct address_space *mapping, int err)
{
<<<<<<< HEAD
	errseq_t eseq = __errseq_set(&mapping->wb_err, err);
=======
	errseq_t eseq = errseq_set(&mapping->wb_err, err);
>>>>>>> bb176f67

	trace_filemap_set_wb_err(mapping, eseq);
}
EXPORT_SYMBOL(__filemap_set_wb_err);

/**
 * file_check_and_advance_wb_err - report wb error (if any) that was previously
 * 				   and advance wb_err to current one
 * @file: struct file on which the error is being reported
 *
 * When userland calls fsync (or something like nfsd does the equivalent), we
 * want to report any writeback errors that occurred since the last fsync (or
 * since the file was opened if there haven't been any).
 *
 * Grab the wb_err from the mapping. If it matches what we have in the file,
 * then just quickly return 0. The file is all caught up.
 *
 * If it doesn't match, then take the mapping value, set the "seen" flag in
 * it and try to swap it into place. If it works, or another task beat us
 * to it with the new value, then update the f_wb_err and return the error
 * portion. The error at this point must be reported via proper channels
 * (a'la fsync, or NFS COMMIT operation, etc.).
 *
 * While we handle mapping->wb_err with atomic operations, the f_wb_err
 * value is protected by the f_lock since we must ensure that it reflects
 * the latest value swapped in for this file descriptor.
 */
int file_check_and_advance_wb_err(struct file *file)
{
	int err = 0;
	errseq_t old = READ_ONCE(file->f_wb_err);
	struct address_space *mapping = file->f_mapping;

	/* Locklessly handle the common case where nothing has changed */
	if (errseq_check(&mapping->wb_err, old)) {
		/* Something changed, must use slow path */
		spin_lock(&file->f_lock);
		old = file->f_wb_err;
		err = errseq_check_and_advance(&mapping->wb_err,
						&file->f_wb_err);
		trace_file_check_and_advance_wb_err(file, old);
		spin_unlock(&file->f_lock);
	}
<<<<<<< HEAD
=======

	/*
	 * We're mostly using this function as a drop in replacement for
	 * filemap_check_errors. Clear AS_EIO/AS_ENOSPC to emulate the effect
	 * that the legacy code would have had on these flags.
	 */
	clear_bit(AS_EIO, &mapping->flags);
	clear_bit(AS_ENOSPC, &mapping->flags);
>>>>>>> bb176f67
	return err;
}
EXPORT_SYMBOL(file_check_and_advance_wb_err);

/**
 * file_write_and_wait_range - write out & wait on a file range
 * @file:	file pointing to address_space with pages
 * @lstart:	offset in bytes where the range starts
 * @lend:	offset in bytes where the range ends (inclusive)
 *
 * Write out and wait upon file offsets lstart->lend, inclusive.
 *
 * Note that @lend is inclusive (describes the last byte to be written) so
 * that this function can be used to write to the very end-of-file (end = -1).
 *
 * After writing out and waiting on the data, we check and advance the
 * f_wb_err cursor to the latest value, and return any errors detected there.
 */
int file_write_and_wait_range(struct file *file, loff_t lstart, loff_t lend)
{
	int err = 0, err2;
	struct address_space *mapping = file->f_mapping;

<<<<<<< HEAD
	if ((!dax_mapping(mapping) && mapping->nrpages) ||
	    (dax_mapping(mapping) && mapping->nrexceptional)) {
=======
	if (mapping_needs_writeback(mapping)) {
>>>>>>> bb176f67
		err = __filemap_fdatawrite_range(mapping, lstart, lend,
						 WB_SYNC_ALL);
		/* See comment of filemap_write_and_wait() */
		if (err != -EIO)
			__filemap_fdatawait_range(mapping, lstart, lend);
	}
	err2 = file_check_and_advance_wb_err(file);
	if (!err)
		err = err2;
	return err;
}
EXPORT_SYMBOL(file_write_and_wait_range);

/**
 * replace_page_cache_page - replace a pagecache page with a new one
 * @old:	page to be replaced
 * @new:	page to replace with
 * @gfp_mask:	allocation mode
 *
 * This function replaces a page in the pagecache with a new one.  On
 * success it acquires the pagecache reference for the new page and
 * drops it for the old page.  Both the old and new pages must be
 * locked.  This function does not add the new page to the LRU, the
 * caller must do that.
 *
 * The remove + add is atomic.  The only way this function can fail is
 * memory allocation failure.
 */
int replace_page_cache_page(struct page *old, struct page *new, gfp_t gfp_mask)
{
	int error;

	VM_BUG_ON_PAGE(!PageLocked(old), old);
	VM_BUG_ON_PAGE(!PageLocked(new), new);
	VM_BUG_ON_PAGE(new->mapping, new);

	error = radix_tree_preload(gfp_mask & ~__GFP_HIGHMEM);
	if (!error) {
		struct address_space *mapping = old->mapping;
		void (*freepage)(struct page *);
		unsigned long flags;

		pgoff_t offset = old->index;
		freepage = mapping->a_ops->freepage;

		get_page(new);
		new->mapping = mapping;
		new->index = offset;

		spin_lock_irqsave(&mapping->tree_lock, flags);
		__delete_from_page_cache(old, NULL);
		error = page_cache_tree_insert(mapping, new, NULL);
		BUG_ON(error);

		/*
		 * hugetlb pages do not participate in page cache accounting.
		 */
		if (!PageHuge(new))
			__inc_node_page_state(new, NR_FILE_PAGES);
		if (PageSwapBacked(new))
			__inc_node_page_state(new, NR_SHMEM);
		spin_unlock_irqrestore(&mapping->tree_lock, flags);
		mem_cgroup_migrate(old, new);
		radix_tree_preload_end();
		if (freepage)
			freepage(old);
		put_page(old);
	}

	return error;
}
EXPORT_SYMBOL_GPL(replace_page_cache_page);

static int __add_to_page_cache_locked(struct page *page,
				      struct address_space *mapping,
				      pgoff_t offset, gfp_t gfp_mask,
				      void **shadowp)
{
	int huge = PageHuge(page);
	struct mem_cgroup *memcg;
	int error;

	VM_BUG_ON_PAGE(!PageLocked(page), page);
	VM_BUG_ON_PAGE(PageSwapBacked(page), page);

	if (!huge) {
		error = mem_cgroup_try_charge(page, current->mm,
					      gfp_mask, &memcg, false);
		if (error)
			return error;
	}

	error = radix_tree_maybe_preload(gfp_mask & ~__GFP_HIGHMEM);
	if (error) {
		if (!huge)
			mem_cgroup_cancel_charge(page, memcg, false);
		return error;
	}

	get_page(page);
	page->mapping = mapping;
	page->index = offset;

	spin_lock_irq(&mapping->tree_lock);
	error = page_cache_tree_insert(mapping, page, shadowp);
	radix_tree_preload_end();
	if (unlikely(error))
		goto err_insert;

	/* hugetlb pages do not participate in page cache accounting. */
	if (!huge)
		__inc_node_page_state(page, NR_FILE_PAGES);
	spin_unlock_irq(&mapping->tree_lock);
	if (!huge)
		mem_cgroup_commit_charge(page, memcg, false, false);
	trace_mm_filemap_add_to_page_cache(page);
	return 0;
err_insert:
	page->mapping = NULL;
	/* Leave page->index set: truncation relies upon it */
	spin_unlock_irq(&mapping->tree_lock);
	if (!huge)
		mem_cgroup_cancel_charge(page, memcg, false);
	put_page(page);
	return error;
}

/**
 * add_to_page_cache_locked - add a locked page to the pagecache
 * @page:	page to add
 * @mapping:	the page's address_space
 * @offset:	page index
 * @gfp_mask:	page allocation mode
 *
 * This function is used to add a page to the pagecache. It must be locked.
 * This function does not add the page to the LRU.  The caller must do that.
 */
int add_to_page_cache_locked(struct page *page, struct address_space *mapping,
		pgoff_t offset, gfp_t gfp_mask)
{
	return __add_to_page_cache_locked(page, mapping, offset,
					  gfp_mask, NULL);
}
EXPORT_SYMBOL(add_to_page_cache_locked);

int add_to_page_cache_lru(struct page *page, struct address_space *mapping,
				pgoff_t offset, gfp_t gfp_mask)
{
	void *shadow = NULL;
	int ret;

	__SetPageLocked(page);
	ret = __add_to_page_cache_locked(page, mapping, offset,
					 gfp_mask, &shadow);
	if (unlikely(ret))
		__ClearPageLocked(page);
	else {
		/*
		 * The page might have been evicted from cache only
		 * recently, in which case it should be activated like
		 * any other repeatedly accessed page.
		 * The exception is pages getting rewritten; evicting other
		 * data from the working set, only to cache data that will
		 * get overwritten with something else, is a waste of memory.
		 */
		if (!(gfp_mask & __GFP_WRITE) &&
		    shadow && workingset_refault(shadow)) {
			SetPageActive(page);
			workingset_activation(page);
		} else
			ClearPageActive(page);
		lru_cache_add(page);
	}
	return ret;
}
EXPORT_SYMBOL_GPL(add_to_page_cache_lru);

#ifdef CONFIG_NUMA
struct page *__page_cache_alloc(gfp_t gfp)
{
	int n;
	struct page *page;

	if (cpuset_do_page_mem_spread()) {
		unsigned int cpuset_mems_cookie;
		do {
			cpuset_mems_cookie = read_mems_allowed_begin();
			n = cpuset_mem_spread_node();
			page = __alloc_pages_node(n, gfp, 0);
		} while (!page && read_mems_allowed_retry(cpuset_mems_cookie));

		return page;
	}
	return alloc_pages(gfp, 0);
}
EXPORT_SYMBOL(__page_cache_alloc);
#endif

/*
 * In order to wait for pages to become available there must be
 * waitqueues associated with pages. By using a hash table of
 * waitqueues where the bucket discipline is to maintain all
 * waiters on the same queue and wake all when any of the pages
 * become available, and for the woken contexts to check to be
 * sure the appropriate page became available, this saves space
 * at a cost of "thundering herd" phenomena during rare hash
 * collisions.
 */
#define PAGE_WAIT_TABLE_BITS 8
#define PAGE_WAIT_TABLE_SIZE (1 << PAGE_WAIT_TABLE_BITS)
static wait_queue_head_t page_wait_table[PAGE_WAIT_TABLE_SIZE] __cacheline_aligned;

static wait_queue_head_t *page_waitqueue(struct page *page)
{
	return &page_wait_table[hash_ptr(page, PAGE_WAIT_TABLE_BITS)];
}

void __init pagecache_init(void)
{
	int i;

	for (i = 0; i < PAGE_WAIT_TABLE_SIZE; i++)
		init_waitqueue_head(&page_wait_table[i]);

	page_writeback_init();
}

/* This has the same layout as wait_bit_key - see fs/cachefiles/rdwr.c */
struct wait_page_key {
	struct page *page;
	int bit_nr;
	int page_match;
};

struct wait_page_queue {
	struct page *page;
	int bit_nr;
	wait_queue_entry_t wait;
};

static int wake_page_function(wait_queue_entry_t *wait, unsigned mode, int sync, void *arg)
{
	struct wait_page_key *key = arg;
	struct wait_page_queue *wait_page
		= container_of(wait, struct wait_page_queue, wait);

	if (wait_page->page != key->page)
	       return 0;
	key->page_match = 1;

	if (wait_page->bit_nr != key->bit_nr)
		return 0;

	/* Stop walking if it's locked */
	if (test_bit(key->bit_nr, &key->page->flags))
		return -1;

	return autoremove_wake_function(wait, mode, sync, key);
}

static void wake_up_page_bit(struct page *page, int bit_nr)
{
	wait_queue_head_t *q = page_waitqueue(page);
	struct wait_page_key key;
	unsigned long flags;
	wait_queue_entry_t bookmark;

	key.page = page;
	key.bit_nr = bit_nr;
	key.page_match = 0;

	bookmark.flags = 0;
	bookmark.private = NULL;
	bookmark.func = NULL;
	INIT_LIST_HEAD(&bookmark.entry);

	spin_lock_irqsave(&q->lock, flags);
	__wake_up_locked_key_bookmark(q, TASK_NORMAL, &key, &bookmark);

	while (bookmark.flags & WQ_FLAG_BOOKMARK) {
		/*
		 * Take a breather from holding the lock,
		 * allow pages that finish wake up asynchronously
		 * to acquire the lock and remove themselves
		 * from wait queue
		 */
		spin_unlock_irqrestore(&q->lock, flags);
		cpu_relax();
		spin_lock_irqsave(&q->lock, flags);
		__wake_up_locked_key_bookmark(q, TASK_NORMAL, &key, &bookmark);
	}

	/*
	 * It is possible for other pages to have collided on the waitqueue
	 * hash, so in that case check for a page match. That prevents a long-
	 * term waiter
	 *
	 * It is still possible to miss a case here, when we woke page waiters
	 * and removed them from the waitqueue, but there are still other
	 * page waiters.
	 */
	if (!waitqueue_active(q) || !key.page_match) {
		ClearPageWaiters(page);
		/*
		 * It's possible to miss clearing Waiters here, when we woke
		 * our page waiters, but the hashed waitqueue has waiters for
		 * other pages on it.
		 *
		 * That's okay, it's a rare case. The next waker will clear it.
		 */
	}
	spin_unlock_irqrestore(&q->lock, flags);
}

static void wake_up_page(struct page *page, int bit)
{
	if (!PageWaiters(page))
		return;
	wake_up_page_bit(page, bit);
}

static inline int wait_on_page_bit_common(wait_queue_head_t *q,
		struct page *page, int bit_nr, int state, bool lock)
{
	struct wait_page_queue wait_page;
	wait_queue_entry_t *wait = &wait_page.wait;
	int ret = 0;

	init_wait(wait);
	wait->flags = lock ? WQ_FLAG_EXCLUSIVE : 0;
	wait->func = wake_page_function;
	wait_page.page = page;
	wait_page.bit_nr = bit_nr;

	for (;;) {
		spin_lock_irq(&q->lock);

		if (likely(list_empty(&wait->entry))) {
			__add_wait_queue_entry_tail(q, wait);
			SetPageWaiters(page);
		}

		set_current_state(state);

		spin_unlock_irq(&q->lock);

		if (likely(test_bit(bit_nr, &page->flags))) {
			io_schedule();
		}

		if (lock) {
			if (!test_and_set_bit_lock(bit_nr, &page->flags))
				break;
		} else {
			if (!test_bit(bit_nr, &page->flags))
				break;
		}

		if (unlikely(signal_pending_state(state, current))) {
			ret = -EINTR;
			break;
		}
	}

	finish_wait(q, wait);

	/*
	 * A signal could leave PageWaiters set. Clearing it here if
	 * !waitqueue_active would be possible (by open-coding finish_wait),
	 * but still fail to catch it in the case of wait hash collision. We
	 * already can fail to clear wait hash collision cases, so don't
	 * bother with signals either.
	 */

	return ret;
}

void wait_on_page_bit(struct page *page, int bit_nr)
{
	wait_queue_head_t *q = page_waitqueue(page);
	wait_on_page_bit_common(q, page, bit_nr, TASK_UNINTERRUPTIBLE, false);
}
EXPORT_SYMBOL(wait_on_page_bit);

int wait_on_page_bit_killable(struct page *page, int bit_nr)
{
	wait_queue_head_t *q = page_waitqueue(page);
	return wait_on_page_bit_common(q, page, bit_nr, TASK_KILLABLE, false);
}

/**
 * add_page_wait_queue - Add an arbitrary waiter to a page's wait queue
 * @page: Page defining the wait queue of interest
 * @waiter: Waiter to add to the queue
 *
 * Add an arbitrary @waiter to the wait queue for the nominated @page.
 */
void add_page_wait_queue(struct page *page, wait_queue_entry_t *waiter)
{
	wait_queue_head_t *q = page_waitqueue(page);
	unsigned long flags;

	spin_lock_irqsave(&q->lock, flags);
	__add_wait_queue_entry_tail(q, waiter);
	SetPageWaiters(page);
	spin_unlock_irqrestore(&q->lock, flags);
}
EXPORT_SYMBOL_GPL(add_page_wait_queue);

#ifndef clear_bit_unlock_is_negative_byte

/*
 * PG_waiters is the high bit in the same byte as PG_lock.
 *
 * On x86 (and on many other architectures), we can clear PG_lock and
 * test the sign bit at the same time. But if the architecture does
 * not support that special operation, we just do this all by hand
 * instead.
 *
 * The read of PG_waiters has to be after (or concurrently with) PG_locked
 * being cleared, but a memory barrier should be unneccssary since it is
 * in the same byte as PG_locked.
 */
static inline bool clear_bit_unlock_is_negative_byte(long nr, volatile void *mem)
{
	clear_bit_unlock(nr, mem);
	/* smp_mb__after_atomic(); */
	return test_bit(PG_waiters, mem);
}

#endif

/**
 * unlock_page - unlock a locked page
 * @page: the page
 *
 * Unlocks the page and wakes up sleepers in ___wait_on_page_locked().
 * Also wakes sleepers in wait_on_page_writeback() because the wakeup
 * mechanism between PageLocked pages and PageWriteback pages is shared.
 * But that's OK - sleepers in wait_on_page_writeback() just go back to sleep.
 *
 * Note that this depends on PG_waiters being the sign bit in the byte
 * that contains PG_locked - thus the BUILD_BUG_ON(). That allows us to
 * clear the PG_locked bit and test PG_waiters at the same time fairly
 * portably (architectures that do LL/SC can test any bit, while x86 can
 * test the sign bit).
 */
void unlock_page(struct page *page)
{
	BUILD_BUG_ON(PG_waiters != 7);
	page = compound_head(page);
	VM_BUG_ON_PAGE(!PageLocked(page), page);
	if (clear_bit_unlock_is_negative_byte(PG_locked, &page->flags))
		wake_up_page_bit(page, PG_locked);
}
EXPORT_SYMBOL(unlock_page);

/**
 * end_page_writeback - end writeback against a page
 * @page: the page
 */
void end_page_writeback(struct page *page)
{
	/*
	 * TestClearPageReclaim could be used here but it is an atomic
	 * operation and overkill in this particular case. Failing to
	 * shuffle a page marked for immediate reclaim is too mild to
	 * justify taking an atomic operation penalty at the end of
	 * ever page writeback.
	 */
	if (PageReclaim(page)) {
		ClearPageReclaim(page);
		rotate_reclaimable_page(page);
	}

	if (!test_clear_page_writeback(page))
		BUG();

	smp_mb__after_atomic();
	wake_up_page(page, PG_writeback);
}
EXPORT_SYMBOL(end_page_writeback);

/*
 * After completing I/O on a page, call this routine to update the page
 * flags appropriately
 */
void page_endio(struct page *page, bool is_write, int err)
{
	if (!is_write) {
		if (!err) {
			SetPageUptodate(page);
		} else {
			ClearPageUptodate(page);
			SetPageError(page);
		}
		unlock_page(page);
	} else {
		if (err) {
			struct address_space *mapping;

			SetPageError(page);
			mapping = page_mapping(page);
			if (mapping)
				mapping_set_error(mapping, err);
		}
		end_page_writeback(page);
	}
}
EXPORT_SYMBOL_GPL(page_endio);

/**
 * __lock_page - get a lock on the page, assuming we need to sleep to get it
 * @__page: the page to lock
 */
void __lock_page(struct page *__page)
{
	struct page *page = compound_head(__page);
	wait_queue_head_t *q = page_waitqueue(page);
	wait_on_page_bit_common(q, page, PG_locked, TASK_UNINTERRUPTIBLE, true);
}
EXPORT_SYMBOL(__lock_page);

int __lock_page_killable(struct page *__page)
{
	struct page *page = compound_head(__page);
	wait_queue_head_t *q = page_waitqueue(page);
	return wait_on_page_bit_common(q, page, PG_locked, TASK_KILLABLE, true);
}
EXPORT_SYMBOL_GPL(__lock_page_killable);

/*
 * Return values:
 * 1 - page is locked; mmap_sem is still held.
 * 0 - page is not locked.
 *     mmap_sem has been released (up_read()), unless flags had both
 *     FAULT_FLAG_ALLOW_RETRY and FAULT_FLAG_RETRY_NOWAIT set, in
 *     which case mmap_sem is still held.
 *
 * If neither ALLOW_RETRY nor KILLABLE are set, will always return 1
 * with the page locked and the mmap_sem unperturbed.
 */
int __lock_page_or_retry(struct page *page, struct mm_struct *mm,
			 unsigned int flags)
{
	if (flags & FAULT_FLAG_ALLOW_RETRY) {
		/*
		 * CAUTION! In this case, mmap_sem is not released
		 * even though return 0.
		 */
		if (flags & FAULT_FLAG_RETRY_NOWAIT)
			return 0;

		up_read(&mm->mmap_sem);
		if (flags & FAULT_FLAG_KILLABLE)
			wait_on_page_locked_killable(page);
		else
			wait_on_page_locked(page);
		return 0;
	} else {
		if (flags & FAULT_FLAG_KILLABLE) {
			int ret;

			ret = __lock_page_killable(page);
			if (ret) {
				up_read(&mm->mmap_sem);
				return 0;
			}
		} else
			__lock_page(page);
		return 1;
	}
}

/**
 * page_cache_next_hole - find the next hole (not-present entry)
 * @mapping: mapping
 * @index: index
 * @max_scan: maximum range to search
 *
 * Search the set [index, min(index+max_scan-1, MAX_INDEX)] for the
 * lowest indexed hole.
 *
 * Returns: the index of the hole if found, otherwise returns an index
 * outside of the set specified (in which case 'return - index >=
 * max_scan' will be true). In rare cases of index wrap-around, 0 will
 * be returned.
 *
 * page_cache_next_hole may be called under rcu_read_lock. However,
 * like radix_tree_gang_lookup, this will not atomically search a
 * snapshot of the tree at a single point in time. For example, if a
 * hole is created at index 5, then subsequently a hole is created at
 * index 10, page_cache_next_hole covering both indexes may return 10
 * if called under rcu_read_lock.
 */
pgoff_t page_cache_next_hole(struct address_space *mapping,
			     pgoff_t index, unsigned long max_scan)
{
	unsigned long i;

	for (i = 0; i < max_scan; i++) {
		struct page *page;

		page = radix_tree_lookup(&mapping->page_tree, index);
		if (!page || radix_tree_exceptional_entry(page))
			break;
		index++;
		if (index == 0)
			break;
	}

	return index;
}
EXPORT_SYMBOL(page_cache_next_hole);

/**
 * page_cache_prev_hole - find the prev hole (not-present entry)
 * @mapping: mapping
 * @index: index
 * @max_scan: maximum range to search
 *
 * Search backwards in the range [max(index-max_scan+1, 0), index] for
 * the first hole.
 *
 * Returns: the index of the hole if found, otherwise returns an index
 * outside of the set specified (in which case 'index - return >=
 * max_scan' will be true). In rare cases of wrap-around, ULONG_MAX
 * will be returned.
 *
 * page_cache_prev_hole may be called under rcu_read_lock. However,
 * like radix_tree_gang_lookup, this will not atomically search a
 * snapshot of the tree at a single point in time. For example, if a
 * hole is created at index 10, then subsequently a hole is created at
 * index 5, page_cache_prev_hole covering both indexes may return 5 if
 * called under rcu_read_lock.
 */
pgoff_t page_cache_prev_hole(struct address_space *mapping,
			     pgoff_t index, unsigned long max_scan)
{
	unsigned long i;

	for (i = 0; i < max_scan; i++) {
		struct page *page;

		page = radix_tree_lookup(&mapping->page_tree, index);
		if (!page || radix_tree_exceptional_entry(page))
			break;
		index--;
		if (index == ULONG_MAX)
			break;
	}

	return index;
}
EXPORT_SYMBOL(page_cache_prev_hole);

/**
 * find_get_entry - find and get a page cache entry
 * @mapping: the address_space to search
 * @offset: the page cache index
 *
 * Looks up the page cache slot at @mapping & @offset.  If there is a
 * page cache page, it is returned with an increased refcount.
 *
 * If the slot holds a shadow entry of a previously evicted page, or a
 * swap entry from shmem/tmpfs, it is returned.
 *
 * Otherwise, %NULL is returned.
 */
struct page *find_get_entry(struct address_space *mapping, pgoff_t offset)
{
	void **pagep;
	struct page *head, *page;

	rcu_read_lock();
repeat:
	page = NULL;
	pagep = radix_tree_lookup_slot(&mapping->page_tree, offset);
	if (pagep) {
		page = radix_tree_deref_slot(pagep);
		if (unlikely(!page))
			goto out;
		if (radix_tree_exception(page)) {
			if (radix_tree_deref_retry(page))
				goto repeat;
			/*
			 * A shadow entry of a recently evicted page,
			 * or a swap entry from shmem/tmpfs.  Return
			 * it without attempting to raise page count.
			 */
			goto out;
		}

		head = compound_head(page);
		if (!page_cache_get_speculative(head))
			goto repeat;

		/* The page was split under us? */
		if (compound_head(page) != head) {
			put_page(head);
			goto repeat;
		}

		/*
		 * Has the page moved?
		 * This is part of the lockless pagecache protocol. See
		 * include/linux/pagemap.h for details.
		 */
		if (unlikely(page != *pagep)) {
			put_page(head);
			goto repeat;
		}
	}
out:
	rcu_read_unlock();

	return page;
}
EXPORT_SYMBOL(find_get_entry);

/**
 * find_lock_entry - locate, pin and lock a page cache entry
 * @mapping: the address_space to search
 * @offset: the page cache index
 *
 * Looks up the page cache slot at @mapping & @offset.  If there is a
 * page cache page, it is returned locked and with an increased
 * refcount.
 *
 * If the slot holds a shadow entry of a previously evicted page, or a
 * swap entry from shmem/tmpfs, it is returned.
 *
 * Otherwise, %NULL is returned.
 *
 * find_lock_entry() may sleep.
 */
struct page *find_lock_entry(struct address_space *mapping, pgoff_t offset)
{
	struct page *page;

repeat:
	page = find_get_entry(mapping, offset);
	if (page && !radix_tree_exception(page)) {
		lock_page(page);
		/* Has the page been truncated? */
		if (unlikely(page_mapping(page) != mapping)) {
			unlock_page(page);
			put_page(page);
			goto repeat;
		}
		VM_BUG_ON_PAGE(page_to_pgoff(page) != offset, page);
	}
	return page;
}
EXPORT_SYMBOL(find_lock_entry);

/**
 * pagecache_get_page - find and get a page reference
 * @mapping: the address_space to search
 * @offset: the page index
 * @fgp_flags: PCG flags
 * @gfp_mask: gfp mask to use for the page cache data page allocation
 *
 * Looks up the page cache slot at @mapping & @offset.
 *
 * PCG flags modify how the page is returned.
 *
 * @fgp_flags can be:
 *
 * - FGP_ACCESSED: the page will be marked accessed
 * - FGP_LOCK: Page is return locked
 * - FGP_CREAT: If page is not present then a new page is allocated using
 *   @gfp_mask and added to the page cache and the VM's LRU
 *   list. The page is returned locked and with an increased
 *   refcount. Otherwise, NULL is returned.
 *
 * If FGP_LOCK or FGP_CREAT are specified then the function may sleep even
 * if the GFP flags specified for FGP_CREAT are atomic.
 *
 * If there is a page cache page, it is returned with an increased refcount.
 */
struct page *pagecache_get_page(struct address_space *mapping, pgoff_t offset,
	int fgp_flags, gfp_t gfp_mask)
{
	struct page *page;

repeat:
	page = find_get_entry(mapping, offset);
	if (radix_tree_exceptional_entry(page))
		page = NULL;
	if (!page)
		goto no_page;

	if (fgp_flags & FGP_LOCK) {
		if (fgp_flags & FGP_NOWAIT) {
			if (!trylock_page(page)) {
				put_page(page);
				return NULL;
			}
		} else {
			lock_page(page);
		}

		/* Has the page been truncated? */
		if (unlikely(page->mapping != mapping)) {
			unlock_page(page);
			put_page(page);
			goto repeat;
		}
		VM_BUG_ON_PAGE(page->index != offset, page);
	}

	if (page && (fgp_flags & FGP_ACCESSED))
		mark_page_accessed(page);

no_page:
	if (!page && (fgp_flags & FGP_CREAT)) {
		int err;
		if ((fgp_flags & FGP_WRITE) && mapping_cap_account_dirty(mapping))
			gfp_mask |= __GFP_WRITE;
		if (fgp_flags & FGP_NOFS)
			gfp_mask &= ~__GFP_FS;

		page = __page_cache_alloc(gfp_mask);
		if (!page)
			return NULL;

		if (WARN_ON_ONCE(!(fgp_flags & FGP_LOCK)))
			fgp_flags |= FGP_LOCK;

		/* Init accessed so avoid atomic mark_page_accessed later */
		if (fgp_flags & FGP_ACCESSED)
			__SetPageReferenced(page);

		err = add_to_page_cache_lru(page, mapping, offset,
				gfp_mask & GFP_RECLAIM_MASK);
		if (unlikely(err)) {
			put_page(page);
			page = NULL;
			if (err == -EEXIST)
				goto repeat;
		}
	}

	return page;
}
EXPORT_SYMBOL(pagecache_get_page);

/**
 * find_get_entries - gang pagecache lookup
 * @mapping:	The address_space to search
 * @start:	The starting page cache index
 * @nr_entries:	The maximum number of entries
 * @entries:	Where the resulting entries are placed
 * @indices:	The cache indices corresponding to the entries in @entries
 *
 * find_get_entries() will search for and return a group of up to
 * @nr_entries entries in the mapping.  The entries are placed at
 * @entries.  find_get_entries() takes a reference against any actual
 * pages it returns.
 *
 * The search returns a group of mapping-contiguous page cache entries
 * with ascending indexes.  There may be holes in the indices due to
 * not-present pages.
 *
 * Any shadow entries of evicted pages, or swap entries from
 * shmem/tmpfs, are included in the returned array.
 *
 * find_get_entries() returns the number of pages and shadow entries
 * which were found.
 */
unsigned find_get_entries(struct address_space *mapping,
			  pgoff_t start, unsigned int nr_entries,
			  struct page **entries, pgoff_t *indices)
{
	void **slot;
	unsigned int ret = 0;
	struct radix_tree_iter iter;

	if (!nr_entries)
		return 0;

	rcu_read_lock();
	radix_tree_for_each_slot(slot, &mapping->page_tree, &iter, start) {
		struct page *head, *page;
repeat:
		page = radix_tree_deref_slot(slot);
		if (unlikely(!page))
			continue;
		if (radix_tree_exception(page)) {
			if (radix_tree_deref_retry(page)) {
				slot = radix_tree_iter_retry(&iter);
				continue;
			}
			/*
			 * A shadow entry of a recently evicted page, a swap
			 * entry from shmem/tmpfs or a DAX entry.  Return it
			 * without attempting to raise page count.
			 */
			goto export;
		}

		head = compound_head(page);
		if (!page_cache_get_speculative(head))
			goto repeat;

		/* The page was split under us? */
		if (compound_head(page) != head) {
			put_page(head);
			goto repeat;
		}

		/* Has the page moved? */
		if (unlikely(page != *slot)) {
			put_page(head);
			goto repeat;
		}
export:
		indices[ret] = iter.index;
		entries[ret] = page;
		if (++ret == nr_entries)
			break;
	}
	rcu_read_unlock();
	return ret;
}

/**
 * find_get_pages_range - gang pagecache lookup
 * @mapping:	The address_space to search
 * @start:	The starting page index
 * @end:	The final page index (inclusive)
 * @nr_pages:	The maximum number of pages
 * @pages:	Where the resulting pages are placed
 *
 * find_get_pages_range() will search for and return a group of up to @nr_pages
 * pages in the mapping starting at index @start and up to index @end
 * (inclusive).  The pages are placed at @pages.  find_get_pages_range() takes
 * a reference against the returned pages.
 *
 * The search returns a group of mapping-contiguous pages with ascending
 * indexes.  There may be holes in the indices due to not-present pages.
 * We also update @start to index the next page for the traversal.
 *
 * find_get_pages_range() returns the number of pages which were found. If this
 * number is smaller than @nr_pages, the end of specified range has been
 * reached.
 */
unsigned find_get_pages_range(struct address_space *mapping, pgoff_t *start,
			      pgoff_t end, unsigned int nr_pages,
			      struct page **pages)
{
	struct radix_tree_iter iter;
	void **slot;
	unsigned ret = 0;

	if (unlikely(!nr_pages))
		return 0;

	rcu_read_lock();
	radix_tree_for_each_slot(slot, &mapping->page_tree, &iter, *start) {
		struct page *head, *page;

		if (iter.index > end)
			break;
repeat:
		page = radix_tree_deref_slot(slot);
		if (unlikely(!page))
			continue;

		if (radix_tree_exception(page)) {
			if (radix_tree_deref_retry(page)) {
				slot = radix_tree_iter_retry(&iter);
				continue;
			}
			/*
			 * A shadow entry of a recently evicted page,
			 * or a swap entry from shmem/tmpfs.  Skip
			 * over it.
			 */
			continue;
		}

		head = compound_head(page);
		if (!page_cache_get_speculative(head))
			goto repeat;

		/* The page was split under us? */
		if (compound_head(page) != head) {
			put_page(head);
			goto repeat;
		}

		/* Has the page moved? */
		if (unlikely(page != *slot)) {
			put_page(head);
			goto repeat;
		}

		pages[ret] = page;
		if (++ret == nr_pages) {
			*start = pages[ret - 1]->index + 1;
			goto out;
		}
	}

	/*
	 * We come here when there is no page beyond @end. We take care to not
	 * overflow the index @start as it confuses some of the callers. This
	 * breaks the iteration when there is page at index -1 but that is
	 * already broken anyway.
	 */
	if (end == (pgoff_t)-1)
		*start = (pgoff_t)-1;
	else
		*start = end + 1;
out:
	rcu_read_unlock();

	return ret;
}

/**
 * find_get_pages_contig - gang contiguous pagecache lookup
 * @mapping:	The address_space to search
 * @index:	The starting page index
 * @nr_pages:	The maximum number of pages
 * @pages:	Where the resulting pages are placed
 *
 * find_get_pages_contig() works exactly like find_get_pages(), except
 * that the returned number of pages are guaranteed to be contiguous.
 *
 * find_get_pages_contig() returns the number of pages which were found.
 */
unsigned find_get_pages_contig(struct address_space *mapping, pgoff_t index,
			       unsigned int nr_pages, struct page **pages)
{
	struct radix_tree_iter iter;
	void **slot;
	unsigned int ret = 0;

	if (unlikely(!nr_pages))
		return 0;

	rcu_read_lock();
	radix_tree_for_each_contig(slot, &mapping->page_tree, &iter, index) {
		struct page *head, *page;
repeat:
		page = radix_tree_deref_slot(slot);
		/* The hole, there no reason to continue */
		if (unlikely(!page))
			break;

		if (radix_tree_exception(page)) {
			if (radix_tree_deref_retry(page)) {
				slot = radix_tree_iter_retry(&iter);
				continue;
			}
			/*
			 * A shadow entry of a recently evicted page,
			 * or a swap entry from shmem/tmpfs.  Stop
			 * looking for contiguous pages.
			 */
			break;
		}

		head = compound_head(page);
		if (!page_cache_get_speculative(head))
			goto repeat;

		/* The page was split under us? */
		if (compound_head(page) != head) {
			put_page(head);
			goto repeat;
		}

		/* Has the page moved? */
		if (unlikely(page != *slot)) {
			put_page(head);
			goto repeat;
		}

		/*
		 * must check mapping and index after taking the ref.
		 * otherwise we can get both false positives and false
		 * negatives, which is just confusing to the caller.
		 */
		if (page->mapping == NULL || page_to_pgoff(page) != iter.index) {
			put_page(page);
			break;
		}

		pages[ret] = page;
		if (++ret == nr_pages)
			break;
	}
	rcu_read_unlock();
	return ret;
}
EXPORT_SYMBOL(find_get_pages_contig);

/**
 * find_get_pages_tag - find and return pages that match @tag
 * @mapping:	the address_space to search
 * @index:	the starting page index
 * @tag:	the tag index
 * @nr_pages:	the maximum number of pages
 * @pages:	where the resulting pages are placed
 *
 * Like find_get_pages, except we only return pages which are tagged with
 * @tag.   We update @index to index the next page for the traversal.
 */
unsigned find_get_pages_tag(struct address_space *mapping, pgoff_t *index,
			int tag, unsigned int nr_pages, struct page **pages)
{
	struct radix_tree_iter iter;
	void **slot;
	unsigned ret = 0;

	if (unlikely(!nr_pages))
		return 0;

	rcu_read_lock();
	radix_tree_for_each_tagged(slot, &mapping->page_tree,
				   &iter, *index, tag) {
		struct page *head, *page;
repeat:
		page = radix_tree_deref_slot(slot);
		if (unlikely(!page))
			continue;

		if (radix_tree_exception(page)) {
			if (radix_tree_deref_retry(page)) {
				slot = radix_tree_iter_retry(&iter);
				continue;
			}
			/*
			 * A shadow entry of a recently evicted page.
			 *
			 * Those entries should never be tagged, but
			 * this tree walk is lockless and the tags are
			 * looked up in bulk, one radix tree node at a
			 * time, so there is a sizable window for page
			 * reclaim to evict a page we saw tagged.
			 *
			 * Skip over it.
			 */
			continue;
		}

		head = compound_head(page);
		if (!page_cache_get_speculative(head))
			goto repeat;

		/* The page was split under us? */
		if (compound_head(page) != head) {
			put_page(head);
			goto repeat;
		}

		/* Has the page moved? */
		if (unlikely(page != *slot)) {
			put_page(head);
			goto repeat;
		}

		pages[ret] = page;
		if (++ret == nr_pages)
			break;
	}

	rcu_read_unlock();

	if (ret)
		*index = pages[ret - 1]->index + 1;

	return ret;
}
EXPORT_SYMBOL(find_get_pages_tag);

/**
 * find_get_entries_tag - find and return entries that match @tag
 * @mapping:	the address_space to search
 * @start:	the starting page cache index
 * @tag:	the tag index
 * @nr_entries:	the maximum number of entries
 * @entries:	where the resulting entries are placed
 * @indices:	the cache indices corresponding to the entries in @entries
 *
 * Like find_get_entries, except we only return entries which are tagged with
 * @tag.
 */
unsigned find_get_entries_tag(struct address_space *mapping, pgoff_t start,
			int tag, unsigned int nr_entries,
			struct page **entries, pgoff_t *indices)
{
	void **slot;
	unsigned int ret = 0;
	struct radix_tree_iter iter;

	if (!nr_entries)
		return 0;

	rcu_read_lock();
	radix_tree_for_each_tagged(slot, &mapping->page_tree,
				   &iter, start, tag) {
		struct page *head, *page;
repeat:
		page = radix_tree_deref_slot(slot);
		if (unlikely(!page))
			continue;
		if (radix_tree_exception(page)) {
			if (radix_tree_deref_retry(page)) {
				slot = radix_tree_iter_retry(&iter);
				continue;
			}

			/*
			 * A shadow entry of a recently evicted page, a swap
			 * entry from shmem/tmpfs or a DAX entry.  Return it
			 * without attempting to raise page count.
			 */
			goto export;
		}

		head = compound_head(page);
		if (!page_cache_get_speculative(head))
			goto repeat;

		/* The page was split under us? */
		if (compound_head(page) != head) {
			put_page(head);
			goto repeat;
		}

		/* Has the page moved? */
		if (unlikely(page != *slot)) {
			put_page(head);
			goto repeat;
		}
export:
		indices[ret] = iter.index;
		entries[ret] = page;
		if (++ret == nr_entries)
			break;
	}
	rcu_read_unlock();
	return ret;
}
EXPORT_SYMBOL(find_get_entries_tag);

/*
 * CD/DVDs are error prone. When a medium error occurs, the driver may fail
 * a _large_ part of the i/o request. Imagine the worst scenario:
 *
 *      ---R__________________________________________B__________
 *         ^ reading here                             ^ bad block(assume 4k)
 *
 * read(R) => miss => readahead(R...B) => media error => frustrating retries
 * => failing the whole request => read(R) => read(R+1) =>
 * readahead(R+1...B+1) => bang => read(R+2) => read(R+3) =>
 * readahead(R+3...B+2) => bang => read(R+3) => read(R+4) =>
 * readahead(R+4...B+3) => bang => read(R+4) => read(R+5) => ......
 *
 * It is going insane. Fix it by quickly scaling down the readahead size.
 */
static void shrink_readahead_size_eio(struct file *filp,
					struct file_ra_state *ra)
{
	ra->ra_pages /= 4;
}

/**
 * generic_file_buffered_read - generic file read routine
 * @iocb:	the iocb to read
 * @iter:	data destination
 * @written:	already copied
 *
 * This is a generic file read routine, and uses the
 * mapping->a_ops->readpage() function for the actual low-level stuff.
 *
 * This is really ugly. But the goto's actually try to clarify some
 * of the logic when it comes to error handling etc.
 */
static ssize_t generic_file_buffered_read(struct kiocb *iocb,
		struct iov_iter *iter, ssize_t written)
{
	struct file *filp = iocb->ki_filp;
	struct address_space *mapping = filp->f_mapping;
	struct inode *inode = mapping->host;
	struct file_ra_state *ra = &filp->f_ra;
	loff_t *ppos = &iocb->ki_pos;
	pgoff_t index;
	pgoff_t last_index;
	pgoff_t prev_index;
	unsigned long offset;      /* offset into pagecache page */
	unsigned int prev_offset;
	int error = 0;

	if (unlikely(*ppos >= inode->i_sb->s_maxbytes))
		return 0;
	iov_iter_truncate(iter, inode->i_sb->s_maxbytes);

	index = *ppos >> PAGE_SHIFT;
	prev_index = ra->prev_pos >> PAGE_SHIFT;
	prev_offset = ra->prev_pos & (PAGE_SIZE-1);
	last_index = (*ppos + iter->count + PAGE_SIZE-1) >> PAGE_SHIFT;
	offset = *ppos & ~PAGE_MASK;

	for (;;) {
		struct page *page;
		pgoff_t end_index;
		loff_t isize;
		unsigned long nr, ret;

		cond_resched();
find_page:
		if (fatal_signal_pending(current)) {
			error = -EINTR;
			goto out;
		}

		page = find_get_page(mapping, index);
		if (!page) {
			if (iocb->ki_flags & IOCB_NOWAIT)
				goto would_block;
			page_cache_sync_readahead(mapping,
					ra, filp,
					index, last_index - index);
			page = find_get_page(mapping, index);
			if (unlikely(page == NULL))
				goto no_cached_page;
		}
		if (PageReadahead(page)) {
			page_cache_async_readahead(mapping,
					ra, filp, page,
					index, last_index - index);
		}
		if (!PageUptodate(page)) {
			if (iocb->ki_flags & IOCB_NOWAIT) {
				put_page(page);
				goto would_block;
			}

			/*
			 * See comment in do_read_cache_page on why
			 * wait_on_page_locked is used to avoid unnecessarily
			 * serialisations and why it's safe.
			 */
			error = wait_on_page_locked_killable(page);
			if (unlikely(error))
				goto readpage_error;
			if (PageUptodate(page))
				goto page_ok;

			if (inode->i_blkbits == PAGE_SHIFT ||
					!mapping->a_ops->is_partially_uptodate)
				goto page_not_up_to_date;
			/* pipes can't handle partially uptodate pages */
			if (unlikely(iter->type & ITER_PIPE))
				goto page_not_up_to_date;
			if (!trylock_page(page))
				goto page_not_up_to_date;
			/* Did it get truncated before we got the lock? */
			if (!page->mapping)
				goto page_not_up_to_date_locked;
			if (!mapping->a_ops->is_partially_uptodate(page,
							offset, iter->count))
				goto page_not_up_to_date_locked;
			unlock_page(page);
		}
page_ok:
		/*
		 * i_size must be checked after we know the page is Uptodate.
		 *
		 * Checking i_size after the check allows us to calculate
		 * the correct value for "nr", which means the zero-filled
		 * part of the page is not copied back to userspace (unless
		 * another truncate extends the file - this is desired though).
		 */

		isize = i_size_read(inode);
		end_index = (isize - 1) >> PAGE_SHIFT;
		if (unlikely(!isize || index > end_index)) {
			put_page(page);
			goto out;
		}

		/* nr is the maximum number of bytes to copy from this page */
		nr = PAGE_SIZE;
		if (index == end_index) {
			nr = ((isize - 1) & ~PAGE_MASK) + 1;
			if (nr <= offset) {
				put_page(page);
				goto out;
			}
		}
		nr = nr - offset;

		/* If users can be writing to this page using arbitrary
		 * virtual addresses, take care about potential aliasing
		 * before reading the page on the kernel side.
		 */
		if (mapping_writably_mapped(mapping))
			flush_dcache_page(page);

		/*
		 * When a sequential read accesses a page several times,
		 * only mark it as accessed the first time.
		 */
		if (prev_index != index || offset != prev_offset)
			mark_page_accessed(page);
		prev_index = index;

		/*
		 * Ok, we have the page, and it's up-to-date, so
		 * now we can copy it to user space...
		 */

		ret = copy_page_to_iter(page, offset, nr, iter);
		offset += ret;
		index += offset >> PAGE_SHIFT;
		offset &= ~PAGE_MASK;
		prev_offset = offset;

		put_page(page);
		written += ret;
		if (!iov_iter_count(iter))
			goto out;
		if (ret < nr) {
			error = -EFAULT;
			goto out;
		}
		continue;

page_not_up_to_date:
		/* Get exclusive access to the page ... */
		error = lock_page_killable(page);
		if (unlikely(error))
			goto readpage_error;

page_not_up_to_date_locked:
		/* Did it get truncated before we got the lock? */
		if (!page->mapping) {
			unlock_page(page);
			put_page(page);
			continue;
		}

		/* Did somebody else fill it already? */
		if (PageUptodate(page)) {
			unlock_page(page);
			goto page_ok;
		}

readpage:
		/*
		 * A previous I/O error may have been due to temporary
		 * failures, eg. multipath errors.
		 * PG_error will be set again if readpage fails.
		 */
		ClearPageError(page);
		/* Start the actual read. The read will unlock the page. */
		error = mapping->a_ops->readpage(filp, page);

		if (unlikely(error)) {
			if (error == AOP_TRUNCATED_PAGE) {
				put_page(page);
				error = 0;
				goto find_page;
			}
			goto readpage_error;
		}

		if (!PageUptodate(page)) {
			error = lock_page_killable(page);
			if (unlikely(error))
				goto readpage_error;
			if (!PageUptodate(page)) {
				if (page->mapping == NULL) {
					/*
					 * invalidate_mapping_pages got it
					 */
					unlock_page(page);
					put_page(page);
					goto find_page;
				}
				unlock_page(page);
				shrink_readahead_size_eio(filp, ra);
				error = -EIO;
				goto readpage_error;
			}
			unlock_page(page);
		}

		goto page_ok;

readpage_error:
		/* UHHUH! A synchronous read error occurred. Report it */
		put_page(page);
		goto out;

no_cached_page:
		/*
		 * Ok, it wasn't cached, so we need to create a new
		 * page..
		 */
		page = page_cache_alloc_cold(mapping);
		if (!page) {
			error = -ENOMEM;
			goto out;
		}
		error = add_to_page_cache_lru(page, mapping, index,
				mapping_gfp_constraint(mapping, GFP_KERNEL));
		if (error) {
			put_page(page);
			if (error == -EEXIST) {
				error = 0;
				goto find_page;
			}
			goto out;
		}
		goto readpage;
	}

would_block:
	error = -EAGAIN;
out:
	ra->prev_pos = prev_index;
	ra->prev_pos <<= PAGE_SHIFT;
	ra->prev_pos |= prev_offset;

	*ppos = ((loff_t)index << PAGE_SHIFT) + offset;
	file_accessed(filp);
	return written ? written : error;
}

/**
 * generic_file_read_iter - generic filesystem read routine
 * @iocb:	kernel I/O control block
 * @iter:	destination for the data read
 *
 * This is the "read_iter()" routine for all filesystems
 * that can use the page cache directly.
 */
ssize_t
generic_file_read_iter(struct kiocb *iocb, struct iov_iter *iter)
{
	size_t count = iov_iter_count(iter);
	ssize_t retval = 0;

	if (!count)
		goto out; /* skip atime */

	if (iocb->ki_flags & IOCB_DIRECT) {
		struct file *file = iocb->ki_filp;
		struct address_space *mapping = file->f_mapping;
		struct inode *inode = mapping->host;
		loff_t size;

		size = i_size_read(inode);
		if (iocb->ki_flags & IOCB_NOWAIT) {
			if (filemap_range_has_page(mapping, iocb->ki_pos,
						   iocb->ki_pos + count - 1))
				return -EAGAIN;
		} else {
			retval = filemap_write_and_wait_range(mapping,
						iocb->ki_pos,
					        iocb->ki_pos + count - 1);
			if (retval < 0)
				goto out;
		}

		file_accessed(file);

		retval = mapping->a_ops->direct_IO(iocb, iter);
		if (retval >= 0) {
			iocb->ki_pos += retval;
			count -= retval;
		}
		iov_iter_revert(iter, count - iov_iter_count(iter));

		/*
		 * Btrfs can have a short DIO read if we encounter
		 * compressed extents, so if there was an error, or if
		 * we've already read everything we wanted to, or if
		 * there was a short read because we hit EOF, go ahead
		 * and return.  Otherwise fallthrough to buffered io for
		 * the rest of the read.  Buffered reads will not work for
		 * DAX files, so don't bother trying.
		 */
		if (retval < 0 || !count || iocb->ki_pos >= size ||
		    IS_DAX(inode))
			goto out;
	}

	retval = generic_file_buffered_read(iocb, iter, retval);
out:
	return retval;
}
EXPORT_SYMBOL(generic_file_read_iter);

#ifdef CONFIG_MMU
/**
 * page_cache_read - adds requested page to the page cache if not already there
 * @file:	file to read
 * @offset:	page index
 * @gfp_mask:	memory allocation flags
 *
 * This adds the requested page to the page cache if it isn't already there,
 * and schedules an I/O to read in its contents from disk.
 */
static int page_cache_read(struct file *file, pgoff_t offset, gfp_t gfp_mask)
{
	struct address_space *mapping = file->f_mapping;
	struct page *page;
	int ret;

	do {
		page = __page_cache_alloc(gfp_mask|__GFP_COLD);
		if (!page)
			return -ENOMEM;

		ret = add_to_page_cache_lru(page, mapping, offset, gfp_mask & GFP_KERNEL);
		if (ret == 0)
			ret = mapping->a_ops->readpage(file, page);
		else if (ret == -EEXIST)
			ret = 0; /* losing race to add is OK */

		put_page(page);

	} while (ret == AOP_TRUNCATED_PAGE);

	return ret;
}

#define MMAP_LOTSAMISS  (100)

/*
 * Synchronous readahead happens when we don't even find
 * a page in the page cache at all.
 */
static void do_sync_mmap_readahead(struct vm_area_struct *vma,
				   struct file_ra_state *ra,
				   struct file *file,
				   pgoff_t offset)
{
	struct address_space *mapping = file->f_mapping;

	/* If we don't want any read-ahead, don't bother */
	if (vma->vm_flags & VM_RAND_READ)
		return;
	if (!ra->ra_pages)
		return;

	if (vma->vm_flags & VM_SEQ_READ) {
		page_cache_sync_readahead(mapping, ra, file, offset,
					  ra->ra_pages);
		return;
	}

	/* Avoid banging the cache line if not needed */
	if (ra->mmap_miss < MMAP_LOTSAMISS * 10)
		ra->mmap_miss++;

	/*
	 * Do we miss much more than hit in this file? If so,
	 * stop bothering with read-ahead. It will only hurt.
	 */
	if (ra->mmap_miss > MMAP_LOTSAMISS)
		return;

	/*
	 * mmap read-around
	 */
	ra->start = max_t(long, 0, offset - ra->ra_pages / 2);
	ra->size = ra->ra_pages;
	ra->async_size = ra->ra_pages / 4;
	ra_submit(ra, mapping, file);
}

/*
 * Asynchronous readahead happens when we find the page and PG_readahead,
 * so we want to possibly extend the readahead further..
 */
static void do_async_mmap_readahead(struct vm_area_struct *vma,
				    struct file_ra_state *ra,
				    struct file *file,
				    struct page *page,
				    pgoff_t offset)
{
	struct address_space *mapping = file->f_mapping;

	/* If we don't want any read-ahead, don't bother */
	if (vma->vm_flags & VM_RAND_READ)
		return;
	if (ra->mmap_miss > 0)
		ra->mmap_miss--;
	if (PageReadahead(page))
		page_cache_async_readahead(mapping, ra, file,
					   page, offset, ra->ra_pages);
}

/**
 * filemap_fault - read in file data for page fault handling
 * @vmf:	struct vm_fault containing details of the fault
 *
 * filemap_fault() is invoked via the vma operations vector for a
 * mapped memory region to read in file data during a page fault.
 *
 * The goto's are kind of ugly, but this streamlines the normal case of having
 * it in the page cache, and handles the special cases reasonably without
 * having a lot of duplicated code.
 *
 * vma->vm_mm->mmap_sem must be held on entry.
 *
 * If our return value has VM_FAULT_RETRY set, it's because
 * lock_page_or_retry() returned 0.
 * The mmap_sem has usually been released in this case.
 * See __lock_page_or_retry() for the exception.
 *
 * If our return value does not have VM_FAULT_RETRY set, the mmap_sem
 * has not been released.
 *
 * We never return with VM_FAULT_RETRY and a bit from VM_FAULT_ERROR set.
 */
int filemap_fault(struct vm_fault *vmf)
{
	int error;
	struct file *file = vmf->vma->vm_file;
	struct address_space *mapping = file->f_mapping;
	struct file_ra_state *ra = &file->f_ra;
	struct inode *inode = mapping->host;
	pgoff_t offset = vmf->pgoff;
	pgoff_t max_off;
	struct page *page;
	int ret = 0;

	max_off = DIV_ROUND_UP(i_size_read(inode), PAGE_SIZE);
	if (unlikely(offset >= max_off))
		return VM_FAULT_SIGBUS;

	/*
	 * Do we have something in the page cache already?
	 */
	page = find_get_page(mapping, offset);
	if (likely(page) && !(vmf->flags & FAULT_FLAG_TRIED)) {
		/*
		 * We found the page, so try async readahead before
		 * waiting for the lock.
		 */
		do_async_mmap_readahead(vmf->vma, ra, file, page, offset);
	} else if (!page) {
		/* No page in the page cache at all */
		do_sync_mmap_readahead(vmf->vma, ra, file, offset);
		count_vm_event(PGMAJFAULT);
		count_memcg_event_mm(vmf->vma->vm_mm, PGMAJFAULT);
		ret = VM_FAULT_MAJOR;
retry_find:
		page = find_get_page(mapping, offset);
		if (!page)
			goto no_cached_page;
	}

	if (!lock_page_or_retry(page, vmf->vma->vm_mm, vmf->flags)) {
		put_page(page);
		return ret | VM_FAULT_RETRY;
	}

	/* Did it get truncated? */
	if (unlikely(page->mapping != mapping)) {
		unlock_page(page);
		put_page(page);
		goto retry_find;
	}
	VM_BUG_ON_PAGE(page->index != offset, page);

	/*
	 * We have a locked page in the page cache, now we need to check
	 * that it's up-to-date. If not, it is going to be due to an error.
	 */
	if (unlikely(!PageUptodate(page)))
		goto page_not_uptodate;

	/*
	 * Found the page and have a reference on it.
	 * We must recheck i_size under page lock.
	 */
	max_off = DIV_ROUND_UP(i_size_read(inode), PAGE_SIZE);
	if (unlikely(offset >= max_off)) {
		unlock_page(page);
		put_page(page);
		return VM_FAULT_SIGBUS;
	}

	vmf->page = page;
	return ret | VM_FAULT_LOCKED;

no_cached_page:
	/*
	 * We're only likely to ever get here if MADV_RANDOM is in
	 * effect.
	 */
	error = page_cache_read(file, offset, vmf->gfp_mask);

	/*
	 * The page we want has now been added to the page cache.
	 * In the unlikely event that someone removed it in the
	 * meantime, we'll just come back here and read it again.
	 */
	if (error >= 0)
		goto retry_find;

	/*
	 * An error return from page_cache_read can result if the
	 * system is low on memory, or a problem occurs while trying
	 * to schedule I/O.
	 */
	if (error == -ENOMEM)
		return VM_FAULT_OOM;
	return VM_FAULT_SIGBUS;

page_not_uptodate:
	/*
	 * Umm, take care of errors if the page isn't up-to-date.
	 * Try to re-read it _once_. We do this synchronously,
	 * because there really aren't any performance issues here
	 * and we need to check for errors.
	 */
	ClearPageError(page);
	error = mapping->a_ops->readpage(file, page);
	if (!error) {
		wait_on_page_locked(page);
		if (!PageUptodate(page))
			error = -EIO;
	}
	put_page(page);

	if (!error || error == AOP_TRUNCATED_PAGE)
		goto retry_find;

	/* Things didn't work out. Return zero to tell the mm layer so. */
	shrink_readahead_size_eio(file, ra);
	return VM_FAULT_SIGBUS;
}
EXPORT_SYMBOL(filemap_fault);

void filemap_map_pages(struct vm_fault *vmf,
		pgoff_t start_pgoff, pgoff_t end_pgoff)
{
	struct radix_tree_iter iter;
	void **slot;
	struct file *file = vmf->vma->vm_file;
	struct address_space *mapping = file->f_mapping;
	pgoff_t last_pgoff = start_pgoff;
	unsigned long max_idx;
	struct page *head, *page;

	rcu_read_lock();
	radix_tree_for_each_slot(slot, &mapping->page_tree, &iter,
			start_pgoff) {
		if (iter.index > end_pgoff)
			break;
repeat:
		page = radix_tree_deref_slot(slot);
		if (unlikely(!page))
			goto next;
		if (radix_tree_exception(page)) {
			if (radix_tree_deref_retry(page)) {
				slot = radix_tree_iter_retry(&iter);
				continue;
			}
			goto next;
		}

		head = compound_head(page);
		if (!page_cache_get_speculative(head))
			goto repeat;

		/* The page was split under us? */
		if (compound_head(page) != head) {
			put_page(head);
			goto repeat;
		}

		/* Has the page moved? */
		if (unlikely(page != *slot)) {
			put_page(head);
			goto repeat;
		}

		if (!PageUptodate(page) ||
				PageReadahead(page) ||
				PageHWPoison(page))
			goto skip;
		if (!trylock_page(page))
			goto skip;

		if (page->mapping != mapping || !PageUptodate(page))
			goto unlock;

		max_idx = DIV_ROUND_UP(i_size_read(mapping->host), PAGE_SIZE);
		if (page->index >= max_idx)
			goto unlock;

		if (file->f_ra.mmap_miss > 0)
			file->f_ra.mmap_miss--;

		vmf->address += (iter.index - last_pgoff) << PAGE_SHIFT;
		if (vmf->pte)
			vmf->pte += iter.index - last_pgoff;
		last_pgoff = iter.index;
		if (alloc_set_pte(vmf, NULL, page))
			goto unlock;
		unlock_page(page);
		goto next;
unlock:
		unlock_page(page);
skip:
		put_page(page);
next:
		/* Huge page is mapped? No need to proceed. */
		if (pmd_trans_huge(*vmf->pmd))
			break;
		if (iter.index == end_pgoff)
			break;
	}
	rcu_read_unlock();
}
EXPORT_SYMBOL(filemap_map_pages);

int filemap_page_mkwrite(struct vm_fault *vmf)
{
	struct page *page = vmf->page;
	struct inode *inode = file_inode(vmf->vma->vm_file);
	int ret = VM_FAULT_LOCKED;

	sb_start_pagefault(inode->i_sb);
	file_update_time(vmf->vma->vm_file);
	lock_page(page);
	if (page->mapping != inode->i_mapping) {
		unlock_page(page);
		ret = VM_FAULT_NOPAGE;
		goto out;
	}
	/*
	 * We mark the page dirty already here so that when freeze is in
	 * progress, we are guaranteed that writeback during freezing will
	 * see the dirty page and writeprotect it again.
	 */
	set_page_dirty(page);
	wait_for_stable_page(page);
out:
	sb_end_pagefault(inode->i_sb);
	return ret;
}
EXPORT_SYMBOL(filemap_page_mkwrite);

const struct vm_operations_struct generic_file_vm_ops = {
	.fault		= filemap_fault,
	.map_pages	= filemap_map_pages,
	.page_mkwrite	= filemap_page_mkwrite,
};

/* This is used for a general mmap of a disk file */

int generic_file_mmap(struct file * file, struct vm_area_struct * vma)
{
	struct address_space *mapping = file->f_mapping;

	if (!mapping->a_ops->readpage)
		return -ENOEXEC;
	file_accessed(file);
	vma->vm_ops = &generic_file_vm_ops;
	return 0;
}

/*
 * This is for filesystems which do not implement ->writepage.
 */
int generic_file_readonly_mmap(struct file *file, struct vm_area_struct *vma)
{
	if ((vma->vm_flags & VM_SHARED) && (vma->vm_flags & VM_MAYWRITE))
		return -EINVAL;
	return generic_file_mmap(file, vma);
}
#else
int generic_file_mmap(struct file * file, struct vm_area_struct * vma)
{
	return -ENOSYS;
}
int generic_file_readonly_mmap(struct file * file, struct vm_area_struct * vma)
{
	return -ENOSYS;
}
#endif /* CONFIG_MMU */

EXPORT_SYMBOL(generic_file_mmap);
EXPORT_SYMBOL(generic_file_readonly_mmap);

static struct page *wait_on_page_read(struct page *page)
{
	if (!IS_ERR(page)) {
		wait_on_page_locked(page);
		if (!PageUptodate(page)) {
			put_page(page);
			page = ERR_PTR(-EIO);
		}
	}
	return page;
}

static struct page *do_read_cache_page(struct address_space *mapping,
				pgoff_t index,
				int (*filler)(void *, struct page *),
				void *data,
				gfp_t gfp)
{
	struct page *page;
	int err;
repeat:
	page = find_get_page(mapping, index);
	if (!page) {
		page = __page_cache_alloc(gfp | __GFP_COLD);
		if (!page)
			return ERR_PTR(-ENOMEM);
		err = add_to_page_cache_lru(page, mapping, index, gfp);
		if (unlikely(err)) {
			put_page(page);
			if (err == -EEXIST)
				goto repeat;
			/* Presumably ENOMEM for radix tree node */
			return ERR_PTR(err);
		}

filler:
		err = filler(data, page);
		if (err < 0) {
			put_page(page);
			return ERR_PTR(err);
		}

		page = wait_on_page_read(page);
		if (IS_ERR(page))
			return page;
		goto out;
	}
	if (PageUptodate(page))
		goto out;

	/*
	 * Page is not up to date and may be locked due one of the following
	 * case a: Page is being filled and the page lock is held
	 * case b: Read/write error clearing the page uptodate status
	 * case c: Truncation in progress (page locked)
	 * case d: Reclaim in progress
	 *
	 * Case a, the page will be up to date when the page is unlocked.
	 *    There is no need to serialise on the page lock here as the page
	 *    is pinned so the lock gives no additional protection. Even if the
	 *    the page is truncated, the data is still valid if PageUptodate as
	 *    it's a race vs truncate race.
	 * Case b, the page will not be up to date
	 * Case c, the page may be truncated but in itself, the data may still
	 *    be valid after IO completes as it's a read vs truncate race. The
	 *    operation must restart if the page is not uptodate on unlock but
	 *    otherwise serialising on page lock to stabilise the mapping gives
	 *    no additional guarantees to the caller as the page lock is
	 *    released before return.
	 * Case d, similar to truncation. If reclaim holds the page lock, it
	 *    will be a race with remove_mapping that determines if the mapping
	 *    is valid on unlock but otherwise the data is valid and there is
	 *    no need to serialise with page lock.
	 *
	 * As the page lock gives no additional guarantee, we optimistically
	 * wait on the page to be unlocked and check if it's up to date and
	 * use the page if it is. Otherwise, the page lock is required to
	 * distinguish between the different cases. The motivation is that we
	 * avoid spurious serialisations and wakeups when multiple processes
	 * wait on the same page for IO to complete.
	 */
	wait_on_page_locked(page);
	if (PageUptodate(page))
		goto out;

	/* Distinguish between all the cases under the safety of the lock */
	lock_page(page);

	/* Case c or d, restart the operation */
	if (!page->mapping) {
		unlock_page(page);
		put_page(page);
		goto repeat;
	}

	/* Someone else locked and filled the page in a very small window */
	if (PageUptodate(page)) {
		unlock_page(page);
		goto out;
	}
	goto filler;

out:
	mark_page_accessed(page);
	return page;
}

/**
 * read_cache_page - read into page cache, fill it if needed
 * @mapping:	the page's address_space
 * @index:	the page index
 * @filler:	function to perform the read
 * @data:	first arg to filler(data, page) function, often left as NULL
 *
 * Read into the page cache. If a page already exists, and PageUptodate() is
 * not set, try to fill the page and wait for it to become unlocked.
 *
 * If the page does not get brought uptodate, return -EIO.
 */
struct page *read_cache_page(struct address_space *mapping,
				pgoff_t index,
				int (*filler)(void *, struct page *),
				void *data)
{
	return do_read_cache_page(mapping, index, filler, data, mapping_gfp_mask(mapping));
}
EXPORT_SYMBOL(read_cache_page);

/**
 * read_cache_page_gfp - read into page cache, using specified page allocation flags.
 * @mapping:	the page's address_space
 * @index:	the page index
 * @gfp:	the page allocator flags to use if allocating
 *
 * This is the same as "read_mapping_page(mapping, index, NULL)", but with
 * any new page allocations done using the specified allocation flags.
 *
 * If the page does not get brought uptodate, return -EIO.
 */
struct page *read_cache_page_gfp(struct address_space *mapping,
				pgoff_t index,
				gfp_t gfp)
{
	filler_t *filler = (filler_t *)mapping->a_ops->readpage;

	return do_read_cache_page(mapping, index, filler, NULL, gfp);
}
EXPORT_SYMBOL(read_cache_page_gfp);

/*
 * Performs necessary checks before doing a write
 *
 * Can adjust writing position or amount of bytes to write.
 * Returns appropriate error code that caller should return or
 * zero in case that write should be allowed.
 */
inline ssize_t generic_write_checks(struct kiocb *iocb, struct iov_iter *from)
{
	struct file *file = iocb->ki_filp;
	struct inode *inode = file->f_mapping->host;
	unsigned long limit = rlimit(RLIMIT_FSIZE);
	loff_t pos;

	if (!iov_iter_count(from))
		return 0;

	/* FIXME: this is for backwards compatibility with 2.4 */
	if (iocb->ki_flags & IOCB_APPEND)
		iocb->ki_pos = i_size_read(inode);

	pos = iocb->ki_pos;

	if ((iocb->ki_flags & IOCB_NOWAIT) && !(iocb->ki_flags & IOCB_DIRECT))
		return -EINVAL;

	if (limit != RLIM_INFINITY) {
		if (iocb->ki_pos >= limit) {
			send_sig(SIGXFSZ, current, 0);
			return -EFBIG;
		}
		iov_iter_truncate(from, limit - (unsigned long)pos);
	}

	/*
	 * LFS rule
	 */
	if (unlikely(pos + iov_iter_count(from) > MAX_NON_LFS &&
				!(file->f_flags & O_LARGEFILE))) {
		if (pos >= MAX_NON_LFS)
			return -EFBIG;
		iov_iter_truncate(from, MAX_NON_LFS - (unsigned long)pos);
	}

	/*
	 * Are we about to exceed the fs block limit ?
	 *
	 * If we have written data it becomes a short write.  If we have
	 * exceeded without writing data we send a signal and return EFBIG.
	 * Linus frestrict idea will clean these up nicely..
	 */
	if (unlikely(pos >= inode->i_sb->s_maxbytes))
		return -EFBIG;

	iov_iter_truncate(from, inode->i_sb->s_maxbytes - pos);
	return iov_iter_count(from);
}
EXPORT_SYMBOL(generic_write_checks);

int pagecache_write_begin(struct file *file, struct address_space *mapping,
				loff_t pos, unsigned len, unsigned flags,
				struct page **pagep, void **fsdata)
{
	const struct address_space_operations *aops = mapping->a_ops;

	return aops->write_begin(file, mapping, pos, len, flags,
							pagep, fsdata);
}
EXPORT_SYMBOL(pagecache_write_begin);

int pagecache_write_end(struct file *file, struct address_space *mapping,
				loff_t pos, unsigned len, unsigned copied,
				struct page *page, void *fsdata)
{
	const struct address_space_operations *aops = mapping->a_ops;

	return aops->write_end(file, mapping, pos, len, copied, page, fsdata);
}
EXPORT_SYMBOL(pagecache_write_end);

ssize_t
generic_file_direct_write(struct kiocb *iocb, struct iov_iter *from)
{
	struct file	*file = iocb->ki_filp;
	struct address_space *mapping = file->f_mapping;
	struct inode	*inode = mapping->host;
	loff_t		pos = iocb->ki_pos;
	ssize_t		written;
	size_t		write_len;
	pgoff_t		end;

	write_len = iov_iter_count(from);
	end = (pos + write_len - 1) >> PAGE_SHIFT;

	if (iocb->ki_flags & IOCB_NOWAIT) {
		/* If there are pages to writeback, return */
		if (filemap_range_has_page(inode->i_mapping, pos,
					   pos + iov_iter_count(from)))
			return -EAGAIN;
	} else {
		written = filemap_write_and_wait_range(mapping, pos,
							pos + write_len - 1);
		if (written)
			goto out;
	}

	/*
	 * After a write we want buffered reads to be sure to go to disk to get
	 * the new data.  We invalidate clean cached page from the region we're
	 * about to write.  We do this *before* the write so that we can return
	 * without clobbering -EIOCBQUEUED from ->direct_IO().
	 */
	written = invalidate_inode_pages2_range(mapping,
					pos >> PAGE_SHIFT, end);
	/*
	 * If a page can not be invalidated, return 0 to fall back
	 * to buffered write.
	 */
	if (written) {
		if (written == -EBUSY)
			return 0;
		goto out;
	}

	written = mapping->a_ops->direct_IO(iocb, from);

	/*
	 * Finally, try again to invalidate clean pages which might have been
	 * cached by non-direct readahead, or faulted in by get_user_pages()
	 * if the source of the write was an mmap'ed region of the file
	 * we're writing.  Either one is a pretty crazy thing to do,
	 * so we don't support it 100%.  If this invalidation
	 * fails, tough, the write still worked...
	 *
	 * Most of the time we do not need this since dio_complete() will do
	 * the invalidation for us. However there are some file systems that
	 * do not end up with dio_complete() being called, so let's not break
	 * them by removing it completely
	 */
	if (mapping->nrpages)
		invalidate_inode_pages2_range(mapping,
					pos >> PAGE_SHIFT, end);

	if (written > 0) {
		pos += written;
		write_len -= written;
		if (pos > i_size_read(inode) && !S_ISBLK(inode->i_mode)) {
			i_size_write(inode, pos);
			mark_inode_dirty(inode);
		}
		iocb->ki_pos = pos;
	}
	iov_iter_revert(from, write_len - iov_iter_count(from));
out:
	return written;
}
EXPORT_SYMBOL(generic_file_direct_write);

/*
 * Find or create a page at the given pagecache position. Return the locked
 * page. This function is specifically for buffered writes.
 */
struct page *grab_cache_page_write_begin(struct address_space *mapping,
					pgoff_t index, unsigned flags)
{
	struct page *page;
	int fgp_flags = FGP_LOCK|FGP_WRITE|FGP_CREAT;

	if (flags & AOP_FLAG_NOFS)
		fgp_flags |= FGP_NOFS;

	page = pagecache_get_page(mapping, index, fgp_flags,
			mapping_gfp_mask(mapping));
	if (page)
		wait_for_stable_page(page);

	return page;
}
EXPORT_SYMBOL(grab_cache_page_write_begin);

ssize_t generic_perform_write(struct file *file,
				struct iov_iter *i, loff_t pos)
{
	struct address_space *mapping = file->f_mapping;
	const struct address_space_operations *a_ops = mapping->a_ops;
	long status = 0;
	ssize_t written = 0;
	unsigned int flags = 0;

	do {
		struct page *page;
		unsigned long offset;	/* Offset into pagecache page */
		unsigned long bytes;	/* Bytes to write to page */
		size_t copied;		/* Bytes copied from user */
		void *fsdata;

		offset = (pos & (PAGE_SIZE - 1));
		bytes = min_t(unsigned long, PAGE_SIZE - offset,
						iov_iter_count(i));

again:
		/*
		 * Bring in the user page that we will copy from _first_.
		 * Otherwise there's a nasty deadlock on copying from the
		 * same page as we're writing to, without it being marked
		 * up-to-date.
		 *
		 * Not only is this an optimisation, but it is also required
		 * to check that the address is actually valid, when atomic
		 * usercopies are used, below.
		 */
		if (unlikely(iov_iter_fault_in_readable(i, bytes))) {
			status = -EFAULT;
			break;
		}

		if (fatal_signal_pending(current)) {
			status = -EINTR;
			break;
		}

		status = a_ops->write_begin(file, mapping, pos, bytes, flags,
						&page, &fsdata);
		if (unlikely(status < 0))
			break;

		if (mapping_writably_mapped(mapping))
			flush_dcache_page(page);

		copied = iov_iter_copy_from_user_atomic(page, i, offset, bytes);
		flush_dcache_page(page);

		status = a_ops->write_end(file, mapping, pos, bytes, copied,
						page, fsdata);
		if (unlikely(status < 0))
			break;
		copied = status;

		cond_resched();

		iov_iter_advance(i, copied);
		if (unlikely(copied == 0)) {
			/*
			 * If we were unable to copy any data at all, we must
			 * fall back to a single segment length write.
			 *
			 * If we didn't fallback here, we could livelock
			 * because not all segments in the iov can be copied at
			 * once without a pagefault.
			 */
			bytes = min_t(unsigned long, PAGE_SIZE - offset,
						iov_iter_single_seg_count(i));
			goto again;
		}
		pos += copied;
		written += copied;

		balance_dirty_pages_ratelimited(mapping);
	} while (iov_iter_count(i));

	return written ? written : status;
}
EXPORT_SYMBOL(generic_perform_write);

/**
 * __generic_file_write_iter - write data to a file
 * @iocb:	IO state structure (file, offset, etc.)
 * @from:	iov_iter with data to write
 *
 * This function does all the work needed for actually writing data to a
 * file. It does all basic checks, removes SUID from the file, updates
 * modification times and calls proper subroutines depending on whether we
 * do direct IO or a standard buffered write.
 *
 * It expects i_mutex to be grabbed unless we work on a block device or similar
 * object which does not need locking at all.
 *
 * This function does *not* take care of syncing data in case of O_SYNC write.
 * A caller has to handle it. This is mainly due to the fact that we want to
 * avoid syncing under i_mutex.
 */
ssize_t __generic_file_write_iter(struct kiocb *iocb, struct iov_iter *from)
{
	struct file *file = iocb->ki_filp;
	struct address_space * mapping = file->f_mapping;
	struct inode 	*inode = mapping->host;
	ssize_t		written = 0;
	ssize_t		err;
	ssize_t		status;

	/* We can write back this queue in page reclaim */
	current->backing_dev_info = inode_to_bdi(inode);
	err = file_remove_privs(file);
	if (err)
		goto out;

	err = file_update_time(file);
	if (err)
		goto out;

	if (iocb->ki_flags & IOCB_DIRECT) {
		loff_t pos, endbyte;

		written = generic_file_direct_write(iocb, from);
		/*
		 * If the write stopped short of completing, fall back to
		 * buffered writes.  Some filesystems do this for writes to
		 * holes, for example.  For DAX files, a buffered write will
		 * not succeed (even if it did, DAX does not handle dirty
		 * page-cache pages correctly).
		 */
		if (written < 0 || !iov_iter_count(from) || IS_DAX(inode))
			goto out;

		status = generic_perform_write(file, from, pos = iocb->ki_pos);
		/*
		 * If generic_perform_write() returned a synchronous error
		 * then we want to return the number of bytes which were
		 * direct-written, or the error code if that was zero.  Note
		 * that this differs from normal direct-io semantics, which
		 * will return -EFOO even if some bytes were written.
		 */
		if (unlikely(status < 0)) {
			err = status;
			goto out;
		}
		/*
		 * We need to ensure that the page cache pages are written to
		 * disk and invalidated to preserve the expected O_DIRECT
		 * semantics.
		 */
		endbyte = pos + status - 1;
		err = filemap_write_and_wait_range(mapping, pos, endbyte);
		if (err == 0) {
			iocb->ki_pos = endbyte + 1;
			written += status;
			invalidate_mapping_pages(mapping,
						 pos >> PAGE_SHIFT,
						 endbyte >> PAGE_SHIFT);
		} else {
			/*
			 * We don't know how much we wrote, so just return
			 * the number of bytes which were direct-written
			 */
		}
	} else {
		written = generic_perform_write(file, from, iocb->ki_pos);
		if (likely(written > 0))
			iocb->ki_pos += written;
	}
out:
	current->backing_dev_info = NULL;
	return written ? written : err;
}
EXPORT_SYMBOL(__generic_file_write_iter);

/**
 * generic_file_write_iter - write data to a file
 * @iocb:	IO state structure
 * @from:	iov_iter with data to write
 *
 * This is a wrapper around __generic_file_write_iter() to be used by most
 * filesystems. It takes care of syncing the file in case of O_SYNC file
 * and acquires i_mutex as needed.
 */
ssize_t generic_file_write_iter(struct kiocb *iocb, struct iov_iter *from)
{
	struct file *file = iocb->ki_filp;
	struct inode *inode = file->f_mapping->host;
	ssize_t ret;

	inode_lock(inode);
	ret = generic_write_checks(iocb, from);
	if (ret > 0)
		ret = __generic_file_write_iter(iocb, from);
	inode_unlock(inode);

	if (ret > 0)
		ret = generic_write_sync(iocb, ret);
	return ret;
}
EXPORT_SYMBOL(generic_file_write_iter);

/**
 * try_to_release_page() - release old fs-specific metadata on a page
 *
 * @page: the page which the kernel is trying to free
 * @gfp_mask: memory allocation flags (and I/O mode)
 *
 * The address_space is to try to release any data against the page
 * (presumably at page->private).  If the release was successful, return '1'.
 * Otherwise return zero.
 *
 * This may also be called if PG_fscache is set on a page, indicating that the
 * page is known to the local caching routines.
 *
 * The @gfp_mask argument specifies whether I/O may be performed to release
 * this page (__GFP_IO), and whether the call may block (__GFP_RECLAIM & __GFP_FS).
 *
 */
int try_to_release_page(struct page *page, gfp_t gfp_mask)
{
	struct address_space * const mapping = page->mapping;

	BUG_ON(!PageLocked(page));
	if (PageWriteback(page))
		return 0;

	if (mapping && mapping->a_ops->releasepage)
		return mapping->a_ops->releasepage(page, gfp_mask);
	return try_to_free_buffers(page);
}

EXPORT_SYMBOL(try_to_release_page);<|MERGE_RESOLUTION|>--- conflicted
+++ resolved
@@ -393,12 +393,7 @@
 {
 	pgoff_t index = start_byte >> PAGE_SHIFT;
 	pgoff_t end = end_byte >> PAGE_SHIFT;
-<<<<<<< HEAD
-	struct pagevec pvec;
-	bool ret;
-=======
 	struct page *page;
->>>>>>> bb176f67
 
 	if (end_byte < start_byte)
 		return false;
@@ -406,19 +401,10 @@
 	if (mapping->nrpages == 0)
 		return false;
 
-<<<<<<< HEAD
-	pagevec_init(&pvec, 0);
-	if (!pagevec_lookup(&pvec, mapping, index, 1))
-		return false;
-	ret = (pvec.pages[0]->index <= end);
-	pagevec_release(&pvec);
-	return ret;
-=======
 	if (!find_get_pages_range(mapping, &index, end, 1, &page))
 		return false;
 	put_page(page);
 	return true;
->>>>>>> bb176f67
 }
 EXPORT_SYMBOL(filemap_range_has_page);
 
@@ -474,8 +460,6 @@
 {
 	__filemap_fdatawait_range(mapping, start_byte, end_byte);
 	return filemap_check_errors(mapping);
-<<<<<<< HEAD
-=======
 }
 EXPORT_SYMBOL(filemap_fdatawait_range);
 
@@ -499,7 +483,6 @@
 
 	__filemap_fdatawait_range(mapping, start_byte, end_byte);
 	return file_check_and_advance_wb_err(file);
->>>>>>> bb176f67
 }
 EXPORT_SYMBOL(file_fdatawait_range);
 
@@ -517,16 +500,7 @@
  */
 int filemap_fdatawait_keep_errors(struct address_space *mapping)
 {
-<<<<<<< HEAD
-	loff_t i_size = i_size_read(mapping->host);
-
-	if (i_size == 0)
-		return 0;
-
-	__filemap_fdatawait_range(mapping, 0, i_size - 1);
-=======
 	__filemap_fdatawait_range(mapping, 0, LLONG_MAX);
->>>>>>> bb176f67
 	return filemap_check_and_keep_errors(mapping);
 }
 EXPORT_SYMBOL(filemap_fdatawait_keep_errors);
@@ -602,11 +576,7 @@
 
 void __filemap_set_wb_err(struct address_space *mapping, int err)
 {
-<<<<<<< HEAD
-	errseq_t eseq = __errseq_set(&mapping->wb_err, err);
-=======
 	errseq_t eseq = errseq_set(&mapping->wb_err, err);
->>>>>>> bb176f67
 
 	trace_filemap_set_wb_err(mapping, eseq);
 }
@@ -650,8 +620,6 @@
 		trace_file_check_and_advance_wb_err(file, old);
 		spin_unlock(&file->f_lock);
 	}
-<<<<<<< HEAD
-=======
 
 	/*
 	 * We're mostly using this function as a drop in replacement for
@@ -660,7 +628,6 @@
 	 */
 	clear_bit(AS_EIO, &mapping->flags);
 	clear_bit(AS_ENOSPC, &mapping->flags);
->>>>>>> bb176f67
 	return err;
 }
 EXPORT_SYMBOL(file_check_and_advance_wb_err);
@@ -684,12 +651,7 @@
 	int err = 0, err2;
 	struct address_space *mapping = file->f_mapping;
 
-<<<<<<< HEAD
-	if ((!dax_mapping(mapping) && mapping->nrpages) ||
-	    (dax_mapping(mapping) && mapping->nrexceptional)) {
-=======
 	if (mapping_needs_writeback(mapping)) {
->>>>>>> bb176f67
 		err = __filemap_fdatawrite_range(mapping, lstart, lend,
 						 WB_SYNC_ALL);
 		/* See comment of filemap_write_and_wait() */
