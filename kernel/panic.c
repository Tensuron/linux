// SPDX-License-Identifier: GPL-2.0-only
/*
 *  linux/kernel/panic.c
 *
 *  Copyright (C) 1991, 1992  Linus Torvalds
 */

/*
 * This function is used through-out the kernel (including mm and fs)
 * to indicate a major problem.
 */
#include <linux/debug_locks.h>
#include <linux/sched/debug.h>
#include <linux/interrupt.h>
#include <linux/kgdb.h>
#include <linux/kmsg_dump.h>
#include <linux/kallsyms.h>
#include <linux/notifier.h>
#include <linux/vt_kern.h>
#include <linux/module.h>
#include <linux/random.h>
#include <linux/ftrace.h>
#include <linux/reboot.h>
#include <linux/delay.h>
#include <linux/kexec.h>
#include <linux/panic_notifier.h>
#include <linux/sched.h>
#include <linux/string_helpers.h>
#include <linux/sysrq.h>
#include <linux/init.h>
#include <linux/nmi.h>
#include <linux/console.h>
#include <linux/bug.h>
#include <linux/ratelimit.h>
#include <linux/debugfs.h>
#include <linux/sysfs.h>
#include <linux/context_tracking.h>
#include <linux/seq_buf.h>
#include <linux/sys_info.h>
#include <trace/events/error_report.h>
#include <asm/sections.h>

#define PANIC_TIMER_STEP 100
#define PANIC_BLINK_SPD 18

#ifdef CONFIG_SMP
/*
 * Should we dump all CPUs backtraces in an oops event?
 * Defaults to 0, can be changed via sysctl.
 */
static unsigned int __read_mostly sysctl_oops_all_cpu_backtrace;
#else
#define sysctl_oops_all_cpu_backtrace 0
#endif /* CONFIG_SMP */

int panic_on_oops = CONFIG_PANIC_ON_OOPS_VALUE;
static unsigned long tainted_mask =
	IS_ENABLED(CONFIG_RANDSTRUCT) ? (1 << TAINT_RANDSTRUCT) : 0;
static int pause_on_oops;
static int pause_on_oops_flag;
static DEFINE_SPINLOCK(pause_on_oops_lock);
bool crash_kexec_post_notifiers;
int panic_on_warn __read_mostly;
unsigned long panic_on_taint;
bool panic_on_taint_nousertaint = false;
static unsigned int warn_limit __read_mostly;
static bool panic_console_replay;

bool panic_triggering_all_cpu_backtrace;

int panic_timeout = CONFIG_PANIC_TIMEOUT;
EXPORT_SYMBOL_GPL(panic_timeout);

unsigned long panic_print;

ATOMIC_NOTIFIER_HEAD(panic_notifier_list);

EXPORT_SYMBOL(panic_notifier_list);

#ifdef CONFIG_SYSCTL
<<<<<<< HEAD

/*
 * Taint values can only be increased
 * This means we can safely use a temporary.
 */
static int proc_taint(const struct ctl_table *table, int write,
			       void *buffer, size_t *lenp, loff_t *ppos)
{
	struct ctl_table t;
	unsigned long tmptaint = get_taint();
	int err;

	if (write && !capable(CAP_SYS_ADMIN))
		return -EPERM;

	t = *table;
	t.data = &tmptaint;
	err = proc_doulongvec_minmax(&t, write, buffer, lenp, ppos);
	if (err < 0)
		return err;

	if (write) {
		int i;

		/*
		 * If we are relying on panic_on_taint not producing
		 * false positives due to userspace input, bail out
		 * before setting the requested taint flags.
		 */
		if (panic_on_taint_nousertaint && (tmptaint & panic_on_taint))
			return -EINVAL;

		/*
		 * Poor man's atomic or. Not worth adding a primitive
		 * to everyone's atomic.h for this
		 */
		for (i = 0; i < TAINT_FLAGS_COUNT; i++)
			if ((1UL << i) & tmptaint)
				add_taint(i, LOCKDEP_STILL_OK);
	}

	return err;
=======
static int sysctl_panic_print_handler(const struct ctl_table *table, int write,
			   void *buffer, size_t *lenp, loff_t *ppos)
{
	pr_info_once("Kernel: 'panic_print' sysctl interface will be obsoleted by both 'panic_sys_info' and 'panic_console_replay'\n");
	return proc_doulongvec_minmax(table, write, buffer, lenp, ppos);
>>>>>>> 085dece6
}

static const struct ctl_table kern_panic_table[] = {
#ifdef CONFIG_SMP
	{
		.procname       = "oops_all_cpu_backtrace",
		.data           = &sysctl_oops_all_cpu_backtrace,
		.maxlen         = sizeof(int),
		.mode           = 0644,
		.proc_handler   = proc_dointvec_minmax,
		.extra1         = SYSCTL_ZERO,
		.extra2         = SYSCTL_ONE,
	},
#endif
	{
		.procname	= "tainted",
		.maxlen		= sizeof(long),
		.mode		= 0644,
		.proc_handler	= proc_taint,
	},
	{
		.procname	= "panic",
		.data		= &panic_timeout,
		.maxlen		= sizeof(int),
		.mode		= 0644,
		.proc_handler	= proc_dointvec,
	},
	{
		.procname	= "panic_on_oops",
		.data		= &panic_on_oops,
		.maxlen		= sizeof(int),
		.mode		= 0644,
		.proc_handler	= proc_dointvec,
	},
	{
		.procname	= "panic_print",
		.data		= &panic_print,
		.maxlen		= sizeof(unsigned long),
		.mode		= 0644,
		.proc_handler	= sysctl_panic_print_handler,
	},
	{
		.procname	= "panic_on_warn",
		.data		= &panic_on_warn,
		.maxlen		= sizeof(int),
		.mode		= 0644,
		.proc_handler	= proc_dointvec_minmax,
		.extra1		= SYSCTL_ZERO,
		.extra2		= SYSCTL_ONE,
	},
	{
		.procname       = "warn_limit",
		.data           = &warn_limit,
		.maxlen         = sizeof(warn_limit),
		.mode           = 0644,
		.proc_handler   = proc_douintvec,
	},
<<<<<<< HEAD
#if (defined(CONFIG_X86_32) || defined(CONFIG_PARISC)) && \
	defined(CONFIG_DEBUG_STACKOVERFLOW)
	{
		.procname	= "panic_on_stackoverflow",
		.data		= &sysctl_panic_on_stackoverflow,
		.maxlen		= sizeof(int),
		.mode		= 0644,
		.proc_handler	= proc_dointvec,
	},
#endif
=======
	{
		.procname	= "panic_sys_info",
		.data		= &panic_print,
		.maxlen         = sizeof(panic_print),
		.mode		= 0644,
		.proc_handler	= sysctl_sys_info_handler,
	},
>>>>>>> 085dece6
};

static __init int kernel_panic_sysctls_init(void)
{
	register_sysctl_init("kernel", kern_panic_table);
	return 0;
}
late_initcall(kernel_panic_sysctls_init);
#endif

/* The format is "panic_sys_info=tasks,mem,locks,ftrace,..." */
static int __init setup_panic_sys_info(char *buf)
{
	/* There is no risk of race in kernel boot phase */
	panic_print = sys_info_parse_param(buf);
	return 1;
}
__setup("panic_sys_info=", setup_panic_sys_info);

static atomic_t warn_count = ATOMIC_INIT(0);

#ifdef CONFIG_SYSFS
static ssize_t warn_count_show(struct kobject *kobj, struct kobj_attribute *attr,
			       char *page)
{
	return sysfs_emit(page, "%d\n", atomic_read(&warn_count));
}

static struct kobj_attribute warn_count_attr = __ATTR_RO(warn_count);

static __init int kernel_panic_sysfs_init(void)
{
	sysfs_add_file_to_group(kernel_kobj, &warn_count_attr.attr, NULL);
	return 0;
}
late_initcall(kernel_panic_sysfs_init);
#endif

static long no_blink(int state)
{
	return 0;
}

/* Returns how long it waited in ms */
long (*panic_blink)(int state);
EXPORT_SYMBOL(panic_blink);

/*
 * Stop ourself in panic -- architecture code may override this
 */
void __weak __noreturn panic_smp_self_stop(void)
{
	while (1)
		cpu_relax();
}

/*
 * Stop ourselves in NMI context if another CPU has already panicked. Arch code
 * may override this to prepare for crash dumping, e.g. save regs info.
 */
void __weak __noreturn nmi_panic_self_stop(struct pt_regs *regs)
{
	panic_smp_self_stop();
}

/*
 * Stop other CPUs in panic.  Architecture dependent code may override this
 * with more suitable version.  For example, if the architecture supports
 * crash dump, it should save registers of each stopped CPU and disable
 * per-CPU features such as virtualization extensions.
 */
void __weak crash_smp_send_stop(void)
{
	static int cpus_stopped;

	/*
	 * This function can be called twice in panic path, but obviously
	 * we execute this only once.
	 */
	if (cpus_stopped)
		return;

	/*
	 * Note smp_send_stop is the usual smp shutdown function, which
	 * unfortunately means it may not be hardened to work in a panic
	 * situation.
	 */
	smp_send_stop();
	cpus_stopped = 1;
}

atomic_t panic_cpu = ATOMIC_INIT(PANIC_CPU_INVALID);

/*
 * A variant of panic() called from NMI context. We return if we've already
 * panicked on this CPU. If another CPU already panicked, loop in
 * nmi_panic_self_stop() which can provide architecture dependent code such
 * as saving register state for crash dump.
 */
void nmi_panic(struct pt_regs *regs, const char *msg)
{
	int old_cpu, this_cpu;

	old_cpu = PANIC_CPU_INVALID;
	this_cpu = raw_smp_processor_id();

	/* atomic_try_cmpxchg updates old_cpu on failure */
	if (atomic_try_cmpxchg(&panic_cpu, &old_cpu, this_cpu))
		panic("%s", msg);
	else if (old_cpu != this_cpu)
		nmi_panic_self_stop(regs);
}
EXPORT_SYMBOL(nmi_panic);

void check_panic_on_warn(const char *origin)
{
	unsigned int limit;

	if (panic_on_warn)
		panic("%s: panic_on_warn set ...\n", origin);

	limit = READ_ONCE(warn_limit);
	if (atomic_inc_return(&warn_count) >= limit && limit)
		panic("%s: system warned too often (kernel.warn_limit is %d)",
		      origin, limit);
}

/*
 * Helper that triggers the NMI backtrace (if set in panic_print)
 * and then performs the secondary CPUs shutdown - we cannot have
 * the NMI backtrace after the CPUs are off!
 */
static void panic_other_cpus_shutdown(bool crash_kexec)
{
	if (panic_print & SYS_INFO_ALL_CPU_BT) {
		/* Temporary allow non-panic CPUs to write their backtraces. */
		panic_triggering_all_cpu_backtrace = true;
		trigger_all_cpu_backtrace();
		panic_triggering_all_cpu_backtrace = false;
	}

	/*
	 * Note that smp_send_stop() is the usual SMP shutdown function,
	 * which unfortunately may not be hardened to work in a panic
	 * situation. If we want to do crash dump after notifier calls
	 * and kmsg_dump, we will need architecture dependent extra
	 * bits in addition to stopping other CPUs, hence we rely on
	 * crash_smp_send_stop() for that.
	 */
	if (!crash_kexec)
		smp_send_stop();
	else
		crash_smp_send_stop();
}

/**
 * vpanic - halt the system
 * @fmt: The text string to print
 * @args: Arguments for the format string
 *
 * Display a message, then perform cleanups. This function never returns.
 */
void vpanic(const char *fmt, va_list args)
{
	static char buf[1024];
	long i, i_next = 0, len;
	int state = 0;
	int old_cpu, this_cpu;
	bool _crash_kexec_post_notifiers = crash_kexec_post_notifiers;

	if (panic_on_warn) {
		/*
		 * This thread may hit another WARN() in the panic path.
		 * Resetting this prevents additional WARN() from panicking the
		 * system on this thread.  Other threads are blocked by the
		 * panic_mutex in panic().
		 */
		panic_on_warn = 0;
	}

	/*
	 * Disable local interrupts. This will prevent panic_smp_self_stop
	 * from deadlocking the first cpu that invokes the panic, since
	 * there is nothing to prevent an interrupt handler (that runs
	 * after setting panic_cpu) from invoking panic() again.
	 */
	local_irq_disable();
	preempt_disable_notrace();

	/*
	 * It's possible to come here directly from a panic-assertion and
	 * not have preempt disabled. Some functions called from here want
	 * preempt to be disabled. No point enabling it later though...
	 *
	 * Only one CPU is allowed to execute the panic code from here. For
	 * multiple parallel invocations of panic, all other CPUs either
	 * stop themself or will wait until they are stopped by the 1st CPU
	 * with smp_send_stop().
	 *
	 * cmpxchg success means this is the 1st CPU which comes here,
	 * so go ahead.
	 * `old_cpu == this_cpu' means we came from nmi_panic() which sets
	 * panic_cpu to this CPU.  In this case, this is also the 1st CPU.
	 */
	old_cpu = PANIC_CPU_INVALID;
	this_cpu = raw_smp_processor_id();

	/* atomic_try_cmpxchg updates old_cpu on failure */
	if (atomic_try_cmpxchg(&panic_cpu, &old_cpu, this_cpu)) {
		/* go ahead */
	} else if (old_cpu != this_cpu)
		panic_smp_self_stop();

	console_verbose();
	bust_spinlocks(1);
	len = vscnprintf(buf, sizeof(buf), fmt, args);

	if (len && buf[len - 1] == '\n')
		buf[len - 1] = '\0';

	pr_emerg("Kernel panic - not syncing: %s\n", buf);
#ifdef CONFIG_DEBUG_BUGVERBOSE
	/*
	 * Avoid nested stack-dumping if a panic occurs during oops processing
	 */
	if (!test_taint(TAINT_DIE) && oops_in_progress <= 1)
		dump_stack();
#endif

	/*
	 * If kgdb is enabled, give it a chance to run before we stop all
	 * the other CPUs or else we won't be able to debug processes left
	 * running on them.
	 */
	kgdb_panic(buf);

	/*
	 * If we have crashed and we have a crash kernel loaded let it handle
	 * everything else.
	 * If we want to run this after calling panic_notifiers, pass
	 * the "crash_kexec_post_notifiers" option to the kernel.
	 *
	 * Bypass the panic_cpu check and call __crash_kexec directly.
	 */
	if (!_crash_kexec_post_notifiers)
		__crash_kexec(NULL);

	panic_other_cpus_shutdown(_crash_kexec_post_notifiers);

	printk_legacy_allow_panic_sync();

	/*
	 * Run any panic handlers, including those that might need to
	 * add information to the kmsg dump output.
	 */
	atomic_notifier_call_chain(&panic_notifier_list, 0, buf);

	sys_info(panic_print);

	kmsg_dump_desc(KMSG_DUMP_PANIC, buf);

	/*
	 * If you doubt kdump always works fine in any situation,
	 * "crash_kexec_post_notifiers" offers you a chance to run
	 * panic_notifiers and dumping kmsg before kdump.
	 * Note: since some panic_notifiers can make crashed kernel
	 * more unstable, it can increase risks of the kdump failure too.
	 *
	 * Bypass the panic_cpu check and call __crash_kexec directly.
	 */
	if (_crash_kexec_post_notifiers)
		__crash_kexec(NULL);

	console_unblank();

	/*
	 * We may have ended up stopping the CPU holding the lock (in
	 * smp_send_stop()) while still having some valuable data in the console
	 * buffer.  Try to acquire the lock then release it regardless of the
	 * result.  The release will also print the buffers out.  Locks debug
	 * should be disabled to avoid reporting bad unlock balance when
	 * panic() is not being callled from OOPS.
	 */
	debug_locks_off();
	console_flush_on_panic(CONSOLE_FLUSH_PENDING);

	if ((panic_print & SYS_INFO_PANIC_CONSOLE_REPLAY) ||
		panic_console_replay)
		console_flush_on_panic(CONSOLE_REPLAY_ALL);

	if (!panic_blink)
		panic_blink = no_blink;

	if (panic_timeout > 0) {
		/*
		 * Delay timeout seconds before rebooting the machine.
		 * We can't use the "normal" timers since we just panicked.
		 */
		pr_emerg("Rebooting in %d seconds..\n", panic_timeout);

		for (i = 0; i < panic_timeout * 1000; i += PANIC_TIMER_STEP) {
			touch_nmi_watchdog();
			if (i >= i_next) {
				i += panic_blink(state ^= 1);
				i_next = i + 3600 / PANIC_BLINK_SPD;
			}
			mdelay(PANIC_TIMER_STEP);
		}
	}
	if (panic_timeout != 0) {
		/*
		 * This will not be a clean reboot, with everything
		 * shutting down.  But if there is a chance of
		 * rebooting the system it will be rebooted.
		 */
		if (panic_reboot_mode != REBOOT_UNDEFINED)
			reboot_mode = panic_reboot_mode;
		emergency_restart();
	}
#ifdef __sparc__
	{
		extern int stop_a_enabled;
		/* Make sure the user can actually press Stop-A (L1-A) */
		stop_a_enabled = 1;
		pr_emerg("Press Stop-A (L1-A) from sun keyboard or send break\n"
			 "twice on console to return to the boot prom\n");
	}
#endif
#if defined(CONFIG_S390)
	disabled_wait();
#endif
	pr_emerg("---[ end Kernel panic - not syncing: %s ]---\n", buf);

	/* Do not scroll important messages printed above */
	suppress_printk = 1;

	/*
	 * The final messages may not have been printed if in a context that
	 * defers printing (such as NMI) and irq_work is not available.
	 * Explicitly flush the kernel log buffer one last time.
	 */
	console_flush_on_panic(CONSOLE_FLUSH_PENDING);
	nbcon_atomic_flush_unsafe();

	local_irq_enable();
	for (i = 0; ; i += PANIC_TIMER_STEP) {
		touch_softlockup_watchdog();
		if (i >= i_next) {
			i += panic_blink(state ^= 1);
			i_next = i + 3600 / PANIC_BLINK_SPD;
		}
		mdelay(PANIC_TIMER_STEP);
	}
}
EXPORT_SYMBOL(vpanic);

/* Identical to vpanic(), except it takes variadic arguments instead of va_list */
void panic(const char *fmt, ...)
{
	va_list args;

	va_start(args, fmt);
	vpanic(fmt, args);
	va_end(args);
}
EXPORT_SYMBOL(panic);

#define TAINT_FLAG(taint, _c_true, _c_false, _module)			\
	[ TAINT_##taint ] = {						\
		.c_true = _c_true, .c_false = _c_false,			\
		.module = _module,					\
		.desc = #taint,						\
	}

/*
 * TAINT_FORCED_RMMOD could be a per-module flag but the module
 * is being removed anyway.
 */
const struct taint_flag taint_flags[TAINT_FLAGS_COUNT] = {
	TAINT_FLAG(PROPRIETARY_MODULE,		'P', 'G', true),
	TAINT_FLAG(FORCED_MODULE,		'F', ' ', true),
	TAINT_FLAG(CPU_OUT_OF_SPEC,		'S', ' ', false),
	TAINT_FLAG(FORCED_RMMOD,		'R', ' ', false),
	TAINT_FLAG(MACHINE_CHECK,		'M', ' ', false),
	TAINT_FLAG(BAD_PAGE,			'B', ' ', false),
	TAINT_FLAG(USER,			'U', ' ', false),
	TAINT_FLAG(DIE,				'D', ' ', false),
	TAINT_FLAG(OVERRIDDEN_ACPI_TABLE,	'A', ' ', false),
	TAINT_FLAG(WARN,			'W', ' ', false),
	TAINT_FLAG(CRAP,			'C', ' ', true),
	TAINT_FLAG(FIRMWARE_WORKAROUND,		'I', ' ', false),
	TAINT_FLAG(OOT_MODULE,			'O', ' ', true),
	TAINT_FLAG(UNSIGNED_MODULE,		'E', ' ', true),
	TAINT_FLAG(SOFTLOCKUP,			'L', ' ', false),
	TAINT_FLAG(LIVEPATCH,			'K', ' ', true),
	TAINT_FLAG(AUX,				'X', ' ', true),
	TAINT_FLAG(RANDSTRUCT,			'T', ' ', true),
	TAINT_FLAG(TEST,			'N', ' ', true),
	TAINT_FLAG(FWCTL,			'J', ' ', true),
};

#undef TAINT_FLAG

static void print_tainted_seq(struct seq_buf *s, bool verbose)
{
	const char *sep = "";
	int i;

	if (!tainted_mask) {
		seq_buf_puts(s, "Not tainted");
		return;
	}

	seq_buf_printf(s, "Tainted: ");
	for (i = 0; i < TAINT_FLAGS_COUNT; i++) {
		const struct taint_flag *t = &taint_flags[i];
		bool is_set = test_bit(i, &tainted_mask);
		char c = is_set ? t->c_true : t->c_false;

		if (verbose) {
			if (is_set) {
				seq_buf_printf(s, "%s[%c]=%s", sep, c, t->desc);
				sep = ", ";
			}
		} else {
			seq_buf_putc(s, c);
		}
	}
}

static const char *_print_tainted(bool verbose)
{
	/* FIXME: what should the size be? */
	static char buf[sizeof(taint_flags)];
	struct seq_buf s;

	BUILD_BUG_ON(ARRAY_SIZE(taint_flags) != TAINT_FLAGS_COUNT);

	seq_buf_init(&s, buf, sizeof(buf));

	print_tainted_seq(&s, verbose);

	return seq_buf_str(&s);
}

/**
 * print_tainted - return a string to represent the kernel taint state.
 *
 * For individual taint flag meanings, see Documentation/admin-guide/sysctl/kernel.rst
 *
 * The string is overwritten by the next call to print_tainted(),
 * but is always NULL terminated.
 */
const char *print_tainted(void)
{
	return _print_tainted(false);
}

/**
 * print_tainted_verbose - A more verbose version of print_tainted()
 */
const char *print_tainted_verbose(void)
{
	return _print_tainted(true);
}

int test_taint(unsigned flag)
{
	return test_bit(flag, &tainted_mask);
}
EXPORT_SYMBOL(test_taint);

unsigned long get_taint(void)
{
	return tainted_mask;
}

/**
 * add_taint: add a taint flag if not already set.
 * @flag: one of the TAINT_* constants.
 * @lockdep_ok: whether lock debugging is still OK.
 *
 * If something bad has gone wrong, you'll want @lockdebug_ok = false, but for
 * some notewortht-but-not-corrupting cases, it can be set to true.
 */
void add_taint(unsigned flag, enum lockdep_ok lockdep_ok)
{
	if (lockdep_ok == LOCKDEP_NOW_UNRELIABLE && __debug_locks_off())
		pr_warn("Disabling lock debugging due to kernel taint\n");

	set_bit(flag, &tainted_mask);

	if (tainted_mask & panic_on_taint) {
		panic_on_taint = 0;
		panic("panic_on_taint set ...");
	}
}
EXPORT_SYMBOL(add_taint);

static void spin_msec(int msecs)
{
	int i;

	for (i = 0; i < msecs; i++) {
		touch_nmi_watchdog();
		mdelay(1);
	}
}

/*
 * It just happens that oops_enter() and oops_exit() are identically
 * implemented...
 */
static void do_oops_enter_exit(void)
{
	unsigned long flags;
	static int spin_counter;

	if (!pause_on_oops)
		return;

	spin_lock_irqsave(&pause_on_oops_lock, flags);
	if (pause_on_oops_flag == 0) {
		/* This CPU may now print the oops message */
		pause_on_oops_flag = 1;
	} else {
		/* We need to stall this CPU */
		if (!spin_counter) {
			/* This CPU gets to do the counting */
			spin_counter = pause_on_oops;
			do {
				spin_unlock(&pause_on_oops_lock);
				spin_msec(MSEC_PER_SEC);
				spin_lock(&pause_on_oops_lock);
			} while (--spin_counter);
			pause_on_oops_flag = 0;
		} else {
			/* This CPU waits for a different one */
			while (spin_counter) {
				spin_unlock(&pause_on_oops_lock);
				spin_msec(1);
				spin_lock(&pause_on_oops_lock);
			}
		}
	}
	spin_unlock_irqrestore(&pause_on_oops_lock, flags);
}

/*
 * Return true if the calling CPU is allowed to print oops-related info.
 * This is a bit racy..
 */
bool oops_may_print(void)
{
	return pause_on_oops_flag == 0;
}

/*
 * Called when the architecture enters its oops handler, before it prints
 * anything.  If this is the first CPU to oops, and it's oopsing the first
 * time then let it proceed.
 *
 * This is all enabled by the pause_on_oops kernel boot option.  We do all
 * this to ensure that oopses don't scroll off the screen.  It has the
 * side-effect of preventing later-oopsing CPUs from mucking up the display,
 * too.
 *
 * It turns out that the CPU which is allowed to print ends up pausing for
 * the right duration, whereas all the other CPUs pause for twice as long:
 * once in oops_enter(), once in oops_exit().
 */
void oops_enter(void)
{
	nbcon_cpu_emergency_enter();
	tracing_off();
	/* can't trust the integrity of the kernel anymore: */
	debug_locks_off();
	do_oops_enter_exit();

	if (sysctl_oops_all_cpu_backtrace)
		trigger_all_cpu_backtrace();
}

static void print_oops_end_marker(void)
{
	pr_warn("---[ end trace %016llx ]---\n", 0ULL);
}

/*
 * Called when the architecture exits its oops handler, after printing
 * everything.
 */
void oops_exit(void)
{
	do_oops_enter_exit();
	print_oops_end_marker();
	nbcon_cpu_emergency_exit();
	kmsg_dump(KMSG_DUMP_OOPS);
}

struct warn_args {
	const char *fmt;
	va_list args;
};

void __warn(const char *file, int line, void *caller, unsigned taint,
	    struct pt_regs *regs, struct warn_args *args)
{
	nbcon_cpu_emergency_enter();

	disable_trace_on_warning();

	if (file)
		pr_warn("WARNING: CPU: %d PID: %d at %s:%d %pS\n",
			raw_smp_processor_id(), current->pid, file, line,
			caller);
	else
		pr_warn("WARNING: CPU: %d PID: %d at %pS\n",
			raw_smp_processor_id(), current->pid, caller);

#pragma GCC diagnostic push
#ifndef __clang__
#pragma GCC diagnostic ignored "-Wsuggest-attribute=format"
#endif
	if (args)
		vprintk(args->fmt, args->args);
#pragma GCC diagnostic pop

	print_modules();

	if (regs)
		show_regs(regs);

	check_panic_on_warn("kernel");

	if (!regs)
		dump_stack();

	print_irqtrace_events(current);

	print_oops_end_marker();
	trace_error_report_end(ERROR_DETECTOR_WARN, (unsigned long)caller);

	/* Just a warning, don't kill lockdep. */
	add_taint(taint, LOCKDEP_STILL_OK);

	nbcon_cpu_emergency_exit();
}

#ifdef CONFIG_BUG
#ifndef __WARN_FLAGS
void warn_slowpath_fmt(const char *file, int line, unsigned taint,
		       const char *fmt, ...)
{
	bool rcu = warn_rcu_enter();
	struct warn_args args;

	pr_warn(CUT_HERE);

	if (!fmt) {
		__warn(file, line, __builtin_return_address(0), taint,
		       NULL, NULL);
		warn_rcu_exit(rcu);
		return;
	}

	args.fmt = fmt;
	va_start(args.args, fmt);
	__warn(file, line, __builtin_return_address(0), taint, NULL, &args);
	va_end(args.args);
	warn_rcu_exit(rcu);
}
EXPORT_SYMBOL(warn_slowpath_fmt);
#else
void __warn_printk(const char *fmt, ...)
{
	bool rcu = warn_rcu_enter();
	va_list args;

	pr_warn(CUT_HERE);

	va_start(args, fmt);
	vprintk(fmt, args);
	va_end(args);
	warn_rcu_exit(rcu);
}
EXPORT_SYMBOL(__warn_printk);
#endif

/* Support resetting WARN*_ONCE state */

static int clear_warn_once_set(void *data, u64 val)
{
	generic_bug_clear_once();
	memset(__start_once, 0, __end_once - __start_once);
	return 0;
}

DEFINE_DEBUGFS_ATTRIBUTE(clear_warn_once_fops, NULL, clear_warn_once_set,
			 "%lld\n");

static __init int register_warn_debugfs(void)
{
	/* Don't care about failure */
	debugfs_create_file_unsafe("clear_warn_once", 0200, NULL, NULL,
				   &clear_warn_once_fops);
	return 0;
}

device_initcall(register_warn_debugfs);
#endif

#ifdef CONFIG_STACKPROTECTOR

/*
 * Called when gcc's -fstack-protector feature is used, and
 * gcc detects corruption of the on-stack canary value
 */
__visible noinstr void __stack_chk_fail(void)
{
	unsigned long flags;

	instrumentation_begin();
	flags = user_access_save();

	panic("stack-protector: Kernel stack is corrupted in: %pB",
		__builtin_return_address(0));

	user_access_restore(flags);
	instrumentation_end();
}
EXPORT_SYMBOL(__stack_chk_fail);

#endif

core_param(panic, panic_timeout, int, 0644);
core_param(panic_print, panic_print, ulong, 0644);
core_param(pause_on_oops, pause_on_oops, int, 0644);
core_param(panic_on_warn, panic_on_warn, int, 0644);
core_param(crash_kexec_post_notifiers, crash_kexec_post_notifiers, bool, 0644);
core_param(panic_console_replay, panic_console_replay, bool, 0644);

static int __init oops_setup(char *s)
{
	if (!s)
		return -EINVAL;
	if (!strcmp(s, "panic"))
		panic_on_oops = 1;
	return 0;
}
early_param("oops", oops_setup);

static int __init panic_on_taint_setup(char *s)
{
	char *taint_str;

	if (!s)
		return -EINVAL;

	taint_str = strsep(&s, ",");
	if (kstrtoul(taint_str, 16, &panic_on_taint))
		return -EINVAL;

	/* make sure panic_on_taint doesn't hold out-of-range TAINT flags */
	panic_on_taint &= TAINT_FLAGS_MAX;

	if (!panic_on_taint)
		return -EINVAL;

	if (s && !strcmp(s, "nousertaint"))
		panic_on_taint_nousertaint = true;

	pr_info("panic_on_taint: bitmask=0x%lx nousertaint_mode=%s\n",
		panic_on_taint, str_enabled_disabled(panic_on_taint_nousertaint));

	return 0;
}
early_param("panic_on_taint", panic_on_taint_setup);<|MERGE_RESOLUTION|>--- conflicted
+++ resolved
@@ -78,7 +78,6 @@
 EXPORT_SYMBOL(panic_notifier_list);
 
 #ifdef CONFIG_SYSCTL
-<<<<<<< HEAD
 
 /*
  * Taint values can only be increased
@@ -121,13 +120,13 @@
 	}
 
 	return err;
-=======
+}
+
 static int sysctl_panic_print_handler(const struct ctl_table *table, int write,
 			   void *buffer, size_t *lenp, loff_t *ppos)
 {
 	pr_info_once("Kernel: 'panic_print' sysctl interface will be obsoleted by both 'panic_sys_info' and 'panic_console_replay'\n");
 	return proc_doulongvec_minmax(table, write, buffer, lenp, ppos);
->>>>>>> 085dece6
 }
 
 static const struct ctl_table kern_panic_table[] = {
@@ -185,7 +184,6 @@
 		.mode           = 0644,
 		.proc_handler   = proc_douintvec,
 	},
-<<<<<<< HEAD
 #if (defined(CONFIG_X86_32) || defined(CONFIG_PARISC)) && \
 	defined(CONFIG_DEBUG_STACKOVERFLOW)
 	{
@@ -196,7 +194,6 @@
 		.proc_handler	= proc_dointvec,
 	},
 #endif
-=======
 	{
 		.procname	= "panic_sys_info",
 		.data		= &panic_print,
@@ -204,7 +201,6 @@
 		.mode		= 0644,
 		.proc_handler	= sysctl_sys_info_handler,
 	},
->>>>>>> 085dece6
 };
 
 static __init int kernel_panic_sysctls_init(void)
