--- conflicted
+++ resolved
@@ -1310,11 +1310,8 @@
 	.type = QCOM_ICC_QNOC,
 	.nodes = qcm2290_qup_virt_nodes,
 	.num_nodes = ARRAY_SIZE(qcm2290_qup_virt_nodes),
-<<<<<<< HEAD
 	.bus_clk_desc = &qup_clk,
-=======
-+	.keep_alive = true,
->>>>>>> 4e048e9b
+	.keep_alive = true,
 };
 
 static struct qcom_icc_node * const qcm2290_mmnrt_virt_nodes[] = {
