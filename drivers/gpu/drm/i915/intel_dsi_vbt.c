--- conflicted
+++ resolved
@@ -194,11 +194,7 @@
 		break;
 	}
 
-<<<<<<< HEAD
-	if (!IS_ICELAKE(dev_priv))
-=======
 	if (INTEL_GEN(dev_priv) < 11)
->>>>>>> 0ecfebd2
 		vlv_dsi_wait_for_fifo_empty(intel_dsi, port);
 
 out:
@@ -369,11 +365,7 @@
 	/* pull up/down */
 	value = *data++ & 1;
 
-<<<<<<< HEAD
-	if (IS_ICELAKE(dev_priv))
-=======
 	if (INTEL_GEN(dev_priv) >= 11)
->>>>>>> 0ecfebd2
 		icl_exec_gpio(dev_priv, gpio_source, gpio_index, value);
 	else if (IS_VALLEYVIEW(dev_priv))
 		vlv_exec_gpio(dev_priv, gpio_source, gpio_number, value);
@@ -530,20 +522,6 @@
 }
 
 void intel_dsi_msleep(struct intel_dsi *intel_dsi, int msec)
-<<<<<<< HEAD
-{
-	struct drm_i915_private *dev_priv = to_i915(intel_dsi->base.base.dev);
-
-	/* For v3 VBTs in vid-mode the delays are part of the VBT sequences */
-	if (is_vid_mode(intel_dsi) && dev_priv->vbt.dsi.seq_version >= 3)
-		return;
-
-	msleep(msec);
-}
-
-int intel_dsi_vbt_get_modes(struct intel_dsi *intel_dsi)
-=======
->>>>>>> 0ecfebd2
 {
 	struct drm_i915_private *dev_priv = to_i915(intel_dsi->base.base.dev);
 
@@ -875,8 +853,6 @@
 		if (mipi_config->target_burst_mode_freq) {
 			u32 bitrate = intel_dsi_bitrate(intel_dsi);
 
-<<<<<<< HEAD
-=======
 			/*
 			 * Sometimes the VBT contains a slightly lower clock,
 			 * then the bitrate we have calculated, in this case
@@ -888,7 +864,6 @@
 					bitrate))
 				mipi_config->target_burst_mode_freq = bitrate;
 
->>>>>>> 0ecfebd2
 			if (mipi_config->target_burst_mode_freq < bitrate) {
 				DRM_ERROR("Burst mode freq is less than computed\n");
 				return false;
@@ -908,11 +883,7 @@
 
 	intel_dsi->burst_mode_ratio = burst_mode_ratio;
 
-<<<<<<< HEAD
-	if (IS_ICELAKE(dev_priv))
-=======
 	if (INTEL_GEN(dev_priv) >= 11)
->>>>>>> 0ecfebd2
 		icl_dphy_param_init(intel_dsi);
 	else
 		vlv_dphy_param_init(intel_dsi);
