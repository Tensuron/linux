/*
 * Copyright © 2014 Intel Corporation
 *
 * Permission is hereby granted, free of charge, to any person obtaining a
 * copy of this software and associated documentation files (the "Software"),
 * to deal in the Software without restriction, including without limitation
 * the rights to use, copy, modify, merge, publish, distribute, sublicense,
 * and/or sell copies of the Software, and to permit persons to whom the
 * Software is furnished to do so, subject to the following conditions:
 *
 * The above copyright notice and this permission notice (including the next
 * paragraph) shall be included in all copies or substantial portions of the
 * Software.
 *
 * THE SOFTWARE IS PROVIDED "AS IS", WITHOUT WARRANTY OF ANY KIND, EXPRESS OR
 * IMPLIED, INCLUDING BUT NOT LIMITED TO THE WARRANTIES OF MERCHANTABILITY,
 * FITNESS FOR A PARTICULAR PURPOSE AND NONINFRINGEMENT.  IN NO EVENT SHALL
 * THE AUTHORS OR COPYRIGHT HOLDERS BE LIABLE FOR ANY CLAIM, DAMAGES OR OTHER
 * LIABILITY, WHETHER IN AN ACTION OF CONTRACT, TORT OR OTHERWISE, ARISING
 * FROM, OUT OF OR IN CONNECTION WITH THE SOFTWARE OR THE USE OR OTHER
 * DEALINGS IN THE SOFTWARE.
 */

#ifndef _INTEL_LRC_H_
#define _INTEL_LRC_H_

#include "intel_ringbuffer.h"
#include "i915_gem_context.h"

/* Execlists regs */
#define RING_ELSP(base)				_MMIO((base) + 0x230)
#define RING_EXECLIST_STATUS_LO(base)		_MMIO((base) + 0x234)
#define RING_EXECLIST_STATUS_HI(base)		_MMIO((base) + 0x234 + 4)
#define RING_CONTEXT_CONTROL(base)		_MMIO((base) + 0x244)
#define	  CTX_CTRL_INHIBIT_SYN_CTX_SWITCH	(1 << 3)
#define	  CTX_CTRL_ENGINE_CTX_RESTORE_INHIBIT	(1 << 0)
#define   CTX_CTRL_RS_CTX_ENABLE		(1 << 1)
#define	  CTX_CTRL_ENGINE_CTX_SAVE_INHIBIT	(1 << 2)
#define RING_CONTEXT_STATUS_PTR(base)		_MMIO((base) + 0x3a0)
#define RING_EXECLIST_SQ_CONTENTS(base)		_MMIO((base) + 0x510)
#define RING_EXECLIST_CONTROL(base)		_MMIO((base) + 0x550)

#define	  EL_CTRL_LOAD				(1 << 0)

/* The docs specify that the write pointer wraps around after 5h, "After status
 * is written out to the last available status QW at offset 5h, this pointer
 * wraps to 0."
 *
 * Therefore, one must infer than even though there are 3 bits available, 6 and
 * 7 appear to be * reserved.
 */
#define GEN8_CSB_ENTRIES 6
#define GEN8_CSB_PTR_MASK 0x7
#define GEN8_CSB_READ_PTR_MASK (GEN8_CSB_PTR_MASK << 8)
#define GEN8_CSB_WRITE_PTR_MASK (GEN8_CSB_PTR_MASK << 0)

#define GEN11_CSB_ENTRIES 12
#define GEN11_CSB_PTR_MASK 0xf
#define GEN11_CSB_READ_PTR_MASK (GEN11_CSB_PTR_MASK << 8)
#define GEN11_CSB_WRITE_PTR_MASK (GEN11_CSB_PTR_MASK << 0)

enum {
	INTEL_CONTEXT_SCHEDULE_IN = 0,
	INTEL_CONTEXT_SCHEDULE_OUT,
	INTEL_CONTEXT_SCHEDULE_PREEMPTED,
};

/* Logical Rings */
void intel_logical_ring_cleanup(struct intel_engine_cs *engine);
int logical_render_ring_init(struct intel_engine_cs *engine);
int logical_xcs_ring_init(struct intel_engine_cs *engine);

/* Logical Ring Contexts */

/*
 * We allocate a header at the start of the context image for our own
 * use, therefore the actual location of the logical state is offset
 * from the start of the VMA. The layout is
 *
 * | [guc]          | [hwsp] [logical state] |
 * |<- our header ->|<- context image      ->|
 *
 */
/* The first page is used for sharing data with the GuC */
#define LRC_GUCSHR_PN	(0)
#define LRC_GUCSHR_SZ	(1)
/* At the start of the context image is its per-process HWS page */
#define LRC_PPHWSP_PN	(LRC_GUCSHR_PN + LRC_GUCSHR_SZ)
#define LRC_PPHWSP_SZ	(1)
/* Finally we have the logical state for the context */
#define LRC_STATE_PN	(LRC_PPHWSP_PN + LRC_PPHWSP_SZ)

/*
 * Currently we include the PPHWSP in __intel_engine_context_size() so
 * the size of the header is synonymous with the start of the PPHWSP.
 */
#define LRC_HEADER_PAGES LRC_PPHWSP_PN

struct drm_printer;

struct drm_i915_private;
struct i915_gem_context;

<<<<<<< HEAD
void intel_lr_context_resume(struct drm_i915_private *dev_priv);
void intel_execlists_set_default_submission(struct intel_engine_cs *engine);

=======
void intel_execlists_set_default_submission(struct intel_engine_cs *engine);

void intel_lr_context_reset(struct intel_engine_cs *engine,
			    struct intel_context *ce,
			    u32 head,
			    bool scrub);

>>>>>>> 0ecfebd2
void intel_execlists_show_requests(struct intel_engine_cs *engine,
				   struct drm_printer *m,
				   void (*show_request)(struct drm_printer *m,
							struct i915_request *rq,
							const char *prefix),
				   unsigned int max);

u32 gen8_make_rpcs(struct drm_i915_private *i915, struct intel_sseu *ctx_sseu);

#endif /* _INTEL_LRC_H_ */<|MERGE_RESOLUTION|>--- conflicted
+++ resolved
@@ -101,11 +101,6 @@
 struct drm_i915_private;
 struct i915_gem_context;
 
-<<<<<<< HEAD
-void intel_lr_context_resume(struct drm_i915_private *dev_priv);
-void intel_execlists_set_default_submission(struct intel_engine_cs *engine);
-
-=======
 void intel_execlists_set_default_submission(struct intel_engine_cs *engine);
 
 void intel_lr_context_reset(struct intel_engine_cs *engine,
@@ -113,7 +108,6 @@
 			    u32 head,
 			    bool scrub);
 
->>>>>>> 0ecfebd2
 void intel_execlists_show_requests(struct intel_engine_cs *engine,
 				   struct drm_printer *m,
 				   void (*show_request)(struct drm_printer *m,
