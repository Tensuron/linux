--- conflicted
+++ resolved
@@ -292,13 +292,7 @@
 void intel_fb_restore_mode(struct drm_device *dev)
 {
 	int ret;
-<<<<<<< HEAD
-	drm_i915_private_t *dev_priv = dev->dev_private;
-=======
-	struct drm_i915_private *dev_priv = dev->dev_private;
-	struct drm_mode_config *config = &dev->mode_config;
-	struct drm_plane *plane;
->>>>>>> 854c94a7
+	struct drm_i915_private *dev_priv = dev->dev_private;
 
 	if (INTEL_INFO(dev)->num_pipes == 0)
 		return;
