--- conflicted
+++ resolved
@@ -2745,12 +2745,8 @@
 		drm_dev->switch_power_state = DRM_SWITCH_POWER_DYNAMIC_OFF;
 	} else if (adev->pm.rpm_mode == AMDGPU_RUNPM_BOCO) {
 		/* nothing to do */
-<<<<<<< HEAD
-	} else if (adev->pm.rpm_mode == AMDGPU_RUNPM_BACO) {
-=======
 	} else if ((adev->pm.rpm_mode == AMDGPU_RUNPM_BACO) ||
 			(adev->pm.rpm_mode == AMDGPU_RUNPM_BAMACO)) {
->>>>>>> 0c383648
 		amdgpu_device_baco_enter(drm_dev);
 	}
 
@@ -2790,12 +2786,8 @@
 		 * PCI core handles it for _PR3.
 		 */
 		pci_set_master(pdev);
-<<<<<<< HEAD
-	} else if (adev->pm.rpm_mode == AMDGPU_RUNPM_BACO) {
-=======
 	} else if ((adev->pm.rpm_mode == AMDGPU_RUNPM_BACO) ||
 			(adev->pm.rpm_mode == AMDGPU_RUNPM_BAMACO)) {
->>>>>>> 0c383648
 		amdgpu_device_baco_exit(drm_dev);
 	}
 	ret = amdgpu_device_resume(drm_dev, false);
