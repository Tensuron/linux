--- conflicted
+++ resolved
@@ -236,13 +236,8 @@
 
 static struct platform_driver sa1100dog_driver = {
 	.driver.name = "sa1100_wdt",
-<<<<<<< HEAD
-	.probe	  = sa1100dog_probe,
-	.remove	  = sa1100dog_remove,
-=======
 	.probe = sa1100dog_probe,
 	.remove = sa1100dog_remove,
->>>>>>> 4962ee04
 };
 module_platform_driver(sa1100dog_driver);
 
