// SPDX-License-Identifier: GPL-2.0-only
/*
 * Copyright (C) 2020-2023 Intel Corporation
 */

#include "ivpu_drv.h"
#include "ivpu_fw.h"
#include "ivpu_hw_37xx_reg.h"
#include "ivpu_hw_reg_io.h"
#include "ivpu_hw.h"
#include "ivpu_ipc.h"
#include "ivpu_mmu.h"
#include "ivpu_pm.h"

#define TILE_FUSE_ENABLE_BOTH        0x0
#define TILE_SKU_BOTH_MTL            0x3630

/* Work point configuration values */
#define CONFIG_1_TILE                0x01
#define CONFIG_2_TILE                0x02
#define PLL_RATIO_5_3                0x01
#define PLL_RATIO_4_3                0x02
#define WP_CONFIG(tile, ratio)       (((tile) << 8) | (ratio))
#define WP_CONFIG_1_TILE_5_3_RATIO   WP_CONFIG(CONFIG_1_TILE, PLL_RATIO_5_3)
#define WP_CONFIG_1_TILE_4_3_RATIO   WP_CONFIG(CONFIG_1_TILE, PLL_RATIO_4_3)
#define WP_CONFIG_2_TILE_5_3_RATIO   WP_CONFIG(CONFIG_2_TILE, PLL_RATIO_5_3)
#define WP_CONFIG_2_TILE_4_3_RATIO   WP_CONFIG(CONFIG_2_TILE, PLL_RATIO_4_3)
#define WP_CONFIG_0_TILE_PLL_OFF     WP_CONFIG(0, 0)

#define PLL_REF_CLK_FREQ	     (50 * 1000000)
#define PLL_SIMULATION_FREQ	     (10 * 1000000)
#define PLL_PROF_CLK_FREQ	     (38400 * 1000)
#define PLL_DEFAULT_EPP_VALUE	     0x80

#define TIM_SAFE_ENABLE		     0xf1d0dead
#define TIM_WATCHDOG_RESET_VALUE     0xffffffff

#define TIMEOUT_US		     (150 * USEC_PER_MSEC)
#define PWR_ISLAND_STATUS_TIMEOUT_US (5 * USEC_PER_MSEC)
#define PLL_TIMEOUT_US		     (1500 * USEC_PER_MSEC)
#define IDLE_TIMEOUT_US		     (5 * USEC_PER_MSEC)

#define ICB_0_IRQ_MASK ((REG_FLD(VPU_37XX_HOST_SS_ICB_STATUS_0, HOST_IPC_FIFO_INT)) | \
			(REG_FLD(VPU_37XX_HOST_SS_ICB_STATUS_0, MMU_IRQ_0_INT)) | \
			(REG_FLD(VPU_37XX_HOST_SS_ICB_STATUS_0, MMU_IRQ_1_INT)) | \
			(REG_FLD(VPU_37XX_HOST_SS_ICB_STATUS_0, MMU_IRQ_2_INT)) | \
			(REG_FLD(VPU_37XX_HOST_SS_ICB_STATUS_0, NOC_FIREWALL_INT)) | \
			(REG_FLD(VPU_37XX_HOST_SS_ICB_STATUS_0, CPU_INT_REDIRECT_0_INT)) | \
			(REG_FLD(VPU_37XX_HOST_SS_ICB_STATUS_0, CPU_INT_REDIRECT_1_INT)))

#define ICB_1_IRQ_MASK ((REG_FLD(VPU_37XX_HOST_SS_ICB_STATUS_1, CPU_INT_REDIRECT_2_INT)) | \
			(REG_FLD(VPU_37XX_HOST_SS_ICB_STATUS_1, CPU_INT_REDIRECT_3_INT)) | \
			(REG_FLD(VPU_37XX_HOST_SS_ICB_STATUS_1, CPU_INT_REDIRECT_4_INT)))

#define ICB_0_1_IRQ_MASK ((((u64)ICB_1_IRQ_MASK) << 32) | ICB_0_IRQ_MASK)

#define BUTTRESS_IRQ_MASK ((REG_FLD(VPU_37XX_BUTTRESS_INTERRUPT_STAT, FREQ_CHANGE)) | \
			   (REG_FLD(VPU_37XX_BUTTRESS_INTERRUPT_STAT, ATS_ERR)) | \
			   (REG_FLD(VPU_37XX_BUTTRESS_INTERRUPT_STAT, UFI_ERR)))

#define BUTTRESS_IRQ_ENABLE_MASK ((u32)~BUTTRESS_IRQ_MASK)
#define BUTTRESS_IRQ_DISABLE_MASK ((u32)-1)

#define ITF_FIREWALL_VIOLATION_MASK ((REG_FLD(VPU_37XX_HOST_SS_FW_SOC_IRQ_EN, CSS_ROM_CMX)) | \
				     (REG_FLD(VPU_37XX_HOST_SS_FW_SOC_IRQ_EN, CSS_DBG)) | \
				     (REG_FLD(VPU_37XX_HOST_SS_FW_SOC_IRQ_EN, CSS_CTRL)) | \
				     (REG_FLD(VPU_37XX_HOST_SS_FW_SOC_IRQ_EN, DEC400)) | \
				     (REG_FLD(VPU_37XX_HOST_SS_FW_SOC_IRQ_EN, MSS_NCE)) | \
				     (REG_FLD(VPU_37XX_HOST_SS_FW_SOC_IRQ_EN, MSS_MBI)) | \
				     (REG_FLD(VPU_37XX_HOST_SS_FW_SOC_IRQ_EN, MSS_MBI_CMX)))

static void ivpu_hw_wa_init(struct ivpu_device *vdev)
{
	vdev->wa.punit_disabled = false;
	vdev->wa.clear_runtime_mem = false;
	vdev->wa.d3hot_after_power_off = true;

	if (ivpu_device_id(vdev) == PCI_DEVICE_ID_MTL && ivpu_revision(vdev) < 4)
		vdev->wa.interrupt_clear_with_0 = true;

	IVPU_PRINT_WA(punit_disabled);
	IVPU_PRINT_WA(clear_runtime_mem);
	IVPU_PRINT_WA(d3hot_after_power_off);
	IVPU_PRINT_WA(interrupt_clear_with_0);
}

static void ivpu_hw_timeouts_init(struct ivpu_device *vdev)
{
	vdev->timeout.boot = 1000;
	vdev->timeout.jsm = 500;
	vdev->timeout.tdr = 2000;
	vdev->timeout.reschedule_suspend = 10;
	vdev->timeout.autosuspend = 10;
	vdev->timeout.d0i3_entry_msg = 5;
}

static int ivpu_pll_wait_for_cmd_send(struct ivpu_device *vdev)
{
	return REGB_POLL_FLD(VPU_37XX_BUTTRESS_WP_REQ_CMD, SEND, 0, PLL_TIMEOUT_US);
}

/* Send KMD initiated workpoint change */
static int ivpu_pll_cmd_send(struct ivpu_device *vdev, u16 min_ratio, u16 max_ratio,
			     u16 target_ratio, u16 config)
{
	int ret;
	u32 val;

	ret = ivpu_pll_wait_for_cmd_send(vdev);
	if (ret) {
		ivpu_err(vdev, "Failed to sync before WP request: %d\n", ret);
		return ret;
	}

	val = REGB_RD32(VPU_37XX_BUTTRESS_WP_REQ_PAYLOAD0);
	val = REG_SET_FLD_NUM(VPU_37XX_BUTTRESS_WP_REQ_PAYLOAD0, MIN_RATIO, min_ratio, val);
	val = REG_SET_FLD_NUM(VPU_37XX_BUTTRESS_WP_REQ_PAYLOAD0, MAX_RATIO, max_ratio, val);
	REGB_WR32(VPU_37XX_BUTTRESS_WP_REQ_PAYLOAD0, val);

	val = REGB_RD32(VPU_37XX_BUTTRESS_WP_REQ_PAYLOAD1);
	val = REG_SET_FLD_NUM(VPU_37XX_BUTTRESS_WP_REQ_PAYLOAD1, TARGET_RATIO, target_ratio, val);
	val = REG_SET_FLD_NUM(VPU_37XX_BUTTRESS_WP_REQ_PAYLOAD1, EPP, PLL_DEFAULT_EPP_VALUE, val);
	REGB_WR32(VPU_37XX_BUTTRESS_WP_REQ_PAYLOAD1, val);

	val = REGB_RD32(VPU_37XX_BUTTRESS_WP_REQ_PAYLOAD2);
	val = REG_SET_FLD_NUM(VPU_37XX_BUTTRESS_WP_REQ_PAYLOAD2, CONFIG, config, val);
	REGB_WR32(VPU_37XX_BUTTRESS_WP_REQ_PAYLOAD2, val);

	val = REGB_RD32(VPU_37XX_BUTTRESS_WP_REQ_CMD);
	val = REG_SET_FLD(VPU_37XX_BUTTRESS_WP_REQ_CMD, SEND, val);
	REGB_WR32(VPU_37XX_BUTTRESS_WP_REQ_CMD, val);

	ret = ivpu_pll_wait_for_cmd_send(vdev);
	if (ret)
		ivpu_err(vdev, "Failed to sync after WP request: %d\n", ret);

	return ret;
}

static int ivpu_pll_wait_for_lock(struct ivpu_device *vdev, bool enable)
{
	u32 exp_val = enable ? 0x1 : 0x0;

	if (IVPU_WA(punit_disabled))
		return 0;

	return REGB_POLL_FLD(VPU_37XX_BUTTRESS_PLL_STATUS, LOCK, exp_val, PLL_TIMEOUT_US);
}

static int ivpu_pll_wait_for_status_ready(struct ivpu_device *vdev)
{
	if (IVPU_WA(punit_disabled))
		return 0;

	return REGB_POLL_FLD(VPU_37XX_BUTTRESS_VPU_STATUS, READY, 1, PLL_TIMEOUT_US);
}

static void ivpu_pll_init_frequency_ratios(struct ivpu_device *vdev)
{
	struct ivpu_hw_info *hw = vdev->hw;
	u8 fuse_min_ratio, fuse_max_ratio, fuse_pn_ratio;
	u32 fmin_fuse, fmax_fuse;

	fmin_fuse = REGB_RD32(VPU_37XX_BUTTRESS_FMIN_FUSE);
	fuse_min_ratio = REG_GET_FLD(VPU_37XX_BUTTRESS_FMIN_FUSE, MIN_RATIO, fmin_fuse);
	fuse_pn_ratio = REG_GET_FLD(VPU_37XX_BUTTRESS_FMIN_FUSE, PN_RATIO, fmin_fuse);

	fmax_fuse = REGB_RD32(VPU_37XX_BUTTRESS_FMAX_FUSE);
	fuse_max_ratio = REG_GET_FLD(VPU_37XX_BUTTRESS_FMAX_FUSE, MAX_RATIO, fmax_fuse);

	hw->pll.min_ratio = clamp_t(u8, ivpu_pll_min_ratio, fuse_min_ratio, fuse_max_ratio);
	hw->pll.max_ratio = clamp_t(u8, ivpu_pll_max_ratio, hw->pll.min_ratio, fuse_max_ratio);
	hw->pll.pn_ratio = clamp_t(u8, fuse_pn_ratio, hw->pll.min_ratio, hw->pll.max_ratio);
}

static int ivpu_hw_37xx_wait_for_vpuip_bar(struct ivpu_device *vdev)
{
	return REGV_POLL_FLD(VPU_37XX_HOST_SS_CPR_RST_CLR, AON, 0, 100);
}

static int ivpu_pll_drive(struct ivpu_device *vdev, bool enable)
{
	struct ivpu_hw_info *hw = vdev->hw;
	u16 target_ratio;
	u16 config;
	int ret;

	if (IVPU_WA(punit_disabled)) {
		ivpu_dbg(vdev, PM, "Skipping PLL request\n");
		return 0;
	}

	if (enable) {
		target_ratio = hw->pll.pn_ratio;
		config = hw->config;
	} else {
		target_ratio = 0;
		config = 0;
	}

	ivpu_dbg(vdev, PM, "PLL workpoint request: config 0x%04x pll ratio 0x%x\n",
		 config, target_ratio);

	ret = ivpu_pll_cmd_send(vdev, hw->pll.min_ratio, hw->pll.max_ratio, target_ratio, config);
	if (ret) {
		ivpu_err(vdev, "Failed to send PLL workpoint request: %d\n", ret);
		return ret;
	}

	ret = ivpu_pll_wait_for_lock(vdev, enable);
	if (ret) {
		ivpu_err(vdev, "Timed out waiting for PLL lock\n");
		return ret;
	}

	if (enable) {
		ret = ivpu_pll_wait_for_status_ready(vdev);
		if (ret) {
			ivpu_err(vdev, "Timed out waiting for PLL ready status\n");
			return ret;
		}

		ret = ivpu_hw_37xx_wait_for_vpuip_bar(vdev);
		if (ret) {
			ivpu_err(vdev, "Timed out waiting for VPUIP bar\n");
			return ret;
		}
	}

	return 0;
}

static int ivpu_pll_enable(struct ivpu_device *vdev)
{
	return ivpu_pll_drive(vdev, true);
}

static int ivpu_pll_disable(struct ivpu_device *vdev)
{
	return ivpu_pll_drive(vdev, false);
}

static void ivpu_boot_host_ss_rst_clr_assert(struct ivpu_device *vdev)
{
	u32 val = 0;

	val = REG_SET_FLD(VPU_37XX_HOST_SS_CPR_RST_CLR, TOP_NOC, val);
	val = REG_SET_FLD(VPU_37XX_HOST_SS_CPR_RST_CLR, DSS_MAS, val);
	val = REG_SET_FLD(VPU_37XX_HOST_SS_CPR_RST_CLR, MSS_MAS, val);

	REGV_WR32(VPU_37XX_HOST_SS_CPR_RST_CLR, val);
}

static void ivpu_boot_host_ss_rst_drive(struct ivpu_device *vdev, bool enable)
{
	u32 val = REGV_RD32(VPU_37XX_HOST_SS_CPR_RST_SET);

	if (enable) {
		val = REG_SET_FLD(VPU_37XX_HOST_SS_CPR_RST_SET, TOP_NOC, val);
		val = REG_SET_FLD(VPU_37XX_HOST_SS_CPR_RST_SET, DSS_MAS, val);
		val = REG_SET_FLD(VPU_37XX_HOST_SS_CPR_RST_SET, MSS_MAS, val);
	} else {
		val = REG_CLR_FLD(VPU_37XX_HOST_SS_CPR_RST_SET, TOP_NOC, val);
		val = REG_CLR_FLD(VPU_37XX_HOST_SS_CPR_RST_SET, DSS_MAS, val);
		val = REG_CLR_FLD(VPU_37XX_HOST_SS_CPR_RST_SET, MSS_MAS, val);
	}

	REGV_WR32(VPU_37XX_HOST_SS_CPR_RST_SET, val);
}

static void ivpu_boot_host_ss_clk_drive(struct ivpu_device *vdev, bool enable)
{
	u32 val = REGV_RD32(VPU_37XX_HOST_SS_CPR_CLK_SET);

	if (enable) {
		val = REG_SET_FLD(VPU_37XX_HOST_SS_CPR_CLK_SET, TOP_NOC, val);
		val = REG_SET_FLD(VPU_37XX_HOST_SS_CPR_CLK_SET, DSS_MAS, val);
		val = REG_SET_FLD(VPU_37XX_HOST_SS_CPR_CLK_SET, MSS_MAS, val);
	} else {
		val = REG_CLR_FLD(VPU_37XX_HOST_SS_CPR_CLK_SET, TOP_NOC, val);
		val = REG_CLR_FLD(VPU_37XX_HOST_SS_CPR_CLK_SET, DSS_MAS, val);
		val = REG_CLR_FLD(VPU_37XX_HOST_SS_CPR_CLK_SET, MSS_MAS, val);
	}

	REGV_WR32(VPU_37XX_HOST_SS_CPR_CLK_SET, val);
}

static int ivpu_boot_noc_qreqn_check(struct ivpu_device *vdev, u32 exp_val)
{
	u32 val = REGV_RD32(VPU_37XX_HOST_SS_NOC_QREQN);

	if (!REG_TEST_FLD_NUM(VPU_37XX_HOST_SS_NOC_QREQN, TOP_SOCMMIO, exp_val, val))
		return -EIO;

	return 0;
}

static int ivpu_boot_noc_qacceptn_check(struct ivpu_device *vdev, u32 exp_val)
{
	u32 val = REGV_RD32(VPU_37XX_HOST_SS_NOC_QACCEPTN);

	if (!REG_TEST_FLD_NUM(VPU_37XX_HOST_SS_NOC_QACCEPTN, TOP_SOCMMIO, exp_val, val))
		return -EIO;

	return 0;
}

static int ivpu_boot_noc_qdeny_check(struct ivpu_device *vdev, u32 exp_val)
{
	u32 val = REGV_RD32(VPU_37XX_HOST_SS_NOC_QDENY);

	if (!REG_TEST_FLD_NUM(VPU_37XX_HOST_SS_NOC_QDENY, TOP_SOCMMIO, exp_val, val))
		return -EIO;

	return 0;
}

static int ivpu_boot_top_noc_qrenqn_check(struct ivpu_device *vdev, u32 exp_val)
{
	u32 val = REGV_RD32(VPU_37XX_TOP_NOC_QREQN);

	if (!REG_TEST_FLD_NUM(VPU_37XX_TOP_NOC_QREQN, CPU_CTRL, exp_val, val) ||
	    !REG_TEST_FLD_NUM(VPU_37XX_TOP_NOC_QREQN, HOSTIF_L2CACHE, exp_val, val))
		return -EIO;

	return 0;
}

static int ivpu_boot_top_noc_qacceptn_check(struct ivpu_device *vdev, u32 exp_val)
{
	u32 val = REGV_RD32(VPU_37XX_TOP_NOC_QACCEPTN);

	if (!REG_TEST_FLD_NUM(VPU_37XX_TOP_NOC_QACCEPTN, CPU_CTRL, exp_val, val) ||
	    !REG_TEST_FLD_NUM(VPU_37XX_TOP_NOC_QACCEPTN, HOSTIF_L2CACHE, exp_val, val))
		return -EIO;

	return 0;
}

static int ivpu_boot_top_noc_qdeny_check(struct ivpu_device *vdev, u32 exp_val)
{
	u32 val = REGV_RD32(VPU_37XX_TOP_NOC_QDENY);

	if (!REG_TEST_FLD_NUM(VPU_37XX_TOP_NOC_QDENY, CPU_CTRL, exp_val, val) ||
	    !REG_TEST_FLD_NUM(VPU_37XX_TOP_NOC_QDENY, HOSTIF_L2CACHE, exp_val, val))
		return -EIO;

	return 0;
}

static int ivpu_boot_host_ss_configure(struct ivpu_device *vdev)
{
	ivpu_boot_host_ss_rst_clr_assert(vdev);

	return ivpu_boot_noc_qreqn_check(vdev, 0x0);
}

static void ivpu_boot_vpu_idle_gen_disable(struct ivpu_device *vdev)
{
	REGV_WR32(VPU_37XX_HOST_SS_AON_VPU_IDLE_GEN, 0x0);
}

static int ivpu_boot_host_ss_axi_drive(struct ivpu_device *vdev, bool enable)
{
	int ret;
	u32 val;

	val = REGV_RD32(VPU_37XX_HOST_SS_NOC_QREQN);
	if (enable)
		val = REG_SET_FLD(VPU_37XX_HOST_SS_NOC_QREQN, TOP_SOCMMIO, val);
	else
		val = REG_CLR_FLD(VPU_37XX_HOST_SS_NOC_QREQN, TOP_SOCMMIO, val);
	REGV_WR32(VPU_37XX_HOST_SS_NOC_QREQN, val);

	ret = ivpu_boot_noc_qacceptn_check(vdev, enable ? 0x1 : 0x0);
	if (ret) {
		ivpu_err(vdev, "Failed qacceptn check: %d\n", ret);
		return ret;
	}

	ret = ivpu_boot_noc_qdeny_check(vdev, 0x0);
	if (ret)
		ivpu_err(vdev, "Failed qdeny check: %d\n", ret);

	return ret;
}

static int ivpu_boot_host_ss_axi_enable(struct ivpu_device *vdev)
{
	return ivpu_boot_host_ss_axi_drive(vdev, true);
}

static int ivpu_boot_host_ss_top_noc_drive(struct ivpu_device *vdev, bool enable)
{
	int ret;
	u32 val;

	val = REGV_RD32(VPU_37XX_TOP_NOC_QREQN);
	if (enable) {
		val = REG_SET_FLD(VPU_37XX_TOP_NOC_QREQN, CPU_CTRL, val);
		val = REG_SET_FLD(VPU_37XX_TOP_NOC_QREQN, HOSTIF_L2CACHE, val);
	} else {
		val = REG_CLR_FLD(VPU_37XX_TOP_NOC_QREQN, CPU_CTRL, val);
		val = REG_CLR_FLD(VPU_37XX_TOP_NOC_QREQN, HOSTIF_L2CACHE, val);
	}
	REGV_WR32(VPU_37XX_TOP_NOC_QREQN, val);

	ret = ivpu_boot_top_noc_qacceptn_check(vdev, enable ? 0x1 : 0x0);
	if (ret) {
		ivpu_err(vdev, "Failed qacceptn check: %d\n", ret);
		return ret;
	}

	ret = ivpu_boot_top_noc_qdeny_check(vdev, 0x0);
	if (ret)
		ivpu_err(vdev, "Failed qdeny check: %d\n", ret);

	return ret;
}

static int ivpu_boot_host_ss_top_noc_enable(struct ivpu_device *vdev)
{
	return ivpu_boot_host_ss_top_noc_drive(vdev, true);
}

static void ivpu_boot_pwr_island_trickle_drive(struct ivpu_device *vdev, bool enable)
{
	u32 val = REGV_RD32(VPU_37XX_HOST_SS_AON_PWR_ISLAND_TRICKLE_EN0);

	if (enable)
		val = REG_SET_FLD(VPU_37XX_HOST_SS_AON_PWR_ISLAND_TRICKLE_EN0, MSS_CPU, val);
	else
		val = REG_CLR_FLD(VPU_37XX_HOST_SS_AON_PWR_ISLAND_TRICKLE_EN0, MSS_CPU, val);

	REGV_WR32(VPU_37XX_HOST_SS_AON_PWR_ISLAND_TRICKLE_EN0, val);
}

static void ivpu_boot_pwr_island_drive(struct ivpu_device *vdev, bool enable)
{
	u32 val = REGV_RD32(VPU_37XX_HOST_SS_AON_PWR_ISLAND_EN0);

	if (enable)
		val = REG_SET_FLD(VPU_37XX_HOST_SS_AON_PWR_ISLAND_EN0, MSS_CPU, val);
	else
		val = REG_CLR_FLD(VPU_37XX_HOST_SS_AON_PWR_ISLAND_EN0, MSS_CPU, val);

	REGV_WR32(VPU_37XX_HOST_SS_AON_PWR_ISLAND_EN0, val);
}

static int ivpu_boot_wait_for_pwr_island_status(struct ivpu_device *vdev, u32 exp_val)
{
	return REGV_POLL_FLD(VPU_37XX_HOST_SS_AON_PWR_ISLAND_STATUS0, MSS_CPU,
			     exp_val, PWR_ISLAND_STATUS_TIMEOUT_US);
}

static void ivpu_boot_pwr_island_isolation_drive(struct ivpu_device *vdev, bool enable)
{
	u32 val = REGV_RD32(VPU_37XX_HOST_SS_AON_PWR_ISO_EN0);

	if (enable)
		val = REG_SET_FLD(VPU_37XX_HOST_SS_AON_PWR_ISO_EN0, MSS_CPU, val);
	else
		val = REG_CLR_FLD(VPU_37XX_HOST_SS_AON_PWR_ISO_EN0, MSS_CPU, val);

	REGV_WR32(VPU_37XX_HOST_SS_AON_PWR_ISO_EN0, val);
}

static void ivpu_boot_dpu_active_drive(struct ivpu_device *vdev, bool enable)
{
	u32 val = REGV_RD32(VPU_37XX_HOST_SS_AON_DPU_ACTIVE);

	if (enable)
		val = REG_SET_FLD(VPU_37XX_HOST_SS_AON_DPU_ACTIVE, DPU_ACTIVE, val);
	else
		val = REG_CLR_FLD(VPU_37XX_HOST_SS_AON_DPU_ACTIVE, DPU_ACTIVE, val);

	REGV_WR32(VPU_37XX_HOST_SS_AON_DPU_ACTIVE, val);
}

static int ivpu_boot_pwr_domain_enable(struct ivpu_device *vdev)
{
	int ret;

	ivpu_boot_pwr_island_trickle_drive(vdev, true);
	ivpu_boot_pwr_island_drive(vdev, true);

	ret = ivpu_boot_wait_for_pwr_island_status(vdev, 0x1);
	if (ret) {
		ivpu_err(vdev, "Timed out waiting for power island status\n");
		return ret;
	}

	ret = ivpu_boot_top_noc_qrenqn_check(vdev, 0x0);
	if (ret) {
		ivpu_err(vdev, "Failed qrenqn check %d\n", ret);
		return ret;
	}

	ivpu_boot_host_ss_clk_drive(vdev, true);
	ivpu_boot_pwr_island_isolation_drive(vdev, false);
	ivpu_boot_host_ss_rst_drive(vdev, true);
	ivpu_boot_dpu_active_drive(vdev, true);

	return ret;
}

static int ivpu_boot_pwr_domain_disable(struct ivpu_device *vdev)
{
	ivpu_boot_dpu_active_drive(vdev, false);
	ivpu_boot_pwr_island_isolation_drive(vdev, true);
	ivpu_boot_pwr_island_trickle_drive(vdev, false);
	ivpu_boot_pwr_island_drive(vdev, false);

	return ivpu_boot_wait_for_pwr_island_status(vdev, 0x0);
}

static void ivpu_boot_no_snoop_enable(struct ivpu_device *vdev)
{
	u32 val = REGV_RD32(VPU_37XX_HOST_IF_TCU_PTW_OVERRIDES);

	val = REG_SET_FLD(VPU_37XX_HOST_IF_TCU_PTW_OVERRIDES, NOSNOOP_OVERRIDE_EN, val);
	val = REG_SET_FLD(VPU_37XX_HOST_IF_TCU_PTW_OVERRIDES, AW_NOSNOOP_OVERRIDE, val);
	val = REG_SET_FLD(VPU_37XX_HOST_IF_TCU_PTW_OVERRIDES, AR_NOSNOOP_OVERRIDE, val);

	REGV_WR32(VPU_37XX_HOST_IF_TCU_PTW_OVERRIDES, val);
}

static void ivpu_boot_tbu_mmu_enable(struct ivpu_device *vdev)
{
	u32 val = REGV_RD32(VPU_37XX_HOST_IF_TBU_MMUSSIDV);

	val = REG_SET_FLD(VPU_37XX_HOST_IF_TBU_MMUSSIDV, TBU0_AWMMUSSIDV, val);
	val = REG_SET_FLD(VPU_37XX_HOST_IF_TBU_MMUSSIDV, TBU0_ARMMUSSIDV, val);
	val = REG_SET_FLD(VPU_37XX_HOST_IF_TBU_MMUSSIDV, TBU2_AWMMUSSIDV, val);
	val = REG_SET_FLD(VPU_37XX_HOST_IF_TBU_MMUSSIDV, TBU2_ARMMUSSIDV, val);

	REGV_WR32(VPU_37XX_HOST_IF_TBU_MMUSSIDV, val);
}

static void ivpu_boot_soc_cpu_boot(struct ivpu_device *vdev)
{
	u32 val;

	val = REGV_RD32(VPU_37XX_CPU_SS_MSSCPU_CPR_LEON_RT_VEC);
	val = REG_SET_FLD(VPU_37XX_CPU_SS_MSSCPU_CPR_LEON_RT_VEC, IRQI_RSTRUN0, val);

	val = REG_CLR_FLD(VPU_37XX_CPU_SS_MSSCPU_CPR_LEON_RT_VEC, IRQI_RSTVEC, val);
	REGV_WR32(VPU_37XX_CPU_SS_MSSCPU_CPR_LEON_RT_VEC, val);

	val = REG_SET_FLD(VPU_37XX_CPU_SS_MSSCPU_CPR_LEON_RT_VEC, IRQI_RESUME0, val);
	REGV_WR32(VPU_37XX_CPU_SS_MSSCPU_CPR_LEON_RT_VEC, val);

	val = REG_CLR_FLD(VPU_37XX_CPU_SS_MSSCPU_CPR_LEON_RT_VEC, IRQI_RESUME0, val);
	REGV_WR32(VPU_37XX_CPU_SS_MSSCPU_CPR_LEON_RT_VEC, val);

	val = vdev->fw->entry_point >> 9;
	REGV_WR32(VPU_37XX_HOST_SS_LOADING_ADDRESS_LO, val);

	val = REG_SET_FLD(VPU_37XX_HOST_SS_LOADING_ADDRESS_LO, DONE, val);
	REGV_WR32(VPU_37XX_HOST_SS_LOADING_ADDRESS_LO, val);

	ivpu_dbg(vdev, PM, "Booting firmware, mode: %s\n",
		 vdev->fw->entry_point == vdev->fw->cold_boot_entry_point ? "cold boot" : "resume");
}

static int ivpu_boot_d0i3_drive(struct ivpu_device *vdev, bool enable)
{
	int ret;
	u32 val;

	ret = REGB_POLL_FLD(VPU_37XX_BUTTRESS_VPU_D0I3_CONTROL, INPROGRESS, 0, TIMEOUT_US);
	if (ret) {
		ivpu_err(vdev, "Failed to sync before D0i3 transition: %d\n", ret);
		return ret;
	}

	val = REGB_RD32(VPU_37XX_BUTTRESS_VPU_D0I3_CONTROL);
	if (enable)
		val = REG_SET_FLD(VPU_37XX_BUTTRESS_VPU_D0I3_CONTROL, I3, val);
	else
		val = REG_CLR_FLD(VPU_37XX_BUTTRESS_VPU_D0I3_CONTROL, I3, val);
	REGB_WR32(VPU_37XX_BUTTRESS_VPU_D0I3_CONTROL, val);

	ret = REGB_POLL_FLD(VPU_37XX_BUTTRESS_VPU_D0I3_CONTROL, INPROGRESS, 0, TIMEOUT_US);
	if (ret)
		ivpu_err(vdev, "Failed to sync after D0i3 transition: %d\n", ret);

	return ret;
}

static int ivpu_hw_37xx_info_init(struct ivpu_device *vdev)
{
	struct ivpu_hw_info *hw = vdev->hw;

	hw->tile_fuse = TILE_FUSE_ENABLE_BOTH;
	hw->sku = TILE_SKU_BOTH_MTL;
	hw->config = WP_CONFIG_2_TILE_4_3_RATIO;

	ivpu_pll_init_frequency_ratios(vdev);

	ivpu_hw_init_range(&hw->ranges.global, 0x80000000, SZ_512M);
	ivpu_hw_init_range(&hw->ranges.user,   0xc0000000, 255 * SZ_1M);
	ivpu_hw_init_range(&hw->ranges.shave, 0x180000000, SZ_2G);
	ivpu_hw_init_range(&hw->ranges.dma,   0x200000000, SZ_8G);

	vdev->platform = IVPU_PLATFORM_SILICON;
	ivpu_hw_wa_init(vdev);
	ivpu_hw_timeouts_init(vdev);

	return 0;
}

static int ivpu_hw_37xx_reset(struct ivpu_device *vdev)
{
	int ret = 0;

	if (ivpu_boot_pwr_domain_disable(vdev)) {
		ivpu_err(vdev, "Failed to disable power domain\n");
		ret = -EIO;
	}

	if (ivpu_pll_disable(vdev)) {
		ivpu_err(vdev, "Failed to disable PLL\n");
		ret = -EIO;
	}

	return ret;
}

static int ivpu_hw_37xx_d0i3_enable(struct ivpu_device *vdev)
{
	int ret;

	ret = ivpu_boot_d0i3_drive(vdev, true);
	if (ret)
		ivpu_err(vdev, "Failed to enable D0i3: %d\n", ret);

	udelay(5); /* VPU requires 5 us to complete the transition */

	return ret;
}

static int ivpu_hw_37xx_d0i3_disable(struct ivpu_device *vdev)
{
	int ret;

	ret = ivpu_boot_d0i3_drive(vdev, false);
	if (ret)
		ivpu_err(vdev, "Failed to disable D0i3: %d\n", ret);

	return ret;
}

static int ivpu_hw_37xx_power_up(struct ivpu_device *vdev)
{
	int ret;

	ret = ivpu_hw_37xx_d0i3_disable(vdev);
	if (ret)
		ivpu_warn(vdev, "Failed to disable D0I3: %d\n", ret);

	ret = ivpu_pll_enable(vdev);
	if (ret) {
		ivpu_err(vdev, "Failed to enable PLL: %d\n", ret);
		return ret;
	}

	ret = ivpu_boot_host_ss_configure(vdev);
	if (ret) {
		ivpu_err(vdev, "Failed to configure host SS: %d\n", ret);
		return ret;
	}

	/*
	 * The control circuitry for vpu_idle indication logic powers up active.
	 * To ensure unnecessary low power mode signal from LRT during bring up,
	 * KMD disables the circuitry prior to bringing up the Main Power island.
	 */
	ivpu_boot_vpu_idle_gen_disable(vdev);

	ret = ivpu_boot_pwr_domain_enable(vdev);
	if (ret) {
		ivpu_err(vdev, "Failed to enable power domain: %d\n", ret);
		return ret;
	}

	ret = ivpu_boot_host_ss_axi_enable(vdev);
	if (ret) {
		ivpu_err(vdev, "Failed to enable AXI: %d\n", ret);
		return ret;
	}

	ret = ivpu_boot_host_ss_top_noc_enable(vdev);
	if (ret)
		ivpu_err(vdev, "Failed to enable TOP NOC: %d\n", ret);

	return ret;
}

static int ivpu_hw_37xx_boot_fw(struct ivpu_device *vdev)
{
	ivpu_boot_no_snoop_enable(vdev);
	ivpu_boot_tbu_mmu_enable(vdev);
	ivpu_boot_soc_cpu_boot(vdev);

	return 0;
}

static bool ivpu_hw_37xx_is_idle(struct ivpu_device *vdev)
{
	u32 val;

	if (IVPU_WA(punit_disabled))
		return true;

	val = REGB_RD32(VPU_37XX_BUTTRESS_VPU_STATUS);
	return REG_TEST_FLD(VPU_37XX_BUTTRESS_VPU_STATUS, READY, val) &&
	       REG_TEST_FLD(VPU_37XX_BUTTRESS_VPU_STATUS, IDLE, val);
}

static int ivpu_hw_37xx_wait_for_idle(struct ivpu_device *vdev)
{
	return REGB_POLL_FLD(VPU_37XX_BUTTRESS_VPU_STATUS, IDLE, 0x1, IDLE_TIMEOUT_US);
}

static void ivpu_hw_37xx_save_d0i3_entry_timestamp(struct ivpu_device *vdev)
{
	vdev->hw->d0i3_entry_host_ts = ktime_get_boottime();
	vdev->hw->d0i3_entry_vpu_ts = REGV_RD64(VPU_37XX_CPU_SS_TIM_PERF_FREE_CNT);
}

static int ivpu_hw_37xx_power_down(struct ivpu_device *vdev)
{
	int ret = 0;

<<<<<<< HEAD
	ivpu_hw_37xx_save_d0i3_entry_timestamp(vdev);

	if (!ivpu_hw_37xx_is_idle(vdev)) {
		ivpu_warn(vdev, "VPU not idle during power down\n");
		if (ivpu_hw_37xx_reset(vdev))
			ivpu_warn(vdev, "Failed to reset the VPU\n");
	}
=======
	if (!ivpu_hw_37xx_is_idle(vdev))
		ivpu_warn(vdev, "VPU not idle during power down\n");
>>>>>>> 2cc14f52

	if (ivpu_hw_37xx_reset(vdev)) {
		ivpu_err(vdev, "Failed to reset VPU\n");
		ret = -EIO;
	}

	if (ivpu_hw_37xx_d0i3_enable(vdev)) {
		ivpu_err(vdev, "Failed to enter D0I3\n");
		ret = -EIO;
	}

	return ret;
}

static void ivpu_hw_37xx_wdt_disable(struct ivpu_device *vdev)
{
	u32 val;

	/* Enable writing and set non-zero WDT value */
	REGV_WR32(VPU_37XX_CPU_SS_TIM_SAFE, TIM_SAFE_ENABLE);
	REGV_WR32(VPU_37XX_CPU_SS_TIM_WATCHDOG, TIM_WATCHDOG_RESET_VALUE);

	/* Enable writing and disable watchdog timer */
	REGV_WR32(VPU_37XX_CPU_SS_TIM_SAFE, TIM_SAFE_ENABLE);
	REGV_WR32(VPU_37XX_CPU_SS_TIM_WDOG_EN, 0);

	/* Now clear the timeout interrupt */
	val = REGV_RD32(VPU_37XX_CPU_SS_TIM_GEN_CONFIG);
	val = REG_CLR_FLD(VPU_37XX_CPU_SS_TIM_GEN_CONFIG, WDOG_TO_INT_CLR, val);
	REGV_WR32(VPU_37XX_CPU_SS_TIM_GEN_CONFIG, val);
}

static u32 ivpu_hw_37xx_profiling_freq_get(struct ivpu_device *vdev)
{
	return PLL_PROF_CLK_FREQ;
}

static void ivpu_hw_37xx_profiling_freq_drive(struct ivpu_device *vdev, bool enable)
{
	/* Profiling freq - is a debug feature. Unavailable on VPU 37XX. */
}

static u32 ivpu_hw_37xx_pll_to_freq(u32 ratio, u32 config)
{
	u32 pll_clock = PLL_REF_CLK_FREQ * ratio;
	u32 cpu_clock;

	if ((config & 0xff) == PLL_RATIO_4_3)
		cpu_clock = pll_clock * 2 / 4;
	else
		cpu_clock = pll_clock * 2 / 5;

	return cpu_clock;
}

/* Register indirect accesses */
static u32 ivpu_hw_37xx_reg_pll_freq_get(struct ivpu_device *vdev)
{
	u32 pll_curr_ratio;

	pll_curr_ratio = REGB_RD32(VPU_37XX_BUTTRESS_CURRENT_PLL);
	pll_curr_ratio &= VPU_37XX_BUTTRESS_CURRENT_PLL_RATIO_MASK;

	if (!ivpu_is_silicon(vdev))
		return PLL_SIMULATION_FREQ;

	return ivpu_hw_37xx_pll_to_freq(pll_curr_ratio, vdev->hw->config);
}

static u32 ivpu_hw_37xx_reg_telemetry_offset_get(struct ivpu_device *vdev)
{
	return REGB_RD32(VPU_37XX_BUTTRESS_VPU_TELEMETRY_OFFSET);
}

static u32 ivpu_hw_37xx_reg_telemetry_size_get(struct ivpu_device *vdev)
{
	return REGB_RD32(VPU_37XX_BUTTRESS_VPU_TELEMETRY_SIZE);
}

static u32 ivpu_hw_37xx_reg_telemetry_enable_get(struct ivpu_device *vdev)
{
	return REGB_RD32(VPU_37XX_BUTTRESS_VPU_TELEMETRY_ENABLE);
}

static void ivpu_hw_37xx_reg_db_set(struct ivpu_device *vdev, u32 db_id)
{
	u32 reg_stride = VPU_37XX_CPU_SS_DOORBELL_1 - VPU_37XX_CPU_SS_DOORBELL_0;
	u32 val = REG_FLD(VPU_37XX_CPU_SS_DOORBELL_0, SET);

	REGV_WR32I(VPU_37XX_CPU_SS_DOORBELL_0, reg_stride, db_id, val);
}

static u32 ivpu_hw_37xx_reg_ipc_rx_addr_get(struct ivpu_device *vdev)
{
	return REGV_RD32(VPU_37XX_HOST_SS_TIM_IPC_FIFO_ATM);
}

static u32 ivpu_hw_37xx_reg_ipc_rx_count_get(struct ivpu_device *vdev)
{
	u32 count = REGV_RD32_SILENT(VPU_37XX_HOST_SS_TIM_IPC_FIFO_STAT);

	return REG_GET_FLD(VPU_37XX_HOST_SS_TIM_IPC_FIFO_STAT, FILL_LEVEL, count);
}

static void ivpu_hw_37xx_reg_ipc_tx_set(struct ivpu_device *vdev, u32 vpu_addr)
{
	REGV_WR32(VPU_37XX_CPU_SS_TIM_IPC_FIFO, vpu_addr);
}

static void ivpu_hw_37xx_irq_clear(struct ivpu_device *vdev)
{
	REGV_WR64(VPU_37XX_HOST_SS_ICB_CLEAR_0, ICB_0_1_IRQ_MASK);
}

static void ivpu_hw_37xx_irq_enable(struct ivpu_device *vdev)
{
	REGV_WR32(VPU_37XX_HOST_SS_FW_SOC_IRQ_EN, ITF_FIREWALL_VIOLATION_MASK);
	REGV_WR64(VPU_37XX_HOST_SS_ICB_ENABLE_0, ICB_0_1_IRQ_MASK);
	REGB_WR32(VPU_37XX_BUTTRESS_LOCAL_INT_MASK, BUTTRESS_IRQ_ENABLE_MASK);
	REGB_WR32(VPU_37XX_BUTTRESS_GLOBAL_INT_MASK, 0x0);
}

static void ivpu_hw_37xx_irq_disable(struct ivpu_device *vdev)
{
	REGB_WR32(VPU_37XX_BUTTRESS_GLOBAL_INT_MASK, 0x1);
	REGB_WR32(VPU_37XX_BUTTRESS_LOCAL_INT_MASK, BUTTRESS_IRQ_DISABLE_MASK);
	REGV_WR64(VPU_37XX_HOST_SS_ICB_ENABLE_0, 0x0ull);
	REGV_WR32(VPU_37XX_HOST_SS_FW_SOC_IRQ_EN, 0x0);
}

static void ivpu_hw_37xx_irq_wdt_nce_handler(struct ivpu_device *vdev)
{
	ivpu_err_ratelimited(vdev, "WDT NCE irq\n");

	ivpu_pm_schedule_recovery(vdev);
}

static void ivpu_hw_37xx_irq_wdt_mss_handler(struct ivpu_device *vdev)
{
	ivpu_err_ratelimited(vdev, "WDT MSS irq\n");

	ivpu_hw_wdt_disable(vdev);
	ivpu_pm_schedule_recovery(vdev);
}

static void ivpu_hw_37xx_irq_noc_firewall_handler(struct ivpu_device *vdev)
{
	ivpu_err_ratelimited(vdev, "NOC Firewall irq\n");

	ivpu_pm_schedule_recovery(vdev);
}

/* Handler for IRQs from VPU core (irqV) */
static bool ivpu_hw_37xx_irqv_handler(struct ivpu_device *vdev, int irq, bool *wake_thread)
{
	u32 status = REGV_RD32(VPU_37XX_HOST_SS_ICB_STATUS_0) & ICB_0_IRQ_MASK;

	if (!status)
		return false;

	REGV_WR32(VPU_37XX_HOST_SS_ICB_CLEAR_0, status);

	if (REG_TEST_FLD(VPU_37XX_HOST_SS_ICB_STATUS_0, MMU_IRQ_0_INT, status))
		ivpu_mmu_irq_evtq_handler(vdev);

	if (REG_TEST_FLD(VPU_37XX_HOST_SS_ICB_STATUS_0, HOST_IPC_FIFO_INT, status))
		ivpu_ipc_irq_handler(vdev, wake_thread);

	if (REG_TEST_FLD(VPU_37XX_HOST_SS_ICB_STATUS_0, MMU_IRQ_1_INT, status))
		ivpu_dbg(vdev, IRQ, "MMU sync complete\n");

	if (REG_TEST_FLD(VPU_37XX_HOST_SS_ICB_STATUS_0, MMU_IRQ_2_INT, status))
		ivpu_mmu_irq_gerr_handler(vdev);

	if (REG_TEST_FLD(VPU_37XX_HOST_SS_ICB_STATUS_0, CPU_INT_REDIRECT_0_INT, status))
		ivpu_hw_37xx_irq_wdt_mss_handler(vdev);

	if (REG_TEST_FLD(VPU_37XX_HOST_SS_ICB_STATUS_0, CPU_INT_REDIRECT_1_INT, status))
		ivpu_hw_37xx_irq_wdt_nce_handler(vdev);

	if (REG_TEST_FLD(VPU_37XX_HOST_SS_ICB_STATUS_0, NOC_FIREWALL_INT, status))
		ivpu_hw_37xx_irq_noc_firewall_handler(vdev);

	return true;
}

/* Handler for IRQs from Buttress core (irqB) */
static bool ivpu_hw_37xx_irqb_handler(struct ivpu_device *vdev, int irq)
{
	u32 status = REGB_RD32(VPU_37XX_BUTTRESS_INTERRUPT_STAT) & BUTTRESS_IRQ_MASK;
	bool schedule_recovery = false;

	if (!status)
		return false;

	if (REG_TEST_FLD(VPU_37XX_BUTTRESS_INTERRUPT_STAT, FREQ_CHANGE, status))
		ivpu_dbg(vdev, IRQ, "FREQ_CHANGE irq: %08x",
			 REGB_RD32(VPU_37XX_BUTTRESS_CURRENT_PLL));

	if (REG_TEST_FLD(VPU_37XX_BUTTRESS_INTERRUPT_STAT, ATS_ERR, status)) {
		ivpu_err(vdev, "ATS_ERR irq 0x%016llx", REGB_RD64(VPU_37XX_BUTTRESS_ATS_ERR_LOG_0));
		REGB_WR32(VPU_37XX_BUTTRESS_ATS_ERR_CLEAR, 0x1);
		schedule_recovery = true;
	}

	if (REG_TEST_FLD(VPU_37XX_BUTTRESS_INTERRUPT_STAT, UFI_ERR, status)) {
		u32 ufi_log = REGB_RD32(VPU_37XX_BUTTRESS_UFI_ERR_LOG);

		ivpu_err(vdev, "UFI_ERR irq (0x%08x) opcode: 0x%02lx axi_id: 0x%02lx cq_id: 0x%03lx",
			 ufi_log, REG_GET_FLD(VPU_37XX_BUTTRESS_UFI_ERR_LOG, OPCODE, ufi_log),
			 REG_GET_FLD(VPU_37XX_BUTTRESS_UFI_ERR_LOG, AXI_ID, ufi_log),
			 REG_GET_FLD(VPU_37XX_BUTTRESS_UFI_ERR_LOG, CQ_ID, ufi_log));
		REGB_WR32(VPU_37XX_BUTTRESS_UFI_ERR_CLEAR, 0x1);
		schedule_recovery = true;
	}

	/* This must be done after interrupts are cleared at the source. */
	if (IVPU_WA(interrupt_clear_with_0))
		/*
		 * Writing 1 triggers an interrupt, so we can't perform read update write.
		 * Clear local interrupt status by writing 0 to all bits.
		 */
		REGB_WR32(VPU_37XX_BUTTRESS_INTERRUPT_STAT, 0x0);
	else
		REGB_WR32(VPU_37XX_BUTTRESS_INTERRUPT_STAT, status);

	if (schedule_recovery)
		ivpu_pm_schedule_recovery(vdev);

	return true;
}

static irqreturn_t ivpu_hw_37xx_irq_handler(int irq, void *ptr)
{
	struct ivpu_device *vdev = ptr;
	bool irqv_handled, irqb_handled, wake_thread = false;

	REGB_WR32(VPU_37XX_BUTTRESS_GLOBAL_INT_MASK, 0x1);

	irqv_handled = ivpu_hw_37xx_irqv_handler(vdev, irq, &wake_thread);
	irqb_handled = ivpu_hw_37xx_irqb_handler(vdev, irq);

	/* Re-enable global interrupts to re-trigger MSI for pending interrupts */
	REGB_WR32(VPU_37XX_BUTTRESS_GLOBAL_INT_MASK, 0x0);

	if (wake_thread)
		return IRQ_WAKE_THREAD;
	if (irqv_handled || irqb_handled)
		return IRQ_HANDLED;
	return IRQ_NONE;
}

static void ivpu_hw_37xx_diagnose_failure(struct ivpu_device *vdev)
{
	u32 irqv = REGV_RD32(VPU_37XX_HOST_SS_ICB_STATUS_0) & ICB_0_IRQ_MASK;
	u32 irqb = REGB_RD32(VPU_37XX_BUTTRESS_INTERRUPT_STAT) & BUTTRESS_IRQ_MASK;

	if (ivpu_hw_37xx_reg_ipc_rx_count_get(vdev))
		ivpu_err(vdev, "IPC FIFO queue not empty, missed IPC IRQ");

	if (REG_TEST_FLD(VPU_37XX_HOST_SS_ICB_STATUS_0, CPU_INT_REDIRECT_0_INT, irqv))
		ivpu_err(vdev, "WDT MSS timeout detected\n");

	if (REG_TEST_FLD(VPU_37XX_HOST_SS_ICB_STATUS_0, CPU_INT_REDIRECT_1_INT, irqv))
		ivpu_err(vdev, "WDT NCE timeout detected\n");

	if (REG_TEST_FLD(VPU_37XX_HOST_SS_ICB_STATUS_0, NOC_FIREWALL_INT, irqv))
		ivpu_err(vdev, "NOC Firewall irq detected\n");

	if (REG_TEST_FLD(VPU_37XX_BUTTRESS_INTERRUPT_STAT, ATS_ERR, irqb))
		ivpu_err(vdev, "ATS_ERR irq 0x%016llx", REGB_RD64(VPU_37XX_BUTTRESS_ATS_ERR_LOG_0));

	if (REG_TEST_FLD(VPU_37XX_BUTTRESS_INTERRUPT_STAT, UFI_ERR, irqb)) {
		u32 ufi_log = REGB_RD32(VPU_37XX_BUTTRESS_UFI_ERR_LOG);

		ivpu_err(vdev, "UFI_ERR irq (0x%08x) opcode: 0x%02lx axi_id: 0x%02lx cq_id: 0x%03lx",
			 ufi_log, REG_GET_FLD(VPU_37XX_BUTTRESS_UFI_ERR_LOG, OPCODE, ufi_log),
			 REG_GET_FLD(VPU_37XX_BUTTRESS_UFI_ERR_LOG, AXI_ID, ufi_log),
			 REG_GET_FLD(VPU_37XX_BUTTRESS_UFI_ERR_LOG, CQ_ID, ufi_log));
	}
}

const struct ivpu_hw_ops ivpu_hw_37xx_ops = {
	.info_init = ivpu_hw_37xx_info_init,
	.power_up = ivpu_hw_37xx_power_up,
	.is_idle = ivpu_hw_37xx_is_idle,
	.wait_for_idle = ivpu_hw_37xx_wait_for_idle,
	.power_down = ivpu_hw_37xx_power_down,
	.reset = ivpu_hw_37xx_reset,
	.boot_fw = ivpu_hw_37xx_boot_fw,
	.wdt_disable = ivpu_hw_37xx_wdt_disable,
	.diagnose_failure = ivpu_hw_37xx_diagnose_failure,
	.profiling_freq_get = ivpu_hw_37xx_profiling_freq_get,
	.profiling_freq_drive = ivpu_hw_37xx_profiling_freq_drive,
	.reg_pll_freq_get = ivpu_hw_37xx_reg_pll_freq_get,
	.reg_telemetry_offset_get = ivpu_hw_37xx_reg_telemetry_offset_get,
	.reg_telemetry_size_get = ivpu_hw_37xx_reg_telemetry_size_get,
	.reg_telemetry_enable_get = ivpu_hw_37xx_reg_telemetry_enable_get,
	.reg_db_set = ivpu_hw_37xx_reg_db_set,
	.reg_ipc_rx_addr_get = ivpu_hw_37xx_reg_ipc_rx_addr_get,
	.reg_ipc_rx_count_get = ivpu_hw_37xx_reg_ipc_rx_count_get,
	.reg_ipc_tx_set = ivpu_hw_37xx_reg_ipc_tx_set,
	.irq_clear = ivpu_hw_37xx_irq_clear,
	.irq_enable = ivpu_hw_37xx_irq_enable,
	.irq_disable = ivpu_hw_37xx_irq_disable,
	.irq_handler = ivpu_hw_37xx_irq_handler,
};<|MERGE_RESOLUTION|>--- conflicted
+++ resolved
@@ -733,18 +733,10 @@
 {
 	int ret = 0;
 
-<<<<<<< HEAD
 	ivpu_hw_37xx_save_d0i3_entry_timestamp(vdev);
 
-	if (!ivpu_hw_37xx_is_idle(vdev)) {
-		ivpu_warn(vdev, "VPU not idle during power down\n");
-		if (ivpu_hw_37xx_reset(vdev))
-			ivpu_warn(vdev, "Failed to reset the VPU\n");
-	}
-=======
 	if (!ivpu_hw_37xx_is_idle(vdev))
 		ivpu_warn(vdev, "VPU not idle during power down\n");
->>>>>>> 2cc14f52
 
 	if (ivpu_hw_37xx_reset(vdev)) {
 		ivpu_err(vdev, "Failed to reset VPU\n");
