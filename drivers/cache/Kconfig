--- conflicted
+++ resolved
@@ -18,10 +18,7 @@
 	bool "StarFive StarLink Cache controller"
 	depends on RISCV
 	depends on ARCH_STARFIVE
-<<<<<<< HEAD
-=======
 	depends on 64BIT
->>>>>>> 9cacb32a
 	select RISCV_DMA_NONCOHERENT
 	select RISCV_NONSTANDARD_CACHE_OPS
 	help
