// SPDX-License-Identifier: GPL-2.0+
/*
<<<<<<< HEAD
 * hwmon driver for Aquacomputer devices (D5 Next, Farbwerk 360)
=======
 * hwmon driver for Aquacomputer devices (D5 Next, Farbwerk, Farbwerk 360, Octo)
>>>>>>> 88084a3d
 *
 * Aquacomputer devices send HID reports (with ID 0x01) every second to report
 * sensor values.
 *
 * Copyright 2021 Aleksa Savic <savicaleksa83@gmail.com>
 * Copyright 2022 Jack Doan <me@jackdoan.com>
 */

<<<<<<< HEAD
=======
#include <linux/crc16.h>
>>>>>>> 88084a3d
#include <linux/debugfs.h>
#include <linux/hid.h>
#include <linux/hwmon.h>
#include <linux/jiffies.h>
#include <linux/module.h>
#include <linux/mutex.h>
#include <linux/seq_file.h>
#include <asm/unaligned.h>

#define USB_VENDOR_ID_AQUACOMPUTER	0x0c70
<<<<<<< HEAD
#define USB_PRODUCT_ID_D5NEXT		0xf00e
#define USB_PRODUCT_ID_FARBWERK360	0xf010

enum kinds { d5next, farbwerk360 };

static const char *const aqc_device_names[] = {
	[d5next] = "d5next",
	[farbwerk360] = "farbwerk360"
};

#define DRIVER_NAME			"aquacomputer_d5next"

#define STATUS_REPORT_ID		0x01
#define STATUS_UPDATE_INTERVAL		(2 * HZ)	/* In seconds */
#define SERIAL_FIRST_PART		3
#define SERIAL_SECOND_PART		5
#define FIRMWARE_VERSION		13
=======
#define USB_PRODUCT_ID_FARBWERK		0xf00a
#define USB_PRODUCT_ID_D5NEXT		0xf00e
#define USB_PRODUCT_ID_FARBWERK360	0xf010
#define USB_PRODUCT_ID_OCTO		0xf011

enum kinds { d5next, farbwerk, farbwerk360, octo };

static const char *const aqc_device_names[] = {
	[d5next] = "d5next",
	[farbwerk] = "farbwerk",
	[farbwerk360] = "farbwerk360",
	[octo] = "octo"
};

#define DRIVER_NAME			"aquacomputer_d5next"

#define STATUS_REPORT_ID		0x01
#define STATUS_UPDATE_INTERVAL		(2 * HZ)	/* In seconds */
#define SERIAL_FIRST_PART		3
#define SERIAL_SECOND_PART		5
#define FIRMWARE_VERSION		13

#define CTRL_REPORT_ID			0x03

/* The HID report that the official software always sends
 * after writing values, currently same for all devices
 */
#define SECONDARY_CTRL_REPORT_ID	0x02
#define SECONDARY_CTRL_REPORT_SIZE	0x0B

static u8 secondary_ctrl_report[] = {
	0x02, 0x00, 0x00, 0x00, 0x02, 0x00, 0x00, 0x00, 0x00, 0x34, 0xC6
};
>>>>>>> 88084a3d

/* Register offsets for the D5 Next pump */
#define D5NEXT_POWER_CYCLES		24

#define D5NEXT_COOLANT_TEMP		87

#define D5NEXT_PUMP_SPEED		116
#define D5NEXT_FAN_SPEED		103

#define D5NEXT_PUMP_POWER		114
#define D5NEXT_FAN_POWER		101

#define D5NEXT_PUMP_VOLTAGE		110
#define D5NEXT_FAN_VOLTAGE		97
#define D5NEXT_5V_VOLTAGE		57

#define D5NEXT_PUMP_CURRENT		112
#define D5NEXT_FAN_CURRENT		99

<<<<<<< HEAD
/* Register offsets for the Farbwerk 360 RGB controller */
#define FARBWERK360_NUM_SENSORS		4
#define FARBWERK360_SENSOR_START		0x32
#define FARBWERK360_SENSOR_SIZE		0x02
#define FARBWERK360_SENSOR_DISCONNECTED	0x7FFF

/* Labels for D5 Next */
#define L_D5NEXT_COOLANT_TEMP		"Coolant temp"

static const char *const label_d5next_speeds[] = {
	"Pump speed",
	"Fan speed"
};

static const char *const label_d5next_power[] = {
	"Pump power",
	"Fan power"
};

static const char *const label_d5next_voltages[] = {
	"Pump voltage",
	"Fan voltage",
	"+5V voltage"
};

static const char *const label_d5next_current[] = {
	"Pump current",
	"Fan current"
};

/* Labels for Farbwerk 360 temperature sensors */
static const char *const label_temp_sensors[] = {
	"Sensor 1",
	"Sensor 2",
	"Sensor 3",
	"Sensor 4"
=======
/* Register offsets for the Farbwerk RGB controller */
#define FARBWERK_NUM_SENSORS		4
#define FARBWERK_SENSOR_START		0x2f
#define FARBWERK_SENSOR_SIZE		0x02
#define FARBWERK_SENSOR_DISCONNECTED	0x7FFF

/* Register offsets for the Farbwerk 360 RGB controller */
#define FARBWERK360_NUM_SENSORS		4
#define FARBWERK360_SENSOR_START	0x32
#define FARBWERK360_SENSOR_SIZE		0x02
#define FARBWERK360_SENSOR_DISCONNECTED	0x7FFF

/* Register offsets for the Octo fan controller */
#define OCTO_POWER_CYCLES		0x18
#define OCTO_NUM_FANS			8
#define OCTO_FAN_PERCENT_OFFSET		0x00
#define OCTO_FAN_VOLTAGE_OFFSET		0x02
#define OCTO_FAN_CURRENT_OFFSET		0x04
#define OCTO_FAN_POWER_OFFSET		0x06
#define OCTO_FAN_SPEED_OFFSET		0x08

static u8 octo_sensor_fan_offsets[] = { 0x7D, 0x8A, 0x97, 0xA4, 0xB1, 0xBE, 0xCB, 0xD8 };

#define OCTO_NUM_SENSORS		4
#define OCTO_SENSOR_START		0x3D
#define OCTO_SENSOR_SIZE		0x02
#define OCTO_SENSOR_DISCONNECTED	0x7FFF

#define OCTO_CTRL_REPORT_SIZE			0x65F
#define OCTO_CTRL_REPORT_CHECKSUM_OFFSET	0x65D
#define OCTO_CTRL_REPORT_CHECKSUM_START		0x01
#define OCTO_CTRL_REPORT_CHECKSUM_LENGTH	0x65C

/* Fan speed registers in Octo control report (from 0-100%) */
static u16 octo_ctrl_fan_offsets[] = { 0x5B, 0xB0, 0x105, 0x15A, 0x1AF, 0x204, 0x259, 0x2AE };

/* Labels for D5 Next */
static const char *const label_d5next_temp[] = {
	"Coolant temp"
};

static const char *const label_d5next_speeds[] = {
	"Pump speed",
	"Fan speed"
};

static const char *const label_d5next_power[] = {
	"Pump power",
	"Fan power"
};

static const char *const label_d5next_voltages[] = {
	"Pump voltage",
	"Fan voltage",
	"+5V voltage"
};

static const char *const label_d5next_current[] = {
	"Pump current",
	"Fan current"
};

/* Labels for Farbwerk, Farbwerk 360 and Octo temperature sensors */
static const char *const label_temp_sensors[] = {
	"Sensor 1",
	"Sensor 2",
	"Sensor 3",
	"Sensor 4"
};

/* Labels for Octo */
static const char *const label_fan_speed[] = {
	"Fan 1 speed",
	"Fan 2 speed",
	"Fan 3 speed",
	"Fan 4 speed",
	"Fan 5 speed",
	"Fan 6 speed",
	"Fan 7 speed",
	"Fan 8 speed"
};

static const char *const label_fan_power[] = {
	"Fan 1 power",
	"Fan 2 power",
	"Fan 3 power",
	"Fan 4 power",
	"Fan 5 power",
	"Fan 6 power",
	"Fan 7 power",
	"Fan 8 power"
};

static const char *const label_fan_voltage[] = {
	"Fan 1 voltage",
	"Fan 2 voltage",
	"Fan 3 voltage",
	"Fan 4 voltage",
	"Fan 5 voltage",
	"Fan 6 voltage",
	"Fan 7 voltage",
	"Fan 8 voltage"
};

static const char *const label_fan_current[] = {
	"Fan 1 current",
	"Fan 2 current",
	"Fan 3 current",
	"Fan 4 current",
	"Fan 5 current",
	"Fan 6 current",
	"Fan 7 current",
	"Fan 8 current"
>>>>>>> 88084a3d
};

struct aqc_data {
	struct hid_device *hdev;
	struct device *hwmon_dev;
	struct dentry *debugfs;
<<<<<<< HEAD
	enum kinds kind;
	const char *name;

=======
	struct mutex mutex;	/* Used for locking access when reading and writing PWM values */
	enum kinds kind;
	const char *name;

	int buffer_size;
	u8 *buffer;
	int checksum_start;
	int checksum_length;
	int checksum_offset;

>>>>>>> 88084a3d
	/* General info, same across all devices */
	u32 serial_number[2];
	u16 firmware_version;

<<<<<<< HEAD
	/* D5 Next specific - how many times the device was powered on */
=======
	/* How many times the device was powered on */
>>>>>>> 88084a3d
	u32 power_cycles;

	/* Sensor values */
	s32 temp_input[4];
<<<<<<< HEAD
	u16 speed_input[2];
	u32 power_input[2];
	u16 voltage_input[3];
	u16 current_input[2];
=======
	u16 speed_input[8];
	u32 power_input[8];
	u16 voltage_input[8];
	u16 current_input[8];

	/* Label values */
	const char *const *temp_label;
	const char *const *speed_label;
	const char *const *power_label;
	const char *const *voltage_label;
	const char *const *current_label;
>>>>>>> 88084a3d

	unsigned long updated;
};

<<<<<<< HEAD
static umode_t aqc_is_visible(const void *data, enum hwmon_sensor_types type, u32 attr,
			      int channel)
{
	const struct aqc_data *priv = data;

	switch (type) {
	case hwmon_temp:
		switch (priv->kind) {
		case d5next:
			if (channel == 0)
				return 0444;
			break;
		case farbwerk360:
			return 0444;
		default:
			break;
		}
		break;
	case hwmon_fan:
	case hwmon_power:
	case hwmon_in:
	case hwmon_curr:
		switch (priv->kind) {
		case d5next:
			return 0444;
		default:
			break;
		}
		break;
	default:
		break;
	}

	return 0;
}

static int aqc_read(struct device *dev, enum hwmon_sensor_types type, u32 attr,
		    int channel, long *val)
{
	struct aqc_data *priv = dev_get_drvdata(dev);

=======
/* Converts from centi-percent */
static int aqc_percent_to_pwm(u16 val)
{
	return DIV_ROUND_CLOSEST(val * 255, 100 * 100);
}

/* Converts to centi-percent */
static int aqc_pwm_to_percent(long val)
{
	if (val < 0 || val > 255)
		return -EINVAL;

	return DIV_ROUND_CLOSEST(val * 100 * 100, 255);
}

/* Expects the mutex to be locked */
static int aqc_get_ctrl_data(struct aqc_data *priv)
{
	int ret;

	memset(priv->buffer, 0x00, priv->buffer_size);
	ret = hid_hw_raw_request(priv->hdev, CTRL_REPORT_ID, priv->buffer, priv->buffer_size,
				 HID_FEATURE_REPORT, HID_REQ_GET_REPORT);
	if (ret < 0)
		ret = -ENODATA;

	return ret;
}

/* Expects the mutex to be locked */
static int aqc_send_ctrl_data(struct aqc_data *priv)
{
	int ret;
	u16 checksum;

	/* Init and xorout value for CRC-16/USB is 0xffff */
	checksum = crc16(0xffff, priv->buffer + priv->checksum_start, priv->checksum_length);
	checksum ^= 0xffff;

	/* Place the new checksum at the end of the report */
	put_unaligned_be16(checksum, priv->buffer + priv->checksum_offset);

	/* Send the patched up report back to the device */
	ret = hid_hw_raw_request(priv->hdev, CTRL_REPORT_ID, priv->buffer, priv->buffer_size,
				 HID_FEATURE_REPORT, HID_REQ_SET_REPORT);
	if (ret < 0)
		return ret;

	/* The official software sends this report after every change, so do it here as well */
	ret = hid_hw_raw_request(priv->hdev, SECONDARY_CTRL_REPORT_ID, secondary_ctrl_report,
				 SECONDARY_CTRL_REPORT_SIZE, HID_FEATURE_REPORT,
				 HID_REQ_SET_REPORT);
	return ret;
}

/* Refreshes the control buffer and returns value at offset */
static int aqc_get_ctrl_val(struct aqc_data *priv, int offset)
{
	int ret;

	mutex_lock(&priv->mutex);

	ret = aqc_get_ctrl_data(priv);
	if (ret < 0)
		goto unlock_and_return;

	ret = get_unaligned_be16(priv->buffer + offset);

unlock_and_return:
	mutex_unlock(&priv->mutex);
	return ret;
}

static int aqc_set_ctrl_val(struct aqc_data *priv, int offset, long val)
{
	int ret;

	mutex_lock(&priv->mutex);

	ret = aqc_get_ctrl_data(priv);
	if (ret < 0)
		goto unlock_and_return;

	put_unaligned_be16((u16)val, priv->buffer + offset);

	ret = aqc_send_ctrl_data(priv);

unlock_and_return:
	mutex_unlock(&priv->mutex);
	return ret;
}

static umode_t aqc_is_visible(const void *data, enum hwmon_sensor_types type, u32 attr, int channel)
{
	const struct aqc_data *priv = data;

	switch (type) {
	case hwmon_temp:
		switch (priv->kind) {
		case d5next:
			if (channel == 0)
				return 0444;
			break;
		case farbwerk:
		case farbwerk360:
		case octo:
			return 0444;
		default:
			break;
		}
		break;
	case hwmon_pwm:
		switch (priv->kind) {
		case octo:
			switch (attr) {
			case hwmon_pwm_input:
				return 0644;
			default:
				break;
			}
			break;
		default:
			break;
		}
		break;
	case hwmon_fan:
	case hwmon_power:
	case hwmon_curr:
		switch (priv->kind) {
		case d5next:
			if (channel < 2)
				return 0444;
			break;
		case octo:
			return 0444;
		default:
			break;
		}
		break;
	case hwmon_in:
		switch (priv->kind) {
		case d5next:
			if (channel < 3)
				return 0444;
			break;
		case octo:
			return 0444;
		default:
			break;
		}
		break;
	default:
		break;
	}

	return 0;
}

static int aqc_read(struct device *dev, enum hwmon_sensor_types type, u32 attr,
		    int channel, long *val)
{
	int ret;
	struct aqc_data *priv = dev_get_drvdata(dev);

>>>>>>> 88084a3d
	if (time_after(jiffies, priv->updated + STATUS_UPDATE_INTERVAL))
		return -ENODATA;

	switch (type) {
	case hwmon_temp:
		if (priv->temp_input[channel] == -ENODATA)
			return -ENODATA;

		*val = priv->temp_input[channel];
		break;
	case hwmon_fan:
		*val = priv->speed_input[channel];
		break;
	case hwmon_power:
		*val = priv->power_input[channel];
		break;
	case hwmon_pwm:
		switch (priv->kind) {
		case octo:
			ret = aqc_get_ctrl_val(priv, octo_ctrl_fan_offsets[channel]);
			if (ret < 0)
				return ret;

			*val = aqc_percent_to_pwm(ret);
			break;
		default:
			break;
		}
		break;
	case hwmon_in:
		*val = priv->voltage_input[channel];
		break;
	case hwmon_curr:
		*val = priv->current_input[channel];
		break;
	default:
		return -EOPNOTSUPP;
	}

	return 0;
}

static int aqc_read_string(struct device *dev, enum hwmon_sensor_types type, u32 attr,
			   int channel, const char **str)
{
	struct aqc_data *priv = dev_get_drvdata(dev);

	switch (type) {
	case hwmon_temp:
<<<<<<< HEAD
		switch (priv->kind) {
		case d5next:
			*str = L_D5NEXT_COOLANT_TEMP;
			break;
		case farbwerk360:
			*str = label_temp_sensors[channel];
			break;
		default:
			break;
		}
		break;
	case hwmon_fan:
		switch (priv->kind) {
		case d5next:
			*str = label_d5next_speeds[channel];
			break;
		default:
			break;
		}
		break;
	case hwmon_power:
		switch (priv->kind) {
		case d5next:
			*str = label_d5next_power[channel];
			break;
		default:
			break;
		}
		break;
	case hwmon_in:
		switch (priv->kind) {
		case d5next:
			*str = label_d5next_voltages[channel];
			break;
		default:
			break;
		}
		break;
	case hwmon_curr:
		switch (priv->kind) {
		case d5next:
			*str = label_d5next_current[channel];
=======
		*str = priv->temp_label[channel];
		break;
	case hwmon_fan:
		*str = priv->speed_label[channel];
		break;
	case hwmon_power:
		*str = priv->power_label[channel];
		break;
	case hwmon_in:
		*str = priv->voltage_label[channel];
		break;
	case hwmon_curr:
		*str = priv->current_label[channel];
		break;
	default:
		return -EOPNOTSUPP;
	}

	return 0;
}

static int aqc_write(struct device *dev, enum hwmon_sensor_types type, u32 attr, int channel,
		     long val)
{
	int ret, pwm_value;
	struct aqc_data *priv = dev_get_drvdata(dev);

	switch (type) {
	case hwmon_pwm:
		switch (attr) {
		case hwmon_pwm_input:
			switch (priv->kind) {
			case octo:
				pwm_value = aqc_pwm_to_percent(val);
				if (pwm_value < 0)
					return pwm_value;

				ret = aqc_set_ctrl_val(priv, octo_ctrl_fan_offsets[channel],
						       pwm_value);
				if (ret < 0)
					return ret;
				break;
			default:
				break;
			}
>>>>>>> 88084a3d
			break;
		default:
			break;
		}
		break;
	default:
		return -EOPNOTSUPP;
	}

	return 0;
}

static const struct hwmon_ops aqc_hwmon_ops = {
	.is_visible = aqc_is_visible,
	.read = aqc_read,
	.read_string = aqc_read_string,
<<<<<<< HEAD
=======
	.write = aqc_write
>>>>>>> 88084a3d
};

static const struct hwmon_channel_info *aqc_info[] = {
	HWMON_CHANNEL_INFO(temp,
			   HWMON_T_INPUT | HWMON_T_LABEL,
			   HWMON_T_INPUT | HWMON_T_LABEL,
			   HWMON_T_INPUT | HWMON_T_LABEL,
			   HWMON_T_INPUT | HWMON_T_LABEL),
	HWMON_CHANNEL_INFO(fan,
			   HWMON_F_INPUT | HWMON_F_LABEL,
<<<<<<< HEAD
			   HWMON_F_INPUT | HWMON_F_LABEL),
	HWMON_CHANNEL_INFO(power,
			   HWMON_P_INPUT | HWMON_P_LABEL,
			   HWMON_P_INPUT | HWMON_P_LABEL),
	HWMON_CHANNEL_INFO(in,
			   HWMON_I_INPUT | HWMON_I_LABEL,
			   HWMON_I_INPUT | HWMON_I_LABEL,
			   HWMON_I_INPUT | HWMON_I_LABEL),
	HWMON_CHANNEL_INFO(curr,
			   HWMON_C_INPUT | HWMON_C_LABEL,
=======
			   HWMON_F_INPUT | HWMON_F_LABEL,
			   HWMON_F_INPUT | HWMON_F_LABEL,
			   HWMON_F_INPUT | HWMON_F_LABEL,
			   HWMON_F_INPUT | HWMON_F_LABEL,
			   HWMON_F_INPUT | HWMON_F_LABEL,
			   HWMON_F_INPUT | HWMON_F_LABEL,
			   HWMON_F_INPUT | HWMON_F_LABEL),
	HWMON_CHANNEL_INFO(power,
			   HWMON_P_INPUT | HWMON_P_LABEL,
			   HWMON_P_INPUT | HWMON_P_LABEL,
			   HWMON_P_INPUT | HWMON_P_LABEL,
			   HWMON_P_INPUT | HWMON_P_LABEL,
			   HWMON_P_INPUT | HWMON_P_LABEL,
			   HWMON_P_INPUT | HWMON_P_LABEL,
			   HWMON_P_INPUT | HWMON_P_LABEL,
			   HWMON_P_INPUT | HWMON_P_LABEL),
	HWMON_CHANNEL_INFO(pwm,
			   HWMON_PWM_INPUT,
			   HWMON_PWM_INPUT,
			   HWMON_PWM_INPUT,
			   HWMON_PWM_INPUT,
			   HWMON_PWM_INPUT,
			   HWMON_PWM_INPUT,
			   HWMON_PWM_INPUT,
			   HWMON_PWM_INPUT),
	HWMON_CHANNEL_INFO(in,
			   HWMON_I_INPUT | HWMON_I_LABEL,
			   HWMON_I_INPUT | HWMON_I_LABEL,
			   HWMON_I_INPUT | HWMON_I_LABEL,
			   HWMON_I_INPUT | HWMON_I_LABEL,
			   HWMON_I_INPUT | HWMON_I_LABEL,
			   HWMON_I_INPUT | HWMON_I_LABEL,
			   HWMON_I_INPUT | HWMON_I_LABEL,
			   HWMON_I_INPUT | HWMON_I_LABEL),
	HWMON_CHANNEL_INFO(curr,
			   HWMON_C_INPUT | HWMON_C_LABEL,
			   HWMON_C_INPUT | HWMON_C_LABEL,
			   HWMON_C_INPUT | HWMON_C_LABEL,
			   HWMON_C_INPUT | HWMON_C_LABEL,
			   HWMON_C_INPUT | HWMON_C_LABEL,
			   HWMON_C_INPUT | HWMON_C_LABEL,
			   HWMON_C_INPUT | HWMON_C_LABEL,
>>>>>>> 88084a3d
			   HWMON_C_INPUT | HWMON_C_LABEL),
	NULL
};

static const struct hwmon_chip_info aqc_chip_info = {
	.ops = &aqc_hwmon_ops,
	.info = aqc_info,
};

<<<<<<< HEAD
static int aqc_raw_event(struct hid_device *hdev, struct hid_report *report, u8 *data,
			 int size)
=======
static int aqc_raw_event(struct hid_device *hdev, struct hid_report *report, u8 *data, int size)
>>>>>>> 88084a3d
{
	int i, sensor_value;
	struct aqc_data *priv;

	if (report->id != STATUS_REPORT_ID)
		return 0;

	priv = hid_get_drvdata(hdev);

	/* Info provided with every report */
	priv->serial_number[0] = get_unaligned_be16(data + SERIAL_FIRST_PART);
	priv->serial_number[1] = get_unaligned_be16(data + SERIAL_SECOND_PART);
	priv->firmware_version = get_unaligned_be16(data + FIRMWARE_VERSION);

	/* Sensor readings */
	switch (priv->kind) {
	case d5next:
		priv->power_cycles = get_unaligned_be32(data + D5NEXT_POWER_CYCLES);

		priv->temp_input[0] = get_unaligned_be16(data + D5NEXT_COOLANT_TEMP) * 10;

		priv->speed_input[0] = get_unaligned_be16(data + D5NEXT_PUMP_SPEED);
		priv->speed_input[1] = get_unaligned_be16(data + D5NEXT_FAN_SPEED);

		priv->power_input[0] = get_unaligned_be16(data + D5NEXT_PUMP_POWER) * 10000;
		priv->power_input[1] = get_unaligned_be16(data + D5NEXT_FAN_POWER) * 10000;

		priv->voltage_input[0] = get_unaligned_be16(data + D5NEXT_PUMP_VOLTAGE) * 10;
		priv->voltage_input[1] = get_unaligned_be16(data + D5NEXT_FAN_VOLTAGE) * 10;
		priv->voltage_input[2] = get_unaligned_be16(data + D5NEXT_5V_VOLTAGE) * 10;

		priv->current_input[0] = get_unaligned_be16(data + D5NEXT_PUMP_CURRENT);
		priv->current_input[1] = get_unaligned_be16(data + D5NEXT_FAN_CURRENT);
		break;
<<<<<<< HEAD
=======
	case farbwerk:
		/* Temperature sensor readings */
		for (i = 0; i < FARBWERK_NUM_SENSORS; i++) {
			sensor_value = get_unaligned_be16(data + FARBWERK_SENSOR_START +
							  i * FARBWERK_SENSOR_SIZE);
			if (sensor_value == FARBWERK_SENSOR_DISCONNECTED)
				priv->temp_input[i] = -ENODATA;
			else
				priv->temp_input[i] = sensor_value * 10;
		}
		break;
>>>>>>> 88084a3d
	case farbwerk360:
		/* Temperature sensor readings */
		for (i = 0; i < FARBWERK360_NUM_SENSORS; i++) {
			sensor_value = get_unaligned_be16(data + FARBWERK360_SENSOR_START +
							  i * FARBWERK360_SENSOR_SIZE);
			if (sensor_value == FARBWERK360_SENSOR_DISCONNECTED)
				priv->temp_input[i] = -ENODATA;
			else
				priv->temp_input[i] = sensor_value * 10;
		}
		break;
<<<<<<< HEAD
=======
	case octo:
		priv->power_cycles = get_unaligned_be32(data + OCTO_POWER_CYCLES);

		/* Fan speed and related readings */
		for (i = 0; i < OCTO_NUM_FANS; i++) {
			priv->speed_input[i] =
			    get_unaligned_be16(data + octo_sensor_fan_offsets[i] +
					       OCTO_FAN_SPEED_OFFSET);
			priv->power_input[i] =
			    get_unaligned_be16(data + octo_sensor_fan_offsets[i] +
					       OCTO_FAN_POWER_OFFSET) * 10000;
			priv->voltage_input[i] =
			    get_unaligned_be16(data + octo_sensor_fan_offsets[i] +
					       OCTO_FAN_VOLTAGE_OFFSET) * 10;
			priv->current_input[i] =
			    get_unaligned_be16(data + octo_sensor_fan_offsets[i] +
					       OCTO_FAN_CURRENT_OFFSET);
		}

		/* Temperature sensor readings */
		for (i = 0; i < OCTO_NUM_SENSORS; i++) {
			sensor_value = get_unaligned_be16(data + OCTO_SENSOR_START +
							  i * OCTO_SENSOR_SIZE);
			if (sensor_value == OCTO_SENSOR_DISCONNECTED)
				priv->temp_input[i] = -ENODATA;
			else
				priv->temp_input[i] = sensor_value * 10;
		}
		break;
>>>>>>> 88084a3d
	default:
		break;
	}

	priv->updated = jiffies;

	return 0;
}

#ifdef CONFIG_DEBUG_FS

static int serial_number_show(struct seq_file *seqf, void *unused)
{
	struct aqc_data *priv = seqf->private;

	seq_printf(seqf, "%05u-%05u\n", priv->serial_number[0], priv->serial_number[1]);

	return 0;
}
DEFINE_SHOW_ATTRIBUTE(serial_number);

static int firmware_version_show(struct seq_file *seqf, void *unused)
{
	struct aqc_data *priv = seqf->private;

	seq_printf(seqf, "%u\n", priv->firmware_version);

	return 0;
}
DEFINE_SHOW_ATTRIBUTE(firmware_version);

static int power_cycles_show(struct seq_file *seqf, void *unused)
{
	struct aqc_data *priv = seqf->private;

	seq_printf(seqf, "%u\n", priv->power_cycles);

	return 0;
}
DEFINE_SHOW_ATTRIBUTE(power_cycles);

static void aqc_debugfs_init(struct aqc_data *priv)
{
	char name[64];

	scnprintf(name, sizeof(name), "%s_%s-%s", "aquacomputer", priv->name,
		  dev_name(&priv->hdev->dev));

	priv->debugfs = debugfs_create_dir(name, NULL);
	debugfs_create_file("serial_number", 0444, priv->debugfs, priv, &serial_number_fops);
	debugfs_create_file("firmware_version", 0444, priv->debugfs, priv, &firmware_version_fops);

<<<<<<< HEAD
	if (priv->kind == d5next)
		debugfs_create_file("power_cycles", 0444, priv->debugfs, priv, &power_cycles_fops);
=======
	switch (priv->kind) {
	case d5next:
	case octo:
		debugfs_create_file("power_cycles", 0444, priv->debugfs, priv, &power_cycles_fops);
		break;
	default:
		break;
	}
>>>>>>> 88084a3d
}

#else

static void aqc_debugfs_init(struct aqc_data *priv)
{
}

#endif

static int aqc_probe(struct hid_device *hdev, const struct hid_device_id *id)
{
	struct aqc_data *priv;
	int ret;

	priv = devm_kzalloc(&hdev->dev, sizeof(*priv), GFP_KERNEL);
	if (!priv)
		return -ENOMEM;

	priv->hdev = hdev;
	hid_set_drvdata(hdev, priv);

	priv->updated = jiffies - STATUS_UPDATE_INTERVAL;

	ret = hid_parse(hdev);
	if (ret)
		return ret;

	ret = hid_hw_start(hdev, HID_CONNECT_HIDRAW);
	if (ret)
		return ret;

	ret = hid_hw_open(hdev);
	if (ret)
		goto fail_and_stop;

	switch (hdev->product) {
	case USB_PRODUCT_ID_D5NEXT:
		priv->kind = d5next;
<<<<<<< HEAD
		break;
	case USB_PRODUCT_ID_FARBWERK360:
		priv->kind = farbwerk360;
=======

		priv->temp_label = label_d5next_temp;
		priv->speed_label = label_d5next_speeds;
		priv->power_label = label_d5next_power;
		priv->voltage_label = label_d5next_voltages;
		priv->current_label = label_d5next_current;
		break;
	case USB_PRODUCT_ID_FARBWERK:
		priv->kind = farbwerk;

		priv->temp_label = label_temp_sensors;
		break;
	case USB_PRODUCT_ID_FARBWERK360:
		priv->kind = farbwerk360;

		priv->temp_label = label_temp_sensors;
		break;
	case USB_PRODUCT_ID_OCTO:
		priv->kind = octo;
		priv->buffer_size = OCTO_CTRL_REPORT_SIZE;
		priv->checksum_start = OCTO_CTRL_REPORT_CHECKSUM_START;
		priv->checksum_length = OCTO_CTRL_REPORT_CHECKSUM_LENGTH;
		priv->checksum_offset = OCTO_CTRL_REPORT_CHECKSUM_OFFSET;

		priv->temp_label = label_temp_sensors;
		priv->speed_label = label_fan_speed;
		priv->power_label = label_fan_power;
		priv->voltage_label = label_fan_voltage;
		priv->current_label = label_fan_current;
>>>>>>> 88084a3d
		break;
	default:
		break;
	}

	priv->name = aqc_device_names[priv->kind];

<<<<<<< HEAD
=======
	priv->buffer = devm_kzalloc(&hdev->dev, priv->buffer_size, GFP_KERNEL);
	if (!priv->buffer) {
		ret = -ENOMEM;
		goto fail_and_close;
	}

	mutex_init(&priv->mutex);

>>>>>>> 88084a3d
	priv->hwmon_dev = hwmon_device_register_with_info(&hdev->dev, priv->name, priv,
							  &aqc_chip_info, NULL);

	if (IS_ERR(priv->hwmon_dev)) {
		ret = PTR_ERR(priv->hwmon_dev);
		goto fail_and_close;
	}

	aqc_debugfs_init(priv);

	return 0;

fail_and_close:
	hid_hw_close(hdev);
fail_and_stop:
	hid_hw_stop(hdev);
	return ret;
}

static void aqc_remove(struct hid_device *hdev)
{
	struct aqc_data *priv = hid_get_drvdata(hdev);

	debugfs_remove_recursive(priv->debugfs);
	hwmon_device_unregister(priv->hwmon_dev);

	hid_hw_close(hdev);
	hid_hw_stop(hdev);
}

static const struct hid_device_id aqc_table[] = {
	{ HID_USB_DEVICE(USB_VENDOR_ID_AQUACOMPUTER, USB_PRODUCT_ID_D5NEXT) },
<<<<<<< HEAD
	{ HID_USB_DEVICE(USB_VENDOR_ID_AQUACOMPUTER, USB_PRODUCT_ID_FARBWERK360) },
=======
	{ HID_USB_DEVICE(USB_VENDOR_ID_AQUACOMPUTER, USB_PRODUCT_ID_FARBWERK) },
	{ HID_USB_DEVICE(USB_VENDOR_ID_AQUACOMPUTER, USB_PRODUCT_ID_FARBWERK360) },
	{ HID_USB_DEVICE(USB_VENDOR_ID_AQUACOMPUTER, USB_PRODUCT_ID_OCTO) },
>>>>>>> 88084a3d
	{ }
};

MODULE_DEVICE_TABLE(hid, aqc_table);

static struct hid_driver aqc_driver = {
	.name = DRIVER_NAME,
	.id_table = aqc_table,
	.probe = aqc_probe,
	.remove = aqc_remove,
	.raw_event = aqc_raw_event,
};

static int __init aqc_init(void)
{
	return hid_register_driver(&aqc_driver);
}

static void __exit aqc_exit(void)
{
	hid_unregister_driver(&aqc_driver);
}

/* Request to initialize after the HID bus to ensure it's not being loaded before */
late_initcall(aqc_init);
module_exit(aqc_exit);

MODULE_LICENSE("GPL");
MODULE_AUTHOR("Aleksa Savic <savicaleksa83@gmail.com>");
<<<<<<< HEAD
=======
MODULE_AUTHOR("Jack Doan <me@jackdoan.com>");
>>>>>>> 88084a3d
MODULE_DESCRIPTION("Hwmon driver for Aquacomputer devices");<|MERGE_RESOLUTION|>--- conflicted
+++ resolved
@@ -1,10 +1,6 @@
 // SPDX-License-Identifier: GPL-2.0+
 /*
-<<<<<<< HEAD
- * hwmon driver for Aquacomputer devices (D5 Next, Farbwerk 360)
-=======
  * hwmon driver for Aquacomputer devices (D5 Next, Farbwerk, Farbwerk 360, Octo)
->>>>>>> 88084a3d
  *
  * Aquacomputer devices send HID reports (with ID 0x01) every second to report
  * sensor values.
@@ -13,10 +9,7 @@
  * Copyright 2022 Jack Doan <me@jackdoan.com>
  */
 
-<<<<<<< HEAD
-=======
 #include <linux/crc16.h>
->>>>>>> 88084a3d
 #include <linux/debugfs.h>
 #include <linux/hid.h>
 #include <linux/hwmon.h>
@@ -27,15 +20,18 @@
 #include <asm/unaligned.h>
 
 #define USB_VENDOR_ID_AQUACOMPUTER	0x0c70
-<<<<<<< HEAD
+#define USB_PRODUCT_ID_FARBWERK		0xf00a
 #define USB_PRODUCT_ID_D5NEXT		0xf00e
 #define USB_PRODUCT_ID_FARBWERK360	0xf010
-
-enum kinds { d5next, farbwerk360 };
+#define USB_PRODUCT_ID_OCTO		0xf011
+
+enum kinds { d5next, farbwerk, farbwerk360, octo };
 
 static const char *const aqc_device_names[] = {
 	[d5next] = "d5next",
-	[farbwerk360] = "farbwerk360"
+	[farbwerk] = "farbwerk",
+	[farbwerk360] = "farbwerk360",
+	[octo] = "octo"
 };
 
 #define DRIVER_NAME			"aquacomputer_d5next"
@@ -45,28 +41,6 @@
 #define SERIAL_FIRST_PART		3
 #define SERIAL_SECOND_PART		5
 #define FIRMWARE_VERSION		13
-=======
-#define USB_PRODUCT_ID_FARBWERK		0xf00a
-#define USB_PRODUCT_ID_D5NEXT		0xf00e
-#define USB_PRODUCT_ID_FARBWERK360	0xf010
-#define USB_PRODUCT_ID_OCTO		0xf011
-
-enum kinds { d5next, farbwerk, farbwerk360, octo };
-
-static const char *const aqc_device_names[] = {
-	[d5next] = "d5next",
-	[farbwerk] = "farbwerk",
-	[farbwerk360] = "farbwerk360",
-	[octo] = "octo"
-};
-
-#define DRIVER_NAME			"aquacomputer_d5next"
-
-#define STATUS_REPORT_ID		0x01
-#define STATUS_UPDATE_INTERVAL		(2 * HZ)	/* In seconds */
-#define SERIAL_FIRST_PART		3
-#define SERIAL_SECOND_PART		5
-#define FIRMWARE_VERSION		13
 
 #define CTRL_REPORT_ID			0x03
 
@@ -79,7 +53,6 @@
 static u8 secondary_ctrl_report[] = {
 	0x02, 0x00, 0x00, 0x00, 0x02, 0x00, 0x00, 0x00, 0x00, 0x34, 0xC6
 };
->>>>>>> 88084a3d
 
 /* Register offsets for the D5 Next pump */
 #define D5NEXT_POWER_CYCLES		24
@@ -99,44 +72,6 @@
 #define D5NEXT_PUMP_CURRENT		112
 #define D5NEXT_FAN_CURRENT		99
 
-<<<<<<< HEAD
-/* Register offsets for the Farbwerk 360 RGB controller */
-#define FARBWERK360_NUM_SENSORS		4
-#define FARBWERK360_SENSOR_START		0x32
-#define FARBWERK360_SENSOR_SIZE		0x02
-#define FARBWERK360_SENSOR_DISCONNECTED	0x7FFF
-
-/* Labels for D5 Next */
-#define L_D5NEXT_COOLANT_TEMP		"Coolant temp"
-
-static const char *const label_d5next_speeds[] = {
-	"Pump speed",
-	"Fan speed"
-};
-
-static const char *const label_d5next_power[] = {
-	"Pump power",
-	"Fan power"
-};
-
-static const char *const label_d5next_voltages[] = {
-	"Pump voltage",
-	"Fan voltage",
-	"+5V voltage"
-};
-
-static const char *const label_d5next_current[] = {
-	"Pump current",
-	"Fan current"
-};
-
-/* Labels for Farbwerk 360 temperature sensors */
-static const char *const label_temp_sensors[] = {
-	"Sensor 1",
-	"Sensor 2",
-	"Sensor 3",
-	"Sensor 4"
-=======
 /* Register offsets for the Farbwerk RGB controller */
 #define FARBWERK_NUM_SENSORS		4
 #define FARBWERK_SENSOR_START		0x2f
@@ -250,18 +185,12 @@
 	"Fan 6 current",
 	"Fan 7 current",
 	"Fan 8 current"
->>>>>>> 88084a3d
 };
 
 struct aqc_data {
 	struct hid_device *hdev;
 	struct device *hwmon_dev;
 	struct dentry *debugfs;
-<<<<<<< HEAD
-	enum kinds kind;
-	const char *name;
-
-=======
 	struct mutex mutex;	/* Used for locking access when reading and writing PWM values */
 	enum kinds kind;
 	const char *name;
@@ -272,26 +201,15 @@
 	int checksum_length;
 	int checksum_offset;
 
->>>>>>> 88084a3d
 	/* General info, same across all devices */
 	u32 serial_number[2];
 	u16 firmware_version;
 
-<<<<<<< HEAD
-	/* D5 Next specific - how many times the device was powered on */
-=======
 	/* How many times the device was powered on */
->>>>>>> 88084a3d
 	u32 power_cycles;
 
 	/* Sensor values */
 	s32 temp_input[4];
-<<<<<<< HEAD
-	u16 speed_input[2];
-	u32 power_input[2];
-	u16 voltage_input[3];
-	u16 current_input[2];
-=======
 	u16 speed_input[8];
 	u32 power_input[8];
 	u16 voltage_input[8];
@@ -303,54 +221,10 @@
 	const char *const *power_label;
 	const char *const *voltage_label;
 	const char *const *current_label;
->>>>>>> 88084a3d
 
 	unsigned long updated;
 };
 
-<<<<<<< HEAD
-static umode_t aqc_is_visible(const void *data, enum hwmon_sensor_types type, u32 attr,
-			      int channel)
-{
-	const struct aqc_data *priv = data;
-
-	switch (type) {
-	case hwmon_temp:
-		switch (priv->kind) {
-		case d5next:
-			if (channel == 0)
-				return 0444;
-			break;
-		case farbwerk360:
-			return 0444;
-		default:
-			break;
-		}
-		break;
-	case hwmon_fan:
-	case hwmon_power:
-	case hwmon_in:
-	case hwmon_curr:
-		switch (priv->kind) {
-		case d5next:
-			return 0444;
-		default:
-			break;
-		}
-		break;
-	default:
-		break;
-	}
-
-	return 0;
-}
-
-static int aqc_read(struct device *dev, enum hwmon_sensor_types type, u32 attr,
-		    int channel, long *val)
-{
-	struct aqc_data *priv = dev_get_drvdata(dev);
-
-=======
 /* Converts from centi-percent */
 static int aqc_percent_to_pwm(u16 val)
 {
@@ -515,7 +389,6 @@
 	int ret;
 	struct aqc_data *priv = dev_get_drvdata(dev);
 
->>>>>>> 88084a3d
 	if (time_after(jiffies, priv->updated + STATUS_UPDATE_INTERVAL))
 		return -ENODATA;
 
@@ -565,50 +438,6 @@
 
 	switch (type) {
 	case hwmon_temp:
-<<<<<<< HEAD
-		switch (priv->kind) {
-		case d5next:
-			*str = L_D5NEXT_COOLANT_TEMP;
-			break;
-		case farbwerk360:
-			*str = label_temp_sensors[channel];
-			break;
-		default:
-			break;
-		}
-		break;
-	case hwmon_fan:
-		switch (priv->kind) {
-		case d5next:
-			*str = label_d5next_speeds[channel];
-			break;
-		default:
-			break;
-		}
-		break;
-	case hwmon_power:
-		switch (priv->kind) {
-		case d5next:
-			*str = label_d5next_power[channel];
-			break;
-		default:
-			break;
-		}
-		break;
-	case hwmon_in:
-		switch (priv->kind) {
-		case d5next:
-			*str = label_d5next_voltages[channel];
-			break;
-		default:
-			break;
-		}
-		break;
-	case hwmon_curr:
-		switch (priv->kind) {
-		case d5next:
-			*str = label_d5next_current[channel];
-=======
 		*str = priv->temp_label[channel];
 		break;
 	case hwmon_fan:
@@ -654,7 +483,6 @@
 			default:
 				break;
 			}
->>>>>>> 88084a3d
 			break;
 		default:
 			break;
@@ -671,10 +499,7 @@
 	.is_visible = aqc_is_visible,
 	.read = aqc_read,
 	.read_string = aqc_read_string,
-<<<<<<< HEAD
-=======
 	.write = aqc_write
->>>>>>> 88084a3d
 };
 
 static const struct hwmon_channel_info *aqc_info[] = {
@@ -685,18 +510,6 @@
 			   HWMON_T_INPUT | HWMON_T_LABEL),
 	HWMON_CHANNEL_INFO(fan,
 			   HWMON_F_INPUT | HWMON_F_LABEL,
-<<<<<<< HEAD
-			   HWMON_F_INPUT | HWMON_F_LABEL),
-	HWMON_CHANNEL_INFO(power,
-			   HWMON_P_INPUT | HWMON_P_LABEL,
-			   HWMON_P_INPUT | HWMON_P_LABEL),
-	HWMON_CHANNEL_INFO(in,
-			   HWMON_I_INPUT | HWMON_I_LABEL,
-			   HWMON_I_INPUT | HWMON_I_LABEL,
-			   HWMON_I_INPUT | HWMON_I_LABEL),
-	HWMON_CHANNEL_INFO(curr,
-			   HWMON_C_INPUT | HWMON_C_LABEL,
-=======
 			   HWMON_F_INPUT | HWMON_F_LABEL,
 			   HWMON_F_INPUT | HWMON_F_LABEL,
 			   HWMON_F_INPUT | HWMON_F_LABEL,
@@ -739,7 +552,6 @@
 			   HWMON_C_INPUT | HWMON_C_LABEL,
 			   HWMON_C_INPUT | HWMON_C_LABEL,
 			   HWMON_C_INPUT | HWMON_C_LABEL,
->>>>>>> 88084a3d
 			   HWMON_C_INPUT | HWMON_C_LABEL),
 	NULL
 };
@@ -749,12 +561,7 @@
 	.info = aqc_info,
 };
 
-<<<<<<< HEAD
-static int aqc_raw_event(struct hid_device *hdev, struct hid_report *report, u8 *data,
-			 int size)
-=======
 static int aqc_raw_event(struct hid_device *hdev, struct hid_report *report, u8 *data, int size)
->>>>>>> 88084a3d
 {
 	int i, sensor_value;
 	struct aqc_data *priv;
@@ -789,8 +596,6 @@
 		priv->current_input[0] = get_unaligned_be16(data + D5NEXT_PUMP_CURRENT);
 		priv->current_input[1] = get_unaligned_be16(data + D5NEXT_FAN_CURRENT);
 		break;
-<<<<<<< HEAD
-=======
 	case farbwerk:
 		/* Temperature sensor readings */
 		for (i = 0; i < FARBWERK_NUM_SENSORS; i++) {
@@ -802,7 +607,6 @@
 				priv->temp_input[i] = sensor_value * 10;
 		}
 		break;
->>>>>>> 88084a3d
 	case farbwerk360:
 		/* Temperature sensor readings */
 		for (i = 0; i < FARBWERK360_NUM_SENSORS; i++) {
@@ -814,8 +618,6 @@
 				priv->temp_input[i] = sensor_value * 10;
 		}
 		break;
-<<<<<<< HEAD
-=======
 	case octo:
 		priv->power_cycles = get_unaligned_be32(data + OCTO_POWER_CYCLES);
 
@@ -845,7 +647,6 @@
 				priv->temp_input[i] = sensor_value * 10;
 		}
 		break;
->>>>>>> 88084a3d
 	default:
 		break;
 	}
@@ -898,10 +699,6 @@
 	debugfs_create_file("serial_number", 0444, priv->debugfs, priv, &serial_number_fops);
 	debugfs_create_file("firmware_version", 0444, priv->debugfs, priv, &firmware_version_fops);
 
-<<<<<<< HEAD
-	if (priv->kind == d5next)
-		debugfs_create_file("power_cycles", 0444, priv->debugfs, priv, &power_cycles_fops);
-=======
 	switch (priv->kind) {
 	case d5next:
 	case octo:
@@ -910,7 +707,6 @@
 	default:
 		break;
 	}
->>>>>>> 88084a3d
 }
 
 #else
@@ -950,11 +746,6 @@
 	switch (hdev->product) {
 	case USB_PRODUCT_ID_D5NEXT:
 		priv->kind = d5next;
-<<<<<<< HEAD
-		break;
-	case USB_PRODUCT_ID_FARBWERK360:
-		priv->kind = farbwerk360;
-=======
 
 		priv->temp_label = label_d5next_temp;
 		priv->speed_label = label_d5next_speeds;
@@ -984,7 +775,6 @@
 		priv->power_label = label_fan_power;
 		priv->voltage_label = label_fan_voltage;
 		priv->current_label = label_fan_current;
->>>>>>> 88084a3d
 		break;
 	default:
 		break;
@@ -992,8 +782,6 @@
 
 	priv->name = aqc_device_names[priv->kind];
 
-<<<<<<< HEAD
-=======
 	priv->buffer = devm_kzalloc(&hdev->dev, priv->buffer_size, GFP_KERNEL);
 	if (!priv->buffer) {
 		ret = -ENOMEM;
@@ -1002,7 +790,6 @@
 
 	mutex_init(&priv->mutex);
 
->>>>>>> 88084a3d
 	priv->hwmon_dev = hwmon_device_register_with_info(&hdev->dev, priv->name, priv,
 							  &aqc_chip_info, NULL);
 
@@ -1035,13 +822,9 @@
 
 static const struct hid_device_id aqc_table[] = {
 	{ HID_USB_DEVICE(USB_VENDOR_ID_AQUACOMPUTER, USB_PRODUCT_ID_D5NEXT) },
-<<<<<<< HEAD
-	{ HID_USB_DEVICE(USB_VENDOR_ID_AQUACOMPUTER, USB_PRODUCT_ID_FARBWERK360) },
-=======
 	{ HID_USB_DEVICE(USB_VENDOR_ID_AQUACOMPUTER, USB_PRODUCT_ID_FARBWERK) },
 	{ HID_USB_DEVICE(USB_VENDOR_ID_AQUACOMPUTER, USB_PRODUCT_ID_FARBWERK360) },
 	{ HID_USB_DEVICE(USB_VENDOR_ID_AQUACOMPUTER, USB_PRODUCT_ID_OCTO) },
->>>>>>> 88084a3d
 	{ }
 };
 
@@ -1071,8 +854,5 @@
 
 MODULE_LICENSE("GPL");
 MODULE_AUTHOR("Aleksa Savic <savicaleksa83@gmail.com>");
-<<<<<<< HEAD
-=======
 MODULE_AUTHOR("Jack Doan <me@jackdoan.com>");
->>>>>>> 88084a3d
 MODULE_DESCRIPTION("Hwmon driver for Aquacomputer devices");