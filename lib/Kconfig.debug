--- conflicted
+++ resolved
@@ -347,14 +347,9 @@
 	int "Warn for stack frames larger than"
 	range 0 8192
 	default 2048 if GCC_PLUGIN_LATENT_ENTROPY
-<<<<<<< HEAD
-	default 1536 if (!64BIT && (PARISC || XTENSA))
-	default 1024 if (!64BIT && !PARISC)
-=======
 	default 2048 if PARISC
 	default 1536 if (!64BIT && XTENSA)
 	default 1024 if !64BIT
->>>>>>> df0cc57e
 	default 2048 if 64BIT
 	help
 	  Tell gcc to warn at build time for stack frames larger than this.
@@ -2460,8 +2455,6 @@
 
 	  If unsure, say N.
 
-<<<<<<< HEAD
-=======
 config MEMCPY_KUNIT_TEST
 	tristate "Test memcpy(), memmove(), and memset() functions at runtime" if !KUNIT_ALL_TESTS
 	depends on KUNIT
@@ -2473,7 +2466,6 @@
 
 	  If unsure, say N.
 
->>>>>>> df0cc57e
 config TEST_UDELAY
 	tristate "udelay test driver"
 	help
