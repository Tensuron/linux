--- conflicted
+++ resolved
@@ -55,8 +55,6 @@
 	status = "okay";
 };
 
-<<<<<<< HEAD
-=======
 &i2c2 {
 	pinctrl-names = "default", "sleep";
 	pinctrl-0 = <&i2c2_pins_a>;
@@ -77,7 +75,6 @@
 	status = "disabled";
 };
 
->>>>>>> 0c383648
 &sdmmc1 {
 	pinctrl-names = "default", "opendrain", "sleep";
 	pinctrl-0 = <&sdmmc1_b4_pins_a>;
@@ -89,8 +86,6 @@
 	bus-width = <4>;
 	vmmc-supply = <&vdd_sdcard>;
 	status = "okay";
-<<<<<<< HEAD
-=======
 };
 
 &spi3 {
@@ -105,7 +100,6 @@
 	pinctrl-0 = <&spi8_pins_a>;
 	pinctrl-1 = <&spi8_sleep_pins_a>;
 	status = "disabled";
->>>>>>> 0c383648
 };
 
 &usart2 {
