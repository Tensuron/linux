/*
 * This file is subject to the terms and conditions of the GNU General Public
 * License.  See the file "COPYING" in the main directory of this archive
 * for more details.
 *
 * SGI UV APIC functions (note: not an Intel compatible APIC)
 *
 * Copyright (C) 2007-2008 Silicon Graphics, Inc. All rights reserved.
 */

#include <linux/kernel.h>
#include <linux/threads.h>
#include <linux/cpumask.h>
#include <linux/string.h>
#include <linux/kernel.h>
#include <linux/ctype.h>
#include <linux/init.h>
#include <linux/sched.h>
#include <linux/bootmem.h>
#include <linux/module.h>
#include <asm/smp.h>
#include <asm/ipi.h>
#include <asm/genapic.h>
#include <asm/pgtable.h>
#include <asm/uv/uv_mmrs.h>
#include <asm/uv/uv_hub.h>

DEFINE_PER_CPU(struct uv_hub_info_s, __uv_hub_info);
EXPORT_PER_CPU_SYMBOL_GPL(__uv_hub_info);

struct uv_blade_info *uv_blade_info;
EXPORT_SYMBOL_GPL(uv_blade_info);

short *uv_node_to_blade;
EXPORT_SYMBOL_GPL(uv_node_to_blade);

short *uv_cpu_to_blade;
EXPORT_SYMBOL_GPL(uv_cpu_to_blade);

short uv_possible_blades;
EXPORT_SYMBOL_GPL(uv_possible_blades);

/* Start with all IRQs pointing to boot CPU.  IRQ balancing will shift them. */

static cpumask_t uv_target_cpus(void)
{
	return cpumask_of_cpu(0);
}

static cpumask_t uv_vector_allocation_domain(int cpu)
{
	cpumask_t domain = CPU_MASK_NONE;
	cpu_set(cpu, domain);
	return domain;
}

int uv_wakeup_secondary(int phys_apicid, unsigned int start_rip)
{
	unsigned long val;
	int pnode;

	pnode = uv_apicid_to_pnode(phys_apicid);
	val = (1UL << UVH_IPI_INT_SEND_SHFT) |
	    (phys_apicid << UVH_IPI_INT_APIC_ID_SHFT) |
	    (((long)start_rip << UVH_IPI_INT_VECTOR_SHFT) >> 12) |
	    APIC_DM_INIT;
	uv_write_global_mmr64(pnode, UVH_IPI_INT, val);
	mdelay(10);

	val = (1UL << UVH_IPI_INT_SEND_SHFT) |
	    (phys_apicid << UVH_IPI_INT_APIC_ID_SHFT) |
	    (((long)start_rip << UVH_IPI_INT_VECTOR_SHFT) >> 12) |
	    APIC_DM_STARTUP;
	uv_write_global_mmr64(pnode, UVH_IPI_INT, val);
	return 0;
}

static void uv_send_IPI_one(int cpu, int vector)
{
	unsigned long val, apicid, lapicid;
	int pnode;

	apicid = per_cpu(x86_cpu_to_apicid, cpu); /* ZZZ - cache node-local ? */
	lapicid = apicid & 0x3f;		/* ZZZ macro needed */
	pnode = uv_apicid_to_pnode(apicid);
	val =
	    (1UL << UVH_IPI_INT_SEND_SHFT) | (lapicid <<
					      UVH_IPI_INT_APIC_ID_SHFT) |
	    (vector << UVH_IPI_INT_VECTOR_SHFT);
	uv_write_global_mmr64(pnode, UVH_IPI_INT, val);
}

static void uv_send_IPI_mask(cpumask_t mask, int vector)
{
	unsigned int cpu;

	for (cpu = 0; cpu < NR_CPUS; ++cpu)
		if (cpu_isset(cpu, mask))
			uv_send_IPI_one(cpu, vector);
}

static void uv_send_IPI_allbutself(int vector)
{
	cpumask_t mask = cpu_online_map;

	cpu_clear(smp_processor_id(), mask);

	if (!cpus_empty(mask))
		uv_send_IPI_mask(mask, vector);
}

static void uv_send_IPI_all(int vector)
{
	uv_send_IPI_mask(cpu_online_map, vector);
}

static int uv_apic_id_registered(void)
{
	return 1;
}

static unsigned int uv_cpu_mask_to_apicid(cpumask_t cpumask)
{
	int cpu;

	/*
	 * We're using fixed IRQ delivery, can only return one phys APIC ID.
	 * May as well be the first.
	 */
	cpu = first_cpu(cpumask);
	if ((unsigned)cpu < NR_CPUS)
		return per_cpu(x86_cpu_to_apicid, cpu);
	else
		return BAD_APICID;
}

static unsigned int phys_pkg_id(int index_msb)
{
	return GET_APIC_ID(read_apic_id()) >> index_msb;
}

#ifdef ZZZ		/* Needs x2apic patch */
static void uv_send_IPI_self(int vector)
{
	apic_write(APIC_SELF_IPI, vector);
}
#endif

struct genapic apic_x2apic_uv_x = {
	.name = "UV large system",
	.int_delivery_mode = dest_Fixed,
	.int_dest_mode = (APIC_DEST_PHYSICAL != 0),
	.target_cpus = uv_target_cpus,
	.vector_allocation_domain = uv_vector_allocation_domain,/* Fixme ZZZ */
	.apic_id_registered = uv_apic_id_registered,
	.send_IPI_all = uv_send_IPI_all,
	.send_IPI_allbutself = uv_send_IPI_allbutself,
	.send_IPI_mask = uv_send_IPI_mask,
	/* ZZZ.send_IPI_self = uv_send_IPI_self, */
	.cpu_mask_to_apicid = uv_cpu_mask_to_apicid,
	.phys_pkg_id = phys_pkg_id,	/* Fixme ZZZ */
};

static __cpuinit void set_x2apic_extra_bits(int pnode)
{
	__get_cpu_var(x2apic_extra_bits) = (pnode << 6);
}

/*
 * Called on boot cpu.
 */
static __init int boot_pnode_to_blade(int pnode)
{
	int blade;

	for (blade = 0; blade < uv_num_possible_blades(); blade++)
		if (pnode == uv_blade_info[blade].pnode)
			return blade;
	BUG();
}

struct redir_addr {
	unsigned long redirect;
	unsigned long alias;
};

#define DEST_SHIFT UVH_RH_GAM_ALIAS210_REDIRECT_CONFIG_0_MMR_DEST_BASE_SHFT

static __initdata struct redir_addr redir_addrs[] = {
	{UVH_RH_GAM_ALIAS210_REDIRECT_CONFIG_0_MMR, UVH_SI_ALIAS0_OVERLAY_CONFIG},
	{UVH_RH_GAM_ALIAS210_REDIRECT_CONFIG_1_MMR, UVH_SI_ALIAS1_OVERLAY_CONFIG},
	{UVH_RH_GAM_ALIAS210_REDIRECT_CONFIG_2_MMR, UVH_SI_ALIAS2_OVERLAY_CONFIG},
};

static __init void get_lowmem_redirect(unsigned long *base, unsigned long *size)
{
	union uvh_si_alias0_overlay_config_u alias;
	union uvh_rh_gam_alias210_redirect_config_2_mmr_u redirect;
	int i;

	for (i = 0; i < ARRAY_SIZE(redir_addrs); i++) {
		alias.v = uv_read_local_mmr(redir_addrs[i].alias);
		if (alias.s.base == 0) {
			*size = (1UL << alias.s.m_alias);
			redirect.v = uv_read_local_mmr(redir_addrs[i].redirect);
			*base = (unsigned long)redirect.s.dest_base << DEST_SHIFT;
			return;
		}
	}
	BUG();
}

<<<<<<< HEAD
=======
static __init void map_low_mmrs(void)
{
	init_extra_mapping_uc(UV_GLOBAL_MMR32_BASE, UV_GLOBAL_MMR32_SIZE);
	init_extra_mapping_uc(UV_LOCAL_MMR_BASE, UV_LOCAL_MMR_SIZE);
}

enum map_type {map_wb, map_uc};

static void map_high(char *id, unsigned long base, int shift, enum map_type map_type)
{
	unsigned long bytes, paddr;

	paddr = base << shift;
	bytes = (1UL << shift);
	printk(KERN_INFO "UV: Map %s_HI 0x%lx - 0x%lx\n", id, paddr,
	       					paddr + bytes);
	if (map_type == map_uc)
		init_extra_mapping_uc(paddr, bytes);
	else
		init_extra_mapping_wb(paddr, bytes);

}
static __init void map_gru_high(int max_pnode)
{
	union uvh_rh_gam_gru_overlay_config_mmr_u gru;
	int shift = UVH_RH_GAM_GRU_OVERLAY_CONFIG_MMR_BASE_SHFT;

	gru.v = uv_read_local_mmr(UVH_RH_GAM_GRU_OVERLAY_CONFIG_MMR);
	if (gru.s.enable)
		map_high("GRU", gru.s.base, shift, map_wb);
}

static __init void map_config_high(int max_pnode)
{
	union uvh_rh_gam_cfg_overlay_config_mmr_u cfg;
	int shift = UVH_RH_GAM_CFG_OVERLAY_CONFIG_MMR_BASE_SHFT;

	cfg.v = uv_read_local_mmr(UVH_RH_GAM_CFG_OVERLAY_CONFIG_MMR);
	if (cfg.s.enable)
		map_high("CONFIG", cfg.s.base, shift, map_uc);
}

static __init void map_mmr_high(int max_pnode)
{
	union uvh_rh_gam_mmr_overlay_config_mmr_u mmr;
	int shift = UVH_RH_GAM_MMR_OVERLAY_CONFIG_MMR_BASE_SHFT;

	mmr.v = uv_read_local_mmr(UVH_RH_GAM_MMR_OVERLAY_CONFIG_MMR);
	if (mmr.s.enable)
		map_high("MMR", mmr.s.base, shift, map_uc);
}

static __init void map_mmioh_high(int max_pnode)
{
	union uvh_rh_gam_mmioh_overlay_config_mmr_u mmioh;
	int shift = UVH_RH_GAM_MMIOH_OVERLAY_CONFIG_MMR_BASE_SHFT;

	mmioh.v = uv_read_local_mmr(UVH_RH_GAM_MMIOH_OVERLAY_CONFIG_MMR);
	if (mmioh.s.enable)
		map_high("MMIOH", mmioh.s.base, shift, map_uc);
}

>>>>>>> 5b664cb2
static __init void uv_system_init(void)
{
	union uvh_si_addr_map_config_u m_n_config;
	union uvh_node_id_u node_id;
	unsigned long gnode_upper, lowmem_redir_base, lowmem_redir_size;
	int bytes, nid, cpu, lcpu, pnode, blade, i, j, m_val, n_val;
<<<<<<< HEAD
	unsigned long mmr_base, present;
=======
	int max_pnode = 0;
	unsigned long mmr_base, present;

	map_low_mmrs();
>>>>>>> 5b664cb2

	m_n_config.v = uv_read_local_mmr(UVH_SI_ADDR_MAP_CONFIG);
	m_val = m_n_config.s.m_skt;
	n_val = m_n_config.s.n_skt;
	mmr_base =
	    uv_read_local_mmr(UVH_RH_GAM_MMR_OVERLAY_CONFIG_MMR) &
	    ~UV_MMR_ENABLE;
	printk(KERN_DEBUG "UV: global MMR base 0x%lx\n", mmr_base);

	for(i = 0; i < UVH_NODE_PRESENT_TABLE_DEPTH; i++)
		uv_possible_blades +=
		  hweight64(uv_read_local_mmr( UVH_NODE_PRESENT_TABLE + i * 8));
	printk(KERN_DEBUG "UV: Found %d blades\n", uv_num_possible_blades());

	bytes = sizeof(struct uv_blade_info) * uv_num_possible_blades();
	uv_blade_info = alloc_bootmem_pages(bytes);

	get_lowmem_redirect(&lowmem_redir_base, &lowmem_redir_size);

	bytes = sizeof(uv_node_to_blade[0]) * num_possible_nodes();
	uv_node_to_blade = alloc_bootmem_pages(bytes);
	memset(uv_node_to_blade, 255, bytes);

	bytes = sizeof(uv_cpu_to_blade[0]) * num_possible_cpus();
	uv_cpu_to_blade = alloc_bootmem_pages(bytes);
	memset(uv_cpu_to_blade, 255, bytes);

	blade = 0;
	for (i = 0; i < UVH_NODE_PRESENT_TABLE_DEPTH; i++) {
		present = uv_read_local_mmr(UVH_NODE_PRESENT_TABLE + i * 8);
		for (j = 0; j < 64; j++) {
			if (!test_bit(j, &present))
				continue;
			uv_blade_info[blade].pnode = (i * 64 + j);
			uv_blade_info[blade].nr_possible_cpus = 0;
			uv_blade_info[blade].nr_online_cpus = 0;
			blade++;
		}
	}

	node_id.v = uv_read_local_mmr(UVH_NODE_ID);
	gnode_upper = (((unsigned long)node_id.s.node_id) &
		       ~((1 << n_val) - 1)) << m_val;

	for_each_present_cpu(cpu) {
		nid = cpu_to_node(cpu);
		pnode = uv_apicid_to_pnode(per_cpu(x86_cpu_to_apicid, cpu));
		blade = boot_pnode_to_blade(pnode);
		lcpu = uv_blade_info[blade].nr_possible_cpus;
		uv_blade_info[blade].nr_possible_cpus++;

		uv_cpu_hub_info(cpu)->lowmem_remap_base = lowmem_redir_base;
		uv_cpu_hub_info(cpu)->lowmem_remap_top =
					lowmem_redir_base + lowmem_redir_size;
		uv_cpu_hub_info(cpu)->m_val = m_val;
		uv_cpu_hub_info(cpu)->n_val = m_val;
		uv_cpu_hub_info(cpu)->numa_blade_id = blade;
		uv_cpu_hub_info(cpu)->blade_processor_id = lcpu;
		uv_cpu_hub_info(cpu)->pnode = pnode;
		uv_cpu_hub_info(cpu)->pnode_mask = (1 << n_val) - 1;
		uv_cpu_hub_info(cpu)->gpa_mask = (1 << (m_val + n_val)) - 1;
		uv_cpu_hub_info(cpu)->gnode_upper = gnode_upper;
		uv_cpu_hub_info(cpu)->global_mmr_base = mmr_base;
		uv_cpu_hub_info(cpu)->coherency_domain_number = 0;/* ZZZ */
		uv_node_to_blade[nid] = blade;
		uv_cpu_to_blade[cpu] = blade;
		max_pnode = max(pnode, max_pnode);

<<<<<<< HEAD
		printk(KERN_DEBUG "UV cpu %d, apicid 0x%x, pnode %d, nid %d, "
=======
		printk(KERN_DEBUG "UV: cpu %d, apicid 0x%x, pnode %d, nid %d, "
>>>>>>> 5b664cb2
			"lcpu %d, blade %d\n",
			cpu, per_cpu(x86_cpu_to_apicid, cpu), pnode, nid,
			lcpu, blade);
	}

	map_gru_high(max_pnode);
	map_mmr_high(max_pnode);
	map_config_high(max_pnode);
	map_mmioh_high(max_pnode);
}

/*
 * Called on each cpu to initialize the per_cpu UV data area.
 * 	ZZZ hotplug not supported yet
 */
void __cpuinit uv_cpu_init(void)
{
	if (!uv_node_to_blade)
		uv_system_init();

	uv_blade_info[uv_numa_blade_id()].nr_online_cpus++;

	if (get_uv_system_type() == UV_NON_UNIQUE_APIC)
		set_x2apic_extra_bits(uv_hub_info->pnode);
}<|MERGE_RESOLUTION|>--- conflicted
+++ resolved
@@ -210,8 +210,6 @@
 	BUG();
 }
 
-<<<<<<< HEAD
-=======
 static __init void map_low_mmrs(void)
 {
 	init_extra_mapping_uc(UV_GLOBAL_MMR32_BASE, UV_GLOBAL_MMR32_SIZE);
@@ -274,21 +272,16 @@
 		map_high("MMIOH", mmioh.s.base, shift, map_uc);
 }
 
->>>>>>> 5b664cb2
 static __init void uv_system_init(void)
 {
 	union uvh_si_addr_map_config_u m_n_config;
 	union uvh_node_id_u node_id;
 	unsigned long gnode_upper, lowmem_redir_base, lowmem_redir_size;
 	int bytes, nid, cpu, lcpu, pnode, blade, i, j, m_val, n_val;
-<<<<<<< HEAD
-	unsigned long mmr_base, present;
-=======
 	int max_pnode = 0;
 	unsigned long mmr_base, present;
 
 	map_low_mmrs();
->>>>>>> 5b664cb2
 
 	m_n_config.v = uv_read_local_mmr(UVH_SI_ADDR_MAP_CONFIG);
 	m_val = m_n_config.s.m_skt;
@@ -357,11 +350,7 @@
 		uv_cpu_to_blade[cpu] = blade;
 		max_pnode = max(pnode, max_pnode);
 
-<<<<<<< HEAD
-		printk(KERN_DEBUG "UV cpu %d, apicid 0x%x, pnode %d, nid %d, "
-=======
 		printk(KERN_DEBUG "UV: cpu %d, apicid 0x%x, pnode %d, nid %d, "
->>>>>>> 5b664cb2
 			"lcpu %d, blade %d\n",
 			cpu, per_cpu(x86_cpu_to_apicid, cpu), pnode, nid,
 			lcpu, blade);
