// SPDX-License-Identifier: GPL-2.0-only
/*
 * AMD Memory Encryption Support
 *
 * Copyright (C) 2019 SUSE
 *
 * Author: Joerg Roedel <jroedel@suse.de>
 */

#define pr_fmt(fmt)	"SEV: " fmt

#include <linux/sched/debug.h>	/* For show_regs() */
#include <linux/percpu-defs.h>
#include <linux/cc_platform.h>
#include <linux/printk.h>
#include <linux/mm_types.h>
#include <linux/set_memory.h>
#include <linux/memblock.h>
#include <linux/kernel.h>
#include <linux/mm.h>
#include <linux/cpumask.h>
#include <linux/efi.h>
#include <linux/platform_device.h>
#include <linux/io.h>
#include <linux/psp-sev.h>
#include <linux/dmi.h>
#include <uapi/linux/sev-guest.h>
#include <crypto/gcm.h>

#include <asm/init.h>
#include <asm/cpu_entry_area.h>
#include <asm/stacktrace.h>
#include <asm/sev.h>
#include <asm/sev-internal.h>
#include <asm/insn-eval.h>
#include <asm/fpu/xcr.h>
#include <asm/processor.h>
#include <asm/realmode.h>
#include <asm/setup.h>
#include <asm/traps.h>
#include <asm/svm.h>
#include <asm/smp.h>
#include <asm/cpu.h>
#include <asm/apic.h>
#include <asm/cpuid/api.h>
#include <asm/cmdline.h>
#include <asm/msr.h>

/* AP INIT values as documented in the APM2  section "Processor Initialization State" */
#define AP_INIT_CS_LIMIT		0xffff
#define AP_INIT_DS_LIMIT		0xffff
#define AP_INIT_LDTR_LIMIT		0xffff
#define AP_INIT_GDTR_LIMIT		0xffff
#define AP_INIT_IDTR_LIMIT		0xffff
#define AP_INIT_TR_LIMIT		0xffff
#define AP_INIT_RFLAGS_DEFAULT		0x2
#define AP_INIT_DR6_DEFAULT		0xffff0ff0
#define AP_INIT_GPAT_DEFAULT		0x0007040600070406ULL
#define AP_INIT_XCR0_DEFAULT		0x1
#define AP_INIT_X87_FTW_DEFAULT		0x5555
#define AP_INIT_X87_FCW_DEFAULT		0x0040
#define AP_INIT_CR0_DEFAULT		0x60000010
#define AP_INIT_MXCSR_DEFAULT		0x1f80

static const char * const sev_status_feat_names[] = {
	[MSR_AMD64_SEV_ENABLED_BIT]		= "SEV",
	[MSR_AMD64_SEV_ES_ENABLED_BIT]		= "SEV-ES",
	[MSR_AMD64_SEV_SNP_ENABLED_BIT]		= "SEV-SNP",
	[MSR_AMD64_SNP_VTOM_BIT]		= "vTom",
	[MSR_AMD64_SNP_REFLECT_VC_BIT]		= "ReflectVC",
	[MSR_AMD64_SNP_RESTRICTED_INJ_BIT]	= "RI",
	[MSR_AMD64_SNP_ALT_INJ_BIT]		= "AI",
	[MSR_AMD64_SNP_DEBUG_SWAP_BIT]		= "DebugSwap",
	[MSR_AMD64_SNP_PREVENT_HOST_IBS_BIT]	= "NoHostIBS",
	[MSR_AMD64_SNP_BTB_ISOLATION_BIT]	= "BTBIsol",
	[MSR_AMD64_SNP_VMPL_SSS_BIT]		= "VmplSSS",
	[MSR_AMD64_SNP_SECURE_TSC_BIT]		= "SecureTSC",
	[MSR_AMD64_SNP_VMGEXIT_PARAM_BIT]	= "VMGExitParam",
	[MSR_AMD64_SNP_IBS_VIRT_BIT]		= "IBSVirt",
	[MSR_AMD64_SNP_VMSA_REG_PROT_BIT]	= "VMSARegProt",
	[MSR_AMD64_SNP_SMT_PROT_BIT]		= "SMTProt",
};

/*
 * For Secure TSC guests, the BSP fetches TSC_INFO using SNP guest messaging and
 * initializes snp_tsc_scale and snp_tsc_offset. These values are replicated
 * across the APs VMSA fields (TSC_SCALE and TSC_OFFSET).
 */
static u64 snp_tsc_scale __ro_after_init;
static u64 snp_tsc_offset __ro_after_init;
static u64 snp_tsc_freq_khz __ro_after_init;

DEFINE_PER_CPU(struct sev_es_runtime_data*, runtime_data);
DEFINE_PER_CPU(struct sev_es_save_area *, sev_vmsa);

/*
 * SVSM related information:
 *   When running under an SVSM, the VMPL that Linux is executing at must be
 *   non-zero. The VMPL is therefore used to indicate the presence of an SVSM.
 */
u8 snp_vmpl __ro_after_init;
EXPORT_SYMBOL_GPL(snp_vmpl);

static u64 __init get_snp_jump_table_addr(void)
{
	struct snp_secrets_page *secrets;
	void __iomem *mem;
	u64 addr;

	mem = ioremap_encrypted(sev_secrets_pa, PAGE_SIZE);
	if (!mem) {
		pr_err("Unable to locate AP jump table address: failed to map the SNP secrets page.\n");
		return 0;
	}

	secrets = (__force struct snp_secrets_page *)mem;

	addr = secrets->os_area.ap_jump_table_pa;
	iounmap(mem);

	return addr;
}

static u64 __init get_jump_table_addr(void)
{
	struct ghcb_state state;
	unsigned long flags;
	struct ghcb *ghcb;
	u64 ret = 0;

	if (cc_platform_has(CC_ATTR_GUEST_SEV_SNP))
		return get_snp_jump_table_addr();

	local_irq_save(flags);

	ghcb = __sev_get_ghcb(&state);

	vc_ghcb_invalidate(ghcb);
	ghcb_set_sw_exit_code(ghcb, SVM_VMGEXIT_AP_JUMP_TABLE);
	ghcb_set_sw_exit_info_1(ghcb, SVM_VMGEXIT_GET_AP_JUMP_TABLE);
	ghcb_set_sw_exit_info_2(ghcb, 0);

	sev_es_wr_ghcb_msr(__pa(ghcb));
	VMGEXIT();

	if (ghcb_sw_exit_info_1_is_valid(ghcb) &&
	    ghcb_sw_exit_info_2_is_valid(ghcb))
		ret = ghcb->save.sw_exit_info_2;

	__sev_put_ghcb(&state);

	local_irq_restore(flags);

	return ret;
}

static inline void __pval_terminate(u64 pfn, bool action, unsigned int page_size,
				    int ret, u64 svsm_ret)
{
	WARN(1, "PVALIDATE failure: pfn: 0x%llx, action: %u, size: %u, ret: %d, svsm_ret: 0x%llx\n",
	     pfn, action, page_size, ret, svsm_ret);

	sev_es_terminate(SEV_TERM_SET_LINUX, GHCB_TERM_PVALIDATE);
}

static void svsm_pval_terminate(struct svsm_pvalidate_call *pc, int ret, u64 svsm_ret)
{
	unsigned int page_size;
	bool action;
	u64 pfn;

	pfn = pc->entry[pc->cur_index].pfn;
	action = pc->entry[pc->cur_index].action;
	page_size = pc->entry[pc->cur_index].page_size;

	__pval_terminate(pfn, action, page_size, ret, svsm_ret);
}

static void pval_pages(struct snp_psc_desc *desc)
{
	struct psc_entry *e;
	unsigned long vaddr;
	unsigned int size;
	unsigned int i;
	bool validate;
	u64 pfn;
	int rc;

	for (i = 0; i <= desc->hdr.end_entry; i++) {
		e = &desc->entries[i];

		pfn = e->gfn;
		vaddr = (unsigned long)pfn_to_kaddr(pfn);
		size = e->pagesize ? RMP_PG_SIZE_2M : RMP_PG_SIZE_4K;
		validate = e->operation == SNP_PAGE_STATE_PRIVATE;

		rc = pvalidate(vaddr, size, validate);
		if (!rc)
			continue;

		if (rc == PVALIDATE_FAIL_SIZEMISMATCH && size == RMP_PG_SIZE_2M) {
			unsigned long vaddr_end = vaddr + PMD_SIZE;

			for (; vaddr < vaddr_end; vaddr += PAGE_SIZE, pfn++) {
				rc = pvalidate(vaddr, RMP_PG_SIZE_4K, validate);
				if (rc)
					__pval_terminate(pfn, validate, RMP_PG_SIZE_4K, rc, 0);
			}
		} else {
			__pval_terminate(pfn, validate, size, rc, 0);
		}
	}
}

static u64 svsm_build_ca_from_pfn_range(u64 pfn, u64 pfn_end, bool action,
					struct svsm_pvalidate_call *pc)
{
	struct svsm_pvalidate_entry *pe;

	/* Nothing in the CA yet */
	pc->num_entries = 0;
	pc->cur_index   = 0;

	pe = &pc->entry[0];

	while (pfn < pfn_end) {
		pe->page_size = RMP_PG_SIZE_4K;
		pe->action    = action;
		pe->ignore_cf = 0;
		pe->pfn       = pfn;

		pe++;
		pfn++;

		pc->num_entries++;
		if (pc->num_entries == SVSM_PVALIDATE_MAX_COUNT)
			break;
	}

	return pfn;
}

static int svsm_build_ca_from_psc_desc(struct snp_psc_desc *desc, unsigned int desc_entry,
				       struct svsm_pvalidate_call *pc)
{
	struct svsm_pvalidate_entry *pe;
	struct psc_entry *e;

	/* Nothing in the CA yet */
	pc->num_entries = 0;
	pc->cur_index   = 0;

	pe = &pc->entry[0];
	e  = &desc->entries[desc_entry];

	while (desc_entry <= desc->hdr.end_entry) {
		pe->page_size = e->pagesize ? RMP_PG_SIZE_2M : RMP_PG_SIZE_4K;
		pe->action    = e->operation == SNP_PAGE_STATE_PRIVATE;
		pe->ignore_cf = 0;
		pe->pfn       = e->gfn;

		pe++;
		e++;

		desc_entry++;
		pc->num_entries++;
		if (pc->num_entries == SVSM_PVALIDATE_MAX_COUNT)
			break;
	}

	return desc_entry;
}

static void svsm_pval_pages(struct snp_psc_desc *desc)
{
	struct svsm_pvalidate_entry pv_4k[VMGEXIT_PSC_MAX_ENTRY];
	unsigned int i, pv_4k_count = 0;
	struct svsm_pvalidate_call *pc;
	struct svsm_call call = {};
	unsigned long flags;
	bool action;
	u64 pc_pa;
	int ret;

	/*
	 * This can be called very early in the boot, use native functions in
	 * order to avoid paravirt issues.
	 */
	flags = native_local_irq_save();

	/*
	 * The SVSM calling area (CA) can support processing 510 entries at a
	 * time. Loop through the Page State Change descriptor until the CA is
	 * full or the last entry in the descriptor is reached, at which time
	 * the SVSM is invoked. This repeats until all entries in the descriptor
	 * are processed.
	 */
	call.caa = svsm_get_caa();

	pc = (struct svsm_pvalidate_call *)call.caa->svsm_buffer;
	pc_pa = svsm_get_caa_pa() + offsetof(struct svsm_ca, svsm_buffer);

	/* Protocol 0, Call ID 1 */
	call.rax = SVSM_CORE_CALL(SVSM_CORE_PVALIDATE);
	call.rcx = pc_pa;

	for (i = 0; i <= desc->hdr.end_entry;) {
		i = svsm_build_ca_from_psc_desc(desc, i, pc);

		do {
			ret = svsm_perform_call_protocol(&call);
			if (!ret)
				continue;

			/*
			 * Check if the entry failed because of an RMP mismatch (a
			 * PVALIDATE at 2M was requested, but the page is mapped in
			 * the RMP as 4K).
			 */

			if (call.rax_out == SVSM_PVALIDATE_FAIL_SIZEMISMATCH &&
			    pc->entry[pc->cur_index].page_size == RMP_PG_SIZE_2M) {
				/* Save this entry for post-processing at 4K */
				pv_4k[pv_4k_count++] = pc->entry[pc->cur_index];

				/* Skip to the next one unless at the end of the list */
				pc->cur_index++;
				if (pc->cur_index < pc->num_entries)
					ret = -EAGAIN;
				else
					ret = 0;
			}
		} while (ret == -EAGAIN);

		if (ret)
			svsm_pval_terminate(pc, ret, call.rax_out);
	}

	/* Process any entries that failed to be validated at 2M and validate them at 4K */
	for (i = 0; i < pv_4k_count; i++) {
		u64 pfn, pfn_end;

		action  = pv_4k[i].action;
		pfn     = pv_4k[i].pfn;
		pfn_end = pfn + 512;

		while (pfn < pfn_end) {
			pfn = svsm_build_ca_from_pfn_range(pfn, pfn_end, action, pc);

			ret = svsm_perform_call_protocol(&call);
			if (ret)
				svsm_pval_terminate(pc, ret, call.rax_out);
		}
	}

	native_local_irq_restore(flags);
}

static void pvalidate_pages(struct snp_psc_desc *desc)
{
	if (snp_vmpl)
		svsm_pval_pages(desc);
	else
		pval_pages(desc);
}

static int vmgexit_psc(struct ghcb *ghcb, struct snp_psc_desc *desc)
{
	int cur_entry, end_entry, ret = 0;
	struct snp_psc_desc *data;
	struct es_em_ctxt ctxt;

	vc_ghcb_invalidate(ghcb);

	/* Copy the input desc into GHCB shared buffer */
	data = (struct snp_psc_desc *)ghcb->shared_buffer;
	memcpy(ghcb->shared_buffer, desc, min_t(int, GHCB_SHARED_BUF_SIZE, sizeof(*desc)));

	/*
	 * As per the GHCB specification, the hypervisor can resume the guest
	 * before processing all the entries. Check whether all the entries
	 * are processed. If not, then keep retrying. Note, the hypervisor
	 * will update the data memory directly to indicate the status, so
	 * reference the data->hdr everywhere.
	 *
	 * The strategy here is to wait for the hypervisor to change the page
	 * state in the RMP table before guest accesses the memory pages. If the
	 * page state change was not successful, then later memory access will
	 * result in a crash.
	 */
	cur_entry = data->hdr.cur_entry;
	end_entry = data->hdr.end_entry;

	while (data->hdr.cur_entry <= data->hdr.end_entry) {
		ghcb_set_sw_scratch(ghcb, (u64)__pa(data));

		/* This will advance the shared buffer data points to. */
		ret = sev_es_ghcb_hv_call(ghcb, &ctxt, SVM_VMGEXIT_PSC, 0, 0);

		/*
		 * Page State Change VMGEXIT can pass error code through
		 * exit_info_2.
		 */
		if (WARN(ret || ghcb->save.sw_exit_info_2,
			 "SNP: PSC failed ret=%d exit_info_2=%llx\n",
			 ret, ghcb->save.sw_exit_info_2)) {
			ret = 1;
			goto out;
		}

		/* Verify that reserved bit is not set */
		if (WARN(data->hdr.reserved, "Reserved bit is set in the PSC header\n")) {
			ret = 1;
			goto out;
		}

		/*
		 * Sanity check that entry processing is not going backwards.
		 * This will happen only if hypervisor is tricking us.
		 */
		if (WARN(data->hdr.end_entry > end_entry || cur_entry > data->hdr.cur_entry,
"SNP: PSC processing going backward, end_entry %d (got %d) cur_entry %d (got %d)\n",
			 end_entry, data->hdr.end_entry, cur_entry, data->hdr.cur_entry)) {
			ret = 1;
			goto out;
		}
	}

out:
	return ret;
}

static unsigned long __set_pages_state(struct snp_psc_desc *data, unsigned long vaddr,
				       unsigned long vaddr_end, int op)
{
	struct ghcb_state state;
	bool use_large_entry;
	struct psc_hdr *hdr;
	struct psc_entry *e;
	unsigned long flags;
	unsigned long pfn;
	struct ghcb *ghcb;
	int i;

	hdr = &data->hdr;
	e = data->entries;

	memset(data, 0, sizeof(*data));
	i = 0;

	while (vaddr < vaddr_end && i < ARRAY_SIZE(data->entries)) {
		hdr->end_entry = i;

		if (is_vmalloc_addr((void *)vaddr)) {
			pfn = vmalloc_to_pfn((void *)vaddr);
			use_large_entry = false;
		} else {
			pfn = __pa(vaddr) >> PAGE_SHIFT;
			use_large_entry = true;
		}

		e->gfn = pfn;
		e->operation = op;

		if (use_large_entry && IS_ALIGNED(vaddr, PMD_SIZE) &&
		    (vaddr_end - vaddr) >= PMD_SIZE) {
			e->pagesize = RMP_PG_SIZE_2M;
			vaddr += PMD_SIZE;
		} else {
			e->pagesize = RMP_PG_SIZE_4K;
			vaddr += PAGE_SIZE;
		}

		e++;
		i++;
	}

	/* Page validation must be rescinded before changing to shared */
	if (op == SNP_PAGE_STATE_SHARED)
		pvalidate_pages(data);

	local_irq_save(flags);

	if (sev_cfg.ghcbs_initialized)
		ghcb = __sev_get_ghcb(&state);
	else
		ghcb = boot_ghcb;

	/* Invoke the hypervisor to perform the page state changes */
	if (!ghcb || vmgexit_psc(ghcb, data))
		sev_es_terminate(SEV_TERM_SET_LINUX, GHCB_TERM_PSC);

	if (sev_cfg.ghcbs_initialized)
		__sev_put_ghcb(&state);

	local_irq_restore(flags);

	/* Page validation must be performed after changing to private */
	if (op == SNP_PAGE_STATE_PRIVATE)
		pvalidate_pages(data);

	return vaddr;
}

static void set_pages_state(unsigned long vaddr, unsigned long npages, int op)
{
	struct snp_psc_desc desc;
	unsigned long vaddr_end;

	/* Use the MSR protocol when a GHCB is not available. */
	if (!boot_ghcb)
		return early_set_pages_state(vaddr, __pa(vaddr), npages, op);

	vaddr = vaddr & PAGE_MASK;
	vaddr_end = vaddr + (npages << PAGE_SHIFT);

	while (vaddr < vaddr_end)
		vaddr = __set_pages_state(&desc, vaddr, vaddr_end, op);
}

void snp_set_memory_shared(unsigned long vaddr, unsigned long npages)
{
	if (!cc_platform_has(CC_ATTR_GUEST_SEV_SNP))
		return;

	set_pages_state(vaddr, npages, SNP_PAGE_STATE_SHARED);
}

void snp_set_memory_private(unsigned long vaddr, unsigned long npages)
{
	if (!cc_platform_has(CC_ATTR_GUEST_SEV_SNP))
		return;

	set_pages_state(vaddr, npages, SNP_PAGE_STATE_PRIVATE);
}

void snp_accept_memory(phys_addr_t start, phys_addr_t end)
{
	unsigned long vaddr, npages;

	if (!cc_platform_has(CC_ATTR_GUEST_SEV_SNP))
		return;

	vaddr = (unsigned long)__va(start);
	npages = (end - start) >> PAGE_SHIFT;

	set_pages_state(vaddr, npages, SNP_PAGE_STATE_PRIVATE);
}

static int vmgexit_ap_control(u64 event, struct sev_es_save_area *vmsa, u32 apic_id)
{
	bool create = event != SVM_VMGEXIT_AP_DESTROY;
	struct ghcb_state state;
	unsigned long flags;
	struct ghcb *ghcb;
	int ret = 0;

	local_irq_save(flags);

	ghcb = __sev_get_ghcb(&state);

	vc_ghcb_invalidate(ghcb);

	if (create)
		ghcb_set_rax(ghcb, vmsa->sev_features);

	ghcb_set_sw_exit_code(ghcb, SVM_VMGEXIT_AP_CREATION);
	ghcb_set_sw_exit_info_1(ghcb,
				((u64)apic_id << 32)	|
				((u64)snp_vmpl << 16)	|
				event);
	ghcb_set_sw_exit_info_2(ghcb, __pa(vmsa));

	sev_es_wr_ghcb_msr(__pa(ghcb));
	VMGEXIT();

	if (!ghcb_sw_exit_info_1_is_valid(ghcb) ||
	    lower_32_bits(ghcb->save.sw_exit_info_1)) {
		pr_err("SNP AP %s error\n", (create ? "CREATE" : "DESTROY"));
		ret = -EINVAL;
	}

	__sev_put_ghcb(&state);

	local_irq_restore(flags);

	return ret;
}

static int snp_set_vmsa(void *va, void *caa, int apic_id, bool make_vmsa)
{
	int ret;

	if (snp_vmpl) {
		struct svsm_call call = {};
		unsigned long flags;

		local_irq_save(flags);

		call.caa = this_cpu_read(svsm_caa);
		call.rcx = __pa(va);

		if (make_vmsa) {
			/* Protocol 0, Call ID 2 */
			call.rax = SVSM_CORE_CALL(SVSM_CORE_CREATE_VCPU);
			call.rdx = __pa(caa);
			call.r8  = apic_id;
		} else {
			/* Protocol 0, Call ID 3 */
			call.rax = SVSM_CORE_CALL(SVSM_CORE_DELETE_VCPU);
		}

		ret = svsm_perform_call_protocol(&call);

		local_irq_restore(flags);
	} else {
		/*
		 * If the kernel runs at VMPL0, it can change the VMSA
		 * bit for a page using the RMPADJUST instruction.
		 * However, for the instruction to succeed it must
		 * target the permissions of a lesser privileged (higher
		 * numbered) VMPL level, so use VMPL1.
		 */
		u64 attrs = 1;

		if (make_vmsa)
			attrs |= RMPADJUST_VMSA_PAGE_BIT;

		ret = rmpadjust((unsigned long)va, RMP_PG_SIZE_4K, attrs);
	}

	return ret;
}

static void snp_cleanup_vmsa(struct sev_es_save_area *vmsa, int apic_id)
{
	int err;

	err = snp_set_vmsa(vmsa, NULL, apic_id, false);
	if (err)
		pr_err("clear VMSA page failed (%u), leaking page\n", err);
	else
		free_page((unsigned long)vmsa);
}

static void set_pte_enc(pte_t *kpte, int level, void *va)
{
	struct pte_enc_desc d = {
		.kpte	   = kpte,
		.pte_level = level,
		.va	   = va,
		.encrypt   = true
	};

	prepare_pte_enc(&d);
	set_pte_enc_mask(kpte, d.pfn, d.new_pgprot);
}

static void unshare_all_memory(void)
{
	unsigned long addr, end, size, ghcb;
	struct sev_es_runtime_data *data;
	unsigned int npages, level;
	bool skipped_addr;
	pte_t *pte;
	int cpu;

	/* Unshare the direct mapping. */
	addr = PAGE_OFFSET;
	end  = PAGE_OFFSET + get_max_mapped();

	while (addr < end) {
		pte = lookup_address(addr, &level);
		size = page_level_size(level);
		npages = size / PAGE_SIZE;
		skipped_addr = false;

		if (!pte || !pte_decrypted(*pte) || pte_none(*pte)) {
			addr += size;
			continue;
		}

		/*
		 * Ensure that all the per-CPU GHCBs are made private at the
		 * end of the unsharing loop so that the switch to the slower
		 * MSR protocol happens last.
		 */
		for_each_possible_cpu(cpu) {
			data = per_cpu(runtime_data, cpu);
			ghcb = (unsigned long)&data->ghcb_page;

			/* Handle the case of a huge page containing the GHCB page */
			if (addr <= ghcb && ghcb < addr + size) {
				skipped_addr = true;
				break;
			}
		}

		if (!skipped_addr) {
			set_pte_enc(pte, level, (void *)addr);
			snp_set_memory_private(addr, npages);
		}
		addr += size;
	}

	/* Unshare all bss decrypted memory. */
	addr = (unsigned long)__start_bss_decrypted;
	end  = (unsigned long)__start_bss_decrypted_unused;
	npages = (end - addr) >> PAGE_SHIFT;

	for (; addr < end; addr += PAGE_SIZE) {
		pte = lookup_address(addr, &level);
		if (!pte || !pte_decrypted(*pte) || pte_none(*pte))
			continue;

		set_pte_enc(pte, level, (void *)addr);
	}
	addr = (unsigned long)__start_bss_decrypted;
	snp_set_memory_private(addr, npages);

	__flush_tlb_all();
}

/* Stop new private<->shared conversions */
void snp_kexec_begin(void)
{
	if (!cc_platform_has(CC_ATTR_GUEST_SEV_SNP))
		return;

	if (!IS_ENABLED(CONFIG_KEXEC_CORE))
		return;

	/*
	 * Crash kernel ends up here with interrupts disabled: can't wait for
	 * conversions to finish.
	 *
	 * If race happened, just report and proceed.
	 */
	if (!set_memory_enc_stop_conversion())
		pr_warn("Failed to stop shared<->private conversions\n");
}

/*
 * Shutdown all APs except the one handling kexec/kdump and clearing
 * the VMSA tag on AP's VMSA pages as they are not being used as
 * VMSA page anymore.
 */
static void shutdown_all_aps(void)
{
	struct sev_es_save_area *vmsa;
	int apic_id, this_cpu, cpu;

	this_cpu = get_cpu();

	/*
	 * APs are already in HLT loop when enc_kexec_finish() callback
	 * is invoked.
	 */
	for_each_present_cpu(cpu) {
		vmsa = per_cpu(sev_vmsa, cpu);

		/*
		 * The BSP or offlined APs do not have guest allocated VMSA
		 * and there is no need  to clear the VMSA tag for this page.
		 */
		if (!vmsa)
			continue;

		/*
		 * Cannot clear the VMSA tag for the currently running vCPU.
		 */
		if (this_cpu == cpu) {
			unsigned long pa;
			struct page *p;

			pa = __pa(vmsa);
			/*
			 * Mark the VMSA page of the running vCPU as offline
			 * so that is excluded and not touched by makedumpfile
			 * while generating vmcore during kdump.
			 */
			p = pfn_to_online_page(pa >> PAGE_SHIFT);
			if (p)
				__SetPageOffline(p);
			continue;
		}

		apic_id = cpuid_to_apicid[cpu];

		/*
		 * Issue AP destroy to ensure AP gets kicked out of guest mode
		 * to allow using RMPADJUST to remove the VMSA tag on it's
		 * VMSA page.
		 */
		vmgexit_ap_control(SVM_VMGEXIT_AP_DESTROY, vmsa, apic_id);
		snp_cleanup_vmsa(vmsa, apic_id);
	}

	put_cpu();
}

void snp_kexec_finish(void)
{
	struct sev_es_runtime_data *data;
	unsigned long size, addr;
	unsigned int level, cpu;
	struct ghcb *ghcb;
	pte_t *pte;

	if (!cc_platform_has(CC_ATTR_GUEST_SEV_SNP))
		return;

	if (!IS_ENABLED(CONFIG_KEXEC_CORE))
		return;

	shutdown_all_aps();

	unshare_all_memory();

	/*
	 * Switch to using the MSR protocol to change per-CPU GHCBs to
	 * private. All the per-CPU GHCBs have been switched back to private,
	 * so can't do any more GHCB calls to the hypervisor beyond this point
	 * until the kexec'ed kernel starts running.
	 */
	boot_ghcb = NULL;
	sev_cfg.ghcbs_initialized = false;

	for_each_possible_cpu(cpu) {
		data = per_cpu(runtime_data, cpu);
		ghcb = &data->ghcb_page;
		pte = lookup_address((unsigned long)ghcb, &level);
		size = page_level_size(level);
		/* Handle the case of a huge page containing the GHCB page */
		addr = (unsigned long)ghcb & page_level_mask(level);
		set_pte_enc(pte, level, (void *)addr);
		snp_set_memory_private(addr, (size / PAGE_SIZE));
	}
}

#define __ATTR_BASE		(SVM_SELECTOR_P_MASK | SVM_SELECTOR_S_MASK)
#define INIT_CS_ATTRIBS		(__ATTR_BASE | SVM_SELECTOR_READ_MASK | SVM_SELECTOR_CODE_MASK)
#define INIT_DS_ATTRIBS		(__ATTR_BASE | SVM_SELECTOR_WRITE_MASK)

#define INIT_LDTR_ATTRIBS	(SVM_SELECTOR_P_MASK | 2)
#define INIT_TR_ATTRIBS		(SVM_SELECTOR_P_MASK | 3)

static void *snp_alloc_vmsa_page(int cpu)
{
	struct page *p;

	/*
	 * Allocate VMSA page to work around the SNP erratum where the CPU will
	 * incorrectly signal an RMP violation #PF if a large page (2MB or 1GB)
	 * collides with the RMP entry of VMSA page. The recommended workaround
	 * is to not use a large page.
	 *
	 * Allocate an 8k page which is also 8k-aligned.
	 */
	p = alloc_pages_node(cpu_to_node(cpu), GFP_KERNEL_ACCOUNT | __GFP_ZERO, 1);
	if (!p)
		return NULL;

	split_page(p, 1);

	/* Free the first 4k. This page may be 2M/1G aligned and cannot be used. */
	__free_page(p);

	return page_address(p + 1);
}

<<<<<<< HEAD
static int wakeup_cpu_via_vmgexit(u32 apic_id, unsigned long start_ip)
=======
static void snp_cleanup_vmsa(struct sev_es_save_area *vmsa, int apic_id)
{
	int err;

	err = snp_set_vmsa(vmsa, NULL, apic_id, false);
	if (err)
		pr_err("clear VMSA page failed (%u), leaking page\n", err);
	else
		free_page((unsigned long)vmsa);
}

static int wakeup_cpu_via_vmgexit(u32 apic_id, unsigned long start_ip, unsigned int cpu)
>>>>>>> 96959283
{
	struct sev_es_save_area *cur_vmsa, *vmsa;
	struct svsm_ca *caa;
	u8 sipi_vector;
	int ret;
	u64 cr4;

	/*
	 * The hypervisor SNP feature support check has happened earlier, just check
	 * the AP_CREATION one here.
	 */
	if (!(sev_hv_features & GHCB_HV_FT_SNP_AP_CREATION))
		return -EOPNOTSUPP;

	/*
	 * Verify the desired start IP against the known trampoline start IP
	 * to catch any future new trampolines that may be introduced that
	 * would require a new protected guest entry point.
	 */
	if (WARN_ONCE(start_ip != real_mode_header->trampoline_start,
		      "Unsupported SNP start_ip: %lx\n", start_ip))
		return -EINVAL;

	/* Override start_ip with known protected guest start IP */
	start_ip = real_mode_header->sev_es_trampoline_start;
	cur_vmsa = per_cpu(sev_vmsa, cpu);

	/*
	 * A new VMSA is created each time because there is no guarantee that
	 * the current VMSA is the kernels or that the vCPU is not running. If
	 * an attempt was done to use the current VMSA with a running vCPU, a
	 * #VMEXIT of that vCPU would wipe out all of the settings being done
	 * here.
	 */
	vmsa = (struct sev_es_save_area *)snp_alloc_vmsa_page(cpu);
	if (!vmsa)
		return -ENOMEM;

	/* If an SVSM is present, the SVSM per-CPU CAA will be !NULL */
	caa = per_cpu(svsm_caa, cpu);

	/* CR4 should maintain the MCE value */
	cr4 = native_read_cr4() & X86_CR4_MCE;

	/* Set the CS value based on the start_ip converted to a SIPI vector */
	sipi_vector		= (start_ip >> 12);
	vmsa->cs.base		= sipi_vector << 12;
	vmsa->cs.limit		= AP_INIT_CS_LIMIT;
	vmsa->cs.attrib		= INIT_CS_ATTRIBS;
	vmsa->cs.selector	= sipi_vector << 8;

	/* Set the RIP value based on start_ip */
	vmsa->rip		= start_ip & 0xfff;

	/* Set AP INIT defaults as documented in the APM */
	vmsa->ds.limit		= AP_INIT_DS_LIMIT;
	vmsa->ds.attrib		= INIT_DS_ATTRIBS;
	vmsa->es		= vmsa->ds;
	vmsa->fs		= vmsa->ds;
	vmsa->gs		= vmsa->ds;
	vmsa->ss		= vmsa->ds;

	vmsa->gdtr.limit	= AP_INIT_GDTR_LIMIT;
	vmsa->ldtr.limit	= AP_INIT_LDTR_LIMIT;
	vmsa->ldtr.attrib	= INIT_LDTR_ATTRIBS;
	vmsa->idtr.limit	= AP_INIT_IDTR_LIMIT;
	vmsa->tr.limit		= AP_INIT_TR_LIMIT;
	vmsa->tr.attrib		= INIT_TR_ATTRIBS;

	vmsa->cr4		= cr4;
	vmsa->cr0		= AP_INIT_CR0_DEFAULT;
	vmsa->dr7		= DR7_RESET_VALUE;
	vmsa->dr6		= AP_INIT_DR6_DEFAULT;
	vmsa->rflags		= AP_INIT_RFLAGS_DEFAULT;
	vmsa->g_pat		= AP_INIT_GPAT_DEFAULT;
	vmsa->xcr0		= AP_INIT_XCR0_DEFAULT;
	vmsa->mxcsr		= AP_INIT_MXCSR_DEFAULT;
	vmsa->x87_ftw		= AP_INIT_X87_FTW_DEFAULT;
	vmsa->x87_fcw		= AP_INIT_X87_FCW_DEFAULT;

	/* SVME must be set. */
	vmsa->efer		= EFER_SVME;

	/*
	 * Set the SNP-specific fields for this VMSA:
	 *   VMPL level
	 *   SEV_FEATURES (matches the SEV STATUS MSR right shifted 2 bits)
	 */
	vmsa->vmpl		= snp_vmpl;
	vmsa->sev_features	= sev_status >> 2;

	/* Populate AP's TSC scale/offset to get accurate TSC values. */
	if (cc_platform_has(CC_ATTR_GUEST_SNP_SECURE_TSC)) {
		vmsa->tsc_scale = snp_tsc_scale;
		vmsa->tsc_offset = snp_tsc_offset;
	}

	/* Switch the page over to a VMSA page now that it is initialized */
	ret = snp_set_vmsa(vmsa, caa, apic_id, true);
	if (ret) {
		pr_err("set VMSA page failed (%u)\n", ret);
		free_page((unsigned long)vmsa);

		return -EINVAL;
	}

	/* Issue VMGEXIT AP Creation NAE event */
	ret = vmgexit_ap_control(SVM_VMGEXIT_AP_CREATE, vmsa, apic_id);
	if (ret) {
		snp_cleanup_vmsa(vmsa, apic_id);
		vmsa = NULL;
	}

	/* Free up any previous VMSA page */
	if (cur_vmsa)
		snp_cleanup_vmsa(cur_vmsa, apic_id);

	/* Record the current VMSA page */
	per_cpu(sev_vmsa, cpu) = vmsa;

	return ret;
}

void __init snp_set_wakeup_secondary_cpu(void)
{
	if (!cc_platform_has(CC_ATTR_GUEST_SEV_SNP))
		return;

	/*
	 * Always set this override if SNP is enabled. This makes it the
	 * required method to start APs under SNP. If the hypervisor does
	 * not support AP creation, then no APs will be started.
	 */
	apic_update_callback(wakeup_secondary_cpu, wakeup_cpu_via_vmgexit);
}

int __init sev_es_setup_ap_jump_table(struct real_mode_header *rmh)
{
	u16 startup_cs, startup_ip;
	phys_addr_t jump_table_pa;
	u64 jump_table_addr;
	u16 __iomem *jump_table;

	jump_table_addr = get_jump_table_addr();

	/* On UP guests there is no jump table so this is not a failure */
	if (!jump_table_addr)
		return 0;

	/* Check if AP Jump Table is page-aligned */
	if (jump_table_addr & ~PAGE_MASK)
		return -EINVAL;

	jump_table_pa = jump_table_addr & PAGE_MASK;

	startup_cs = (u16)(rmh->trampoline_start >> 4);
	startup_ip = (u16)(rmh->sev_es_trampoline_start -
			   rmh->trampoline_start);

	jump_table = ioremap_encrypted(jump_table_pa, PAGE_SIZE);
	if (!jump_table)
		return -EIO;

	writew(startup_ip, &jump_table[0]);
	writew(startup_cs, &jump_table[1]);

	iounmap(jump_table);

	return 0;
}

/*
 * This is needed by the OVMF UEFI firmware which will use whatever it finds in
 * the GHCB MSR as its GHCB to talk to the hypervisor. So make sure the per-cpu
 * runtime GHCBs used by the kernel are also mapped in the EFI page-table.
 */
int __init sev_es_efi_map_ghcbs(pgd_t *pgd)
{
	struct sev_es_runtime_data *data;
	unsigned long address, pflags;
	int cpu;
	u64 pfn;

	if (!cc_platform_has(CC_ATTR_GUEST_STATE_ENCRYPT))
		return 0;

	pflags = _PAGE_NX | _PAGE_RW;

	for_each_possible_cpu(cpu) {
		data = per_cpu(runtime_data, cpu);

		address = __pa(&data->ghcb_page);
		pfn = address >> PAGE_SHIFT;

		if (kernel_map_pages_in_pgd(pgd, pfn, address, 1, pflags))
			return 1;
	}

	return 0;
}

static void snp_register_per_cpu_ghcb(void)
{
	struct sev_es_runtime_data *data;
	struct ghcb *ghcb;

	data = this_cpu_read(runtime_data);
	ghcb = &data->ghcb_page;

	snp_register_ghcb_early(__pa(ghcb));
}

void setup_ghcb(void)
{
	if (!cc_platform_has(CC_ATTR_GUEST_STATE_ENCRYPT))
		return;

	/*
	 * Check whether the runtime #VC exception handler is active. It uses
	 * the per-CPU GHCB page which is set up by sev_es_init_vc_handling().
	 *
	 * If SNP is active, register the per-CPU GHCB page so that the runtime
	 * exception handler can use it.
	 */
	if (initial_vc_handler == (unsigned long)kernel_exc_vmm_communication) {
		if (cc_platform_has(CC_ATTR_GUEST_SEV_SNP))
			snp_register_per_cpu_ghcb();

		sev_cfg.ghcbs_initialized = true;

		return;
	}

	/*
	 * Make sure the hypervisor talks a supported protocol.
	 * This gets called only in the BSP boot phase.
	 */
	if (!sev_es_negotiate_protocol())
		sev_es_terminate(SEV_TERM_SET_GEN, GHCB_SEV_ES_GEN_REQ);

	/*
	 * Clear the boot_ghcb. The first exception comes in before the bss
	 * section is cleared.
	 */
	memset(&boot_ghcb_page, 0, PAGE_SIZE);

	/* Alright - Make the boot-ghcb public */
	boot_ghcb = &boot_ghcb_page;

	/* SNP guest requires that GHCB GPA must be registered. */
	if (cc_platform_has(CC_ATTR_GUEST_SEV_SNP))
		snp_register_ghcb_early(__pa(&boot_ghcb_page));
}

#ifdef CONFIG_HOTPLUG_CPU
static void sev_es_ap_hlt_loop(void)
{
	struct ghcb_state state;
	struct ghcb *ghcb;

	ghcb = __sev_get_ghcb(&state);

	while (true) {
		vc_ghcb_invalidate(ghcb);
		ghcb_set_sw_exit_code(ghcb, SVM_VMGEXIT_AP_HLT_LOOP);
		ghcb_set_sw_exit_info_1(ghcb, 0);
		ghcb_set_sw_exit_info_2(ghcb, 0);

		sev_es_wr_ghcb_msr(__pa(ghcb));
		VMGEXIT();

		/* Wakeup signal? */
		if (ghcb_sw_exit_info_2_is_valid(ghcb) &&
		    ghcb->save.sw_exit_info_2)
			break;
	}

	__sev_put_ghcb(&state);
}

/*
 * Play_dead handler when running under SEV-ES. This is needed because
 * the hypervisor can't deliver an SIPI request to restart the AP.
 * Instead the kernel has to issue a VMGEXIT to halt the VCPU until the
 * hypervisor wakes it up again.
 */
static void sev_es_play_dead(void)
{
	play_dead_common();

	/* IRQs now disabled */

	sev_es_ap_hlt_loop();

	/*
	 * If we get here, the VCPU was woken up again. Jump to CPU
	 * startup code to get it back online.
	 */
	soft_restart_cpu();
}
#else  /* CONFIG_HOTPLUG_CPU */
#define sev_es_play_dead	native_play_dead
#endif /* CONFIG_HOTPLUG_CPU */

#ifdef CONFIG_SMP
static void __init sev_es_setup_play_dead(void)
{
	smp_ops.play_dead = sev_es_play_dead;
}
#else
static inline void sev_es_setup_play_dead(void) { }
#endif

static void __init alloc_runtime_data(int cpu)
{
	struct sev_es_runtime_data *data;

	data = memblock_alloc_node(sizeof(*data), PAGE_SIZE, cpu_to_node(cpu));
	if (!data)
		panic("Can't allocate SEV-ES runtime data");

	per_cpu(runtime_data, cpu) = data;

	if (snp_vmpl) {
		struct svsm_ca *caa;

		/* Allocate the SVSM CA page if an SVSM is present */
		caa = memblock_alloc_or_panic(sizeof(*caa), PAGE_SIZE);

		per_cpu(svsm_caa, cpu) = caa;
		per_cpu(svsm_caa_pa, cpu) = __pa(caa);
	}
}

static void __init init_ghcb(int cpu)
{
	struct sev_es_runtime_data *data;
	int err;

	data = per_cpu(runtime_data, cpu);

	err = early_set_memory_decrypted((unsigned long)&data->ghcb_page,
					 sizeof(data->ghcb_page));
	if (err)
		panic("Can't map GHCBs unencrypted");

	memset(&data->ghcb_page, 0, sizeof(data->ghcb_page));

	data->ghcb_active = false;
	data->backup_ghcb_active = false;
}

void __init sev_es_init_vc_handling(void)
{
	int cpu;

	BUILD_BUG_ON(offsetof(struct sev_es_runtime_data, ghcb_page) % PAGE_SIZE);

	if (!cc_platform_has(CC_ATTR_GUEST_STATE_ENCRYPT))
		return;

	if (!sev_es_check_cpu_features())
		panic("SEV-ES CPU Features missing");

	/*
	 * SNP is supported in v2 of the GHCB spec which mandates support for HV
	 * features.
	 */
	if (cc_platform_has(CC_ATTR_GUEST_SEV_SNP)) {
		sev_hv_features = get_hv_features();

		if (!(sev_hv_features & GHCB_HV_FT_SNP))
			sev_es_terminate(SEV_TERM_SET_GEN, GHCB_SNP_UNSUPPORTED);
	}

	/* Initialize per-cpu GHCB pages */
	for_each_possible_cpu(cpu) {
		alloc_runtime_data(cpu);
		init_ghcb(cpu);
	}

	/* If running under an SVSM, switch to the per-cpu CA */
	if (snp_vmpl) {
		struct svsm_call call = {};
		unsigned long flags;
		int ret;

		local_irq_save(flags);

		/*
		 * SVSM_CORE_REMAP_CA call:
		 *   RAX = 0 (Protocol=0, CallID=0)
		 *   RCX = New CA GPA
		 */
		call.caa = svsm_get_caa();
		call.rax = SVSM_CORE_CALL(SVSM_CORE_REMAP_CA);
		call.rcx = this_cpu_read(svsm_caa_pa);
		ret = svsm_perform_call_protocol(&call);
		if (ret)
			panic("Can't remap the SVSM CA, ret=%d, rax_out=0x%llx\n",
			      ret, call.rax_out);

		sev_cfg.use_cas = true;

		local_irq_restore(flags);
	}

	sev_es_setup_play_dead();

	/* Secondary CPUs use the runtime #VC handler */
	initial_vc_handler = (unsigned long)kernel_exc_vmm_communication;
}

/*
 * SEV-SNP guests should only execute dmi_setup() if EFI_CONFIG_TABLES are
 * enabled, as the alternative (fallback) logic for DMI probing in the legacy
 * ROM region can cause a crash since this region is not pre-validated.
 */
void __init snp_dmi_setup(void)
{
	if (efi_enabled(EFI_CONFIG_TABLES))
		dmi_setup();
}

static void dump_cpuid_table(void)
{
	const struct snp_cpuid_table *cpuid_table = snp_cpuid_get_table();
	int i = 0;

	pr_info("count=%d reserved=0x%x reserved2=0x%llx\n",
		cpuid_table->count, cpuid_table->__reserved1, cpuid_table->__reserved2);

	for (i = 0; i < SNP_CPUID_COUNT_MAX; i++) {
		const struct snp_cpuid_fn *fn = &cpuid_table->fn[i];

		pr_info("index=%3d fn=0x%08x subfn=0x%08x: eax=0x%08x ebx=0x%08x ecx=0x%08x edx=0x%08x xcr0_in=0x%016llx xss_in=0x%016llx reserved=0x%016llx\n",
			i, fn->eax_in, fn->ecx_in, fn->eax, fn->ebx, fn->ecx,
			fn->edx, fn->xcr0_in, fn->xss_in, fn->__reserved);
	}
}

/*
 * It is useful from an auditing/testing perspective to provide an easy way
 * for the guest owner to know that the CPUID table has been initialized as
 * expected, but that initialization happens too early in boot to print any
 * sort of indicator, and there's not really any other good place to do it,
 * so do it here.
 *
 * If running as an SNP guest, report the current VM privilege level (VMPL).
 */
static int __init report_snp_info(void)
{
	const struct snp_cpuid_table *cpuid_table = snp_cpuid_get_table();

	if (cpuid_table->count) {
		pr_info("Using SNP CPUID table, %d entries present.\n",
			cpuid_table->count);

		if (sev_cfg.debug)
			dump_cpuid_table();
	}

	if (cc_platform_has(CC_ATTR_GUEST_SEV_SNP))
		pr_info("SNP running at VMPL%u.\n", snp_vmpl);

	return 0;
}
arch_initcall(report_snp_info);

static void update_attest_input(struct svsm_call *call, struct svsm_attest_call *input)
{
	/* If (new) lengths have been returned, propagate them up */
	if (call->rcx_out != call->rcx)
		input->manifest_buf.len = call->rcx_out;

	if (call->rdx_out != call->rdx)
		input->certificates_buf.len = call->rdx_out;

	if (call->r8_out != call->r8)
		input->report_buf.len = call->r8_out;
}

int snp_issue_svsm_attest_req(u64 call_id, struct svsm_call *call,
			      struct svsm_attest_call *input)
{
	struct svsm_attest_call *ac;
	unsigned long flags;
	u64 attest_call_pa;
	int ret;

	if (!snp_vmpl)
		return -EINVAL;

	local_irq_save(flags);

	call->caa = svsm_get_caa();

	ac = (struct svsm_attest_call *)call->caa->svsm_buffer;
	attest_call_pa = svsm_get_caa_pa() + offsetof(struct svsm_ca, svsm_buffer);

	*ac = *input;

	/*
	 * Set input registers for the request and set RDX and R8 to known
	 * values in order to detect length values being returned in them.
	 */
	call->rax = call_id;
	call->rcx = attest_call_pa;
	call->rdx = -1;
	call->r8 = -1;
	ret = svsm_perform_call_protocol(call);
	update_attest_input(call, input);

	local_irq_restore(flags);

	return ret;
}
EXPORT_SYMBOL_GPL(snp_issue_svsm_attest_req);

static int snp_issue_guest_request(struct snp_guest_req *req, struct snp_req_data *input,
				   struct snp_guest_request_ioctl *rio)
{
	struct ghcb_state state;
	struct es_em_ctxt ctxt;
	unsigned long flags;
	struct ghcb *ghcb;
	int ret;

	rio->exitinfo2 = SEV_RET_NO_FW_CALL;

	/*
	 * __sev_get_ghcb() needs to run with IRQs disabled because it is using
	 * a per-CPU GHCB.
	 */
	local_irq_save(flags);

	ghcb = __sev_get_ghcb(&state);
	if (!ghcb) {
		ret = -EIO;
		goto e_restore_irq;
	}

	vc_ghcb_invalidate(ghcb);

	if (req->exit_code == SVM_VMGEXIT_EXT_GUEST_REQUEST) {
		ghcb_set_rax(ghcb, input->data_gpa);
		ghcb_set_rbx(ghcb, input->data_npages);
	}

	ret = sev_es_ghcb_hv_call(ghcb, &ctxt, req->exit_code, input->req_gpa, input->resp_gpa);
	if (ret)
		goto e_put;

	rio->exitinfo2 = ghcb->save.sw_exit_info_2;
	switch (rio->exitinfo2) {
	case 0:
		break;

	case SNP_GUEST_VMM_ERR(SNP_GUEST_VMM_ERR_BUSY):
		ret = -EAGAIN;
		break;

	case SNP_GUEST_VMM_ERR(SNP_GUEST_VMM_ERR_INVALID_LEN):
		/* Number of expected pages are returned in RBX */
		if (req->exit_code == SVM_VMGEXIT_EXT_GUEST_REQUEST) {
			input->data_npages = ghcb_get_rbx(ghcb);
			ret = -ENOSPC;
			break;
		}
		fallthrough;
	default:
		ret = -EIO;
		break;
	}

e_put:
	__sev_put_ghcb(&state);
e_restore_irq:
	local_irq_restore(flags);

	return ret;
}

/**
 * snp_svsm_vtpm_probe() - Probe if SVSM provides a vTPM device
 *
 * Check that there is SVSM and that it supports at least TPM_SEND_COMMAND
 * which is the only request used so far.
 *
 * Return: true if the platform provides a vTPM SVSM device, false otherwise.
 */
static bool snp_svsm_vtpm_probe(void)
{
	struct svsm_call call = {};

	/* The vTPM device is available only if a SVSM is present */
	if (!snp_vmpl)
		return false;

	call.caa = svsm_get_caa();
	call.rax = SVSM_VTPM_CALL(SVSM_VTPM_QUERY);

	if (svsm_perform_call_protocol(&call))
		return false;

	/* Check platform commands contains TPM_SEND_COMMAND - platform command 8 */
	return call.rcx_out & BIT_ULL(8);
}

/**
 * snp_svsm_vtpm_send_command() - Execute a vTPM operation on SVSM
 * @buffer: A buffer used to both send the command and receive the response.
 *
 * Execute a SVSM_VTPM_CMD call as defined by
 * "Secure VM Service Module for SEV-SNP Guests" Publication # 58019 Revision: 1.00
 *
 * All command request/response buffers have a common structure as specified by
 * the following table:
 *     Byte      Size       In/Out    Description
 *     Offset    (Bytes)
 *     0x000     4          In        Platform command
 *                          Out       Platform command response size
 *
 * Each command can build upon this common request/response structure to create
 * a structure specific to the command. See include/linux/tpm_svsm.h for more
 * details.
 *
 * Return: 0 on success, -errno on failure
 */
int snp_svsm_vtpm_send_command(u8 *buffer)
{
	struct svsm_call call = {};

	call.caa = svsm_get_caa();
	call.rax = SVSM_VTPM_CALL(SVSM_VTPM_CMD);
	call.rcx = __pa(buffer);

	return svsm_perform_call_protocol(&call);
}
EXPORT_SYMBOL_GPL(snp_svsm_vtpm_send_command);

static struct platform_device sev_guest_device = {
	.name		= "sev-guest",
	.id		= -1,
};

static struct platform_device tpm_svsm_device = {
	.name		= "tpm-svsm",
	.id		= -1,
};

static int __init snp_init_platform_device(void)
{
	if (!cc_platform_has(CC_ATTR_GUEST_SEV_SNP))
		return -ENODEV;

	if (platform_device_register(&sev_guest_device))
		return -ENODEV;

	if (snp_svsm_vtpm_probe() &&
	    platform_device_register(&tpm_svsm_device))
		return -ENODEV;

	pr_info("SNP guest platform devices initialized.\n");
	return 0;
}
device_initcall(snp_init_platform_device);

void sev_show_status(void)
{
	int i;

	pr_info("Status: ");
	for (i = 0; i < MSR_AMD64_SNP_RESV_BIT; i++) {
		if (sev_status & BIT_ULL(i)) {
			if (!sev_status_feat_names[i])
				continue;

			pr_cont("%s ", sev_status_feat_names[i]);
		}
	}
	pr_cont("\n");
}

void __init snp_update_svsm_ca(void)
{
	if (!snp_vmpl)
		return;

	/* Update the CAA to a proper kernel address */
	boot_svsm_caa = &boot_svsm_ca_page;
}

#ifdef CONFIG_SYSFS
static ssize_t vmpl_show(struct kobject *kobj,
			 struct kobj_attribute *attr, char *buf)
{
	return sysfs_emit(buf, "%d\n", snp_vmpl);
}

static struct kobj_attribute vmpl_attr = __ATTR_RO(vmpl);

static struct attribute *vmpl_attrs[] = {
	&vmpl_attr.attr,
	NULL
};

static struct attribute_group sev_attr_group = {
	.attrs = vmpl_attrs,
};

static int __init sev_sysfs_init(void)
{
	struct kobject *sev_kobj;
	struct device *dev_root;
	int ret;

	if (!cc_platform_has(CC_ATTR_GUEST_SEV_SNP))
		return -ENODEV;

	dev_root = bus_get_dev_root(&cpu_subsys);
	if (!dev_root)
		return -ENODEV;

	sev_kobj = kobject_create_and_add("sev", &dev_root->kobj);
	put_device(dev_root);

	if (!sev_kobj)
		return -ENOMEM;

	ret = sysfs_create_group(sev_kobj, &sev_attr_group);
	if (ret)
		kobject_put(sev_kobj);

	return ret;
}
arch_initcall(sev_sysfs_init);
#endif // CONFIG_SYSFS

static void free_shared_pages(void *buf, size_t sz)
{
	unsigned int npages = PAGE_ALIGN(sz) >> PAGE_SHIFT;
	int ret;

	if (!buf)
		return;

	ret = set_memory_encrypted((unsigned long)buf, npages);
	if (ret) {
		WARN_ONCE(ret, "failed to restore encryption mask (leak it)\n");
		return;
	}

	__free_pages(virt_to_page(buf), get_order(sz));
}

static void *alloc_shared_pages(size_t sz)
{
	unsigned int npages = PAGE_ALIGN(sz) >> PAGE_SHIFT;
	struct page *page;
	int ret;

	page = alloc_pages(GFP_KERNEL_ACCOUNT, get_order(sz));
	if (!page)
		return NULL;

	ret = set_memory_decrypted((unsigned long)page_address(page), npages);
	if (ret) {
		pr_err("failed to mark page shared, ret=%d\n", ret);
		__free_pages(page, get_order(sz));
		return NULL;
	}

	return page_address(page);
}

static u8 *get_vmpck(int id, struct snp_secrets_page *secrets, u32 **seqno)
{
	u8 *key = NULL;

	switch (id) {
	case 0:
		*seqno = &secrets->os_area.msg_seqno_0;
		key = secrets->vmpck0;
		break;
	case 1:
		*seqno = &secrets->os_area.msg_seqno_1;
		key = secrets->vmpck1;
		break;
	case 2:
		*seqno = &secrets->os_area.msg_seqno_2;
		key = secrets->vmpck2;
		break;
	case 3:
		*seqno = &secrets->os_area.msg_seqno_3;
		key = secrets->vmpck3;
		break;
	default:
		break;
	}

	return key;
}

static struct aesgcm_ctx *snp_init_crypto(u8 *key, size_t keylen)
{
	struct aesgcm_ctx *ctx;

	ctx = kzalloc(sizeof(*ctx), GFP_KERNEL);
	if (!ctx)
		return NULL;

	if (aesgcm_expandkey(ctx, key, keylen, AUTHTAG_LEN)) {
		pr_err("Crypto context initialization failed\n");
		kfree(ctx);
		return NULL;
	}

	return ctx;
}

int snp_msg_init(struct snp_msg_desc *mdesc, int vmpck_id)
{
	/* Adjust the default VMPCK key based on the executing VMPL level */
	if (vmpck_id == -1)
		vmpck_id = snp_vmpl;

	mdesc->vmpck = get_vmpck(vmpck_id, mdesc->secrets, &mdesc->os_area_msg_seqno);
	if (!mdesc->vmpck) {
		pr_err("Invalid VMPCK%d communication key\n", vmpck_id);
		return -EINVAL;
	}

	/* Verify that VMPCK is not zero. */
	if (!memchr_inv(mdesc->vmpck, 0, VMPCK_KEY_LEN)) {
		pr_err("Empty VMPCK%d communication key\n", vmpck_id);
		return -EINVAL;
	}

	mdesc->vmpck_id = vmpck_id;

	mdesc->ctx = snp_init_crypto(mdesc->vmpck, VMPCK_KEY_LEN);
	if (!mdesc->ctx)
		return -ENOMEM;

	return 0;
}
EXPORT_SYMBOL_GPL(snp_msg_init);

struct snp_msg_desc *snp_msg_alloc(void)
{
	struct snp_msg_desc *mdesc;
	void __iomem *mem;

	BUILD_BUG_ON(sizeof(struct snp_guest_msg) > PAGE_SIZE);

	mdesc = kzalloc(sizeof(struct snp_msg_desc), GFP_KERNEL);
	if (!mdesc)
		return ERR_PTR(-ENOMEM);

	mem = ioremap_encrypted(sev_secrets_pa, PAGE_SIZE);
	if (!mem)
		goto e_free_mdesc;

	mdesc->secrets = (__force struct snp_secrets_page *)mem;

	/* Allocate the shared page used for the request and response message. */
	mdesc->request = alloc_shared_pages(sizeof(struct snp_guest_msg));
	if (!mdesc->request)
		goto e_unmap;

	mdesc->response = alloc_shared_pages(sizeof(struct snp_guest_msg));
	if (!mdesc->response)
		goto e_free_request;

	return mdesc;

e_free_request:
	free_shared_pages(mdesc->request, sizeof(struct snp_guest_msg));
e_unmap:
	iounmap(mem);
e_free_mdesc:
	kfree(mdesc);

	return ERR_PTR(-ENOMEM);
}
EXPORT_SYMBOL_GPL(snp_msg_alloc);

void snp_msg_free(struct snp_msg_desc *mdesc)
{
	if (!mdesc)
		return;

	kfree(mdesc->ctx);
	free_shared_pages(mdesc->response, sizeof(struct snp_guest_msg));
	free_shared_pages(mdesc->request, sizeof(struct snp_guest_msg));
	iounmap((__force void __iomem *)mdesc->secrets);

	memset(mdesc, 0, sizeof(*mdesc));
	kfree(mdesc);
}
EXPORT_SYMBOL_GPL(snp_msg_free);

/* Mutex to serialize the shared buffer access and command handling. */
static DEFINE_MUTEX(snp_cmd_mutex);

/*
 * If an error is received from the host or AMD Secure Processor (ASP) there
 * are two options. Either retry the exact same encrypted request or discontinue
 * using the VMPCK.
 *
 * This is because in the current encryption scheme GHCB v2 uses AES-GCM to
 * encrypt the requests. The IV for this scheme is the sequence number. GCM
 * cannot tolerate IV reuse.
 *
 * The ASP FW v1.51 only increments the sequence numbers on a successful
 * guest<->ASP back and forth and only accepts messages at its exact sequence
 * number.
 *
 * So if the sequence number were to be reused the encryption scheme is
 * vulnerable. If the sequence number were incremented for a fresh IV the ASP
 * will reject the request.
 */
static void snp_disable_vmpck(struct snp_msg_desc *mdesc)
{
	pr_alert("Disabling VMPCK%d communication key to prevent IV reuse.\n",
		  mdesc->vmpck_id);
	memzero_explicit(mdesc->vmpck, VMPCK_KEY_LEN);
	mdesc->vmpck = NULL;
}

static inline u64 __snp_get_msg_seqno(struct snp_msg_desc *mdesc)
{
	u64 count;

	lockdep_assert_held(&snp_cmd_mutex);

	/* Read the current message sequence counter from secrets pages */
	count = *mdesc->os_area_msg_seqno;

	return count + 1;
}

/* Return a non-zero on success */
static u64 snp_get_msg_seqno(struct snp_msg_desc *mdesc)
{
	u64 count = __snp_get_msg_seqno(mdesc);

	/*
	 * The message sequence counter for the SNP guest request is a  64-bit
	 * value but the version 2 of GHCB specification defines a 32-bit storage
	 * for it. If the counter exceeds the 32-bit value then return zero.
	 * The caller should check the return value, but if the caller happens to
	 * not check the value and use it, then the firmware treats zero as an
	 * invalid number and will fail the  message request.
	 */
	if (count >= UINT_MAX) {
		pr_err("request message sequence counter overflow\n");
		return 0;
	}

	return count;
}

static void snp_inc_msg_seqno(struct snp_msg_desc *mdesc)
{
	/*
	 * The counter is also incremented by the PSP, so increment it by 2
	 * and save in secrets page.
	 */
	*mdesc->os_area_msg_seqno += 2;
}

static int verify_and_dec_payload(struct snp_msg_desc *mdesc, struct snp_guest_req *req)
{
	struct snp_guest_msg *resp_msg = &mdesc->secret_response;
	struct snp_guest_msg *req_msg = &mdesc->secret_request;
	struct snp_guest_msg_hdr *req_msg_hdr = &req_msg->hdr;
	struct snp_guest_msg_hdr *resp_msg_hdr = &resp_msg->hdr;
	struct aesgcm_ctx *ctx = mdesc->ctx;
	u8 iv[GCM_AES_IV_SIZE] = {};

	pr_debug("response [seqno %lld type %d version %d sz %d]\n",
		 resp_msg_hdr->msg_seqno, resp_msg_hdr->msg_type, resp_msg_hdr->msg_version,
		 resp_msg_hdr->msg_sz);

	/* Copy response from shared memory to encrypted memory. */
	memcpy(resp_msg, mdesc->response, sizeof(*resp_msg));

	/* Verify that the sequence counter is incremented by 1 */
	if (unlikely(resp_msg_hdr->msg_seqno != (req_msg_hdr->msg_seqno + 1)))
		return -EBADMSG;

	/* Verify response message type and version number. */
	if (resp_msg_hdr->msg_type != (req_msg_hdr->msg_type + 1) ||
	    resp_msg_hdr->msg_version != req_msg_hdr->msg_version)
		return -EBADMSG;

	/*
	 * If the message size is greater than our buffer length then return
	 * an error.
	 */
	if (unlikely((resp_msg_hdr->msg_sz + ctx->authsize) > req->resp_sz))
		return -EBADMSG;

	/* Decrypt the payload */
	memcpy(iv, &resp_msg_hdr->msg_seqno, min(sizeof(iv), sizeof(resp_msg_hdr->msg_seqno)));
	if (!aesgcm_decrypt(ctx, req->resp_buf, resp_msg->payload, resp_msg_hdr->msg_sz,
			    &resp_msg_hdr->algo, AAD_LEN, iv, resp_msg_hdr->authtag))
		return -EBADMSG;

	return 0;
}

static int enc_payload(struct snp_msg_desc *mdesc, u64 seqno, struct snp_guest_req *req)
{
	struct snp_guest_msg *msg = &mdesc->secret_request;
	struct snp_guest_msg_hdr *hdr = &msg->hdr;
	struct aesgcm_ctx *ctx = mdesc->ctx;
	u8 iv[GCM_AES_IV_SIZE] = {};

	memset(msg, 0, sizeof(*msg));

	hdr->algo = SNP_AEAD_AES_256_GCM;
	hdr->hdr_version = MSG_HDR_VER;
	hdr->hdr_sz = sizeof(*hdr);
	hdr->msg_type = req->msg_type;
	hdr->msg_version = req->msg_version;
	hdr->msg_seqno = seqno;
	hdr->msg_vmpck = req->vmpck_id;
	hdr->msg_sz = req->req_sz;

	/* Verify the sequence number is non-zero */
	if (!hdr->msg_seqno)
		return -ENOSR;

	pr_debug("request [seqno %lld type %d version %d sz %d]\n",
		 hdr->msg_seqno, hdr->msg_type, hdr->msg_version, hdr->msg_sz);

	if (WARN_ON((req->req_sz + ctx->authsize) > sizeof(msg->payload)))
		return -EBADMSG;

	memcpy(iv, &hdr->msg_seqno, min(sizeof(iv), sizeof(hdr->msg_seqno)));
	aesgcm_encrypt(ctx, msg->payload, req->req_buf, req->req_sz, &hdr->algo,
		       AAD_LEN, iv, hdr->authtag);

	return 0;
}

static int __handle_guest_request(struct snp_msg_desc *mdesc, struct snp_guest_req *req,
				  struct snp_guest_request_ioctl *rio)
{
	unsigned long req_start = jiffies;
	unsigned int override_npages = 0;
	u64 override_err = 0;
	int rc;

retry_request:
	/*
	 * Call firmware to process the request. In this function the encrypted
	 * message enters shared memory with the host. So after this call the
	 * sequence number must be incremented or the VMPCK must be deleted to
	 * prevent reuse of the IV.
	 */
	rc = snp_issue_guest_request(req, &req->input, rio);
	switch (rc) {
	case -ENOSPC:
		/*
		 * If the extended guest request fails due to having too
		 * small of a certificate data buffer, retry the same
		 * guest request without the extended data request in
		 * order to increment the sequence number and thus avoid
		 * IV reuse.
		 */
		override_npages = req->input.data_npages;
		req->exit_code	= SVM_VMGEXIT_GUEST_REQUEST;

		/*
		 * Override the error to inform callers the given extended
		 * request buffer size was too small and give the caller the
		 * required buffer size.
		 */
		override_err = SNP_GUEST_VMM_ERR(SNP_GUEST_VMM_ERR_INVALID_LEN);

		/*
		 * If this call to the firmware succeeds, the sequence number can
		 * be incremented allowing for continued use of the VMPCK. If
		 * there is an error reflected in the return value, this value
		 * is checked further down and the result will be the deletion
		 * of the VMPCK and the error code being propagated back to the
		 * user as an ioctl() return code.
		 */
		goto retry_request;

	/*
	 * The host may return SNP_GUEST_VMM_ERR_BUSY if the request has been
	 * throttled. Retry in the driver to avoid returning and reusing the
	 * message sequence number on a different message.
	 */
	case -EAGAIN:
		if (jiffies - req_start > SNP_REQ_MAX_RETRY_DURATION) {
			rc = -ETIMEDOUT;
			break;
		}
		schedule_timeout_killable(SNP_REQ_RETRY_DELAY);
		goto retry_request;
	}

	/*
	 * Increment the message sequence number. There is no harm in doing
	 * this now because decryption uses the value stored in the response
	 * structure and any failure will wipe the VMPCK, preventing further
	 * use anyway.
	 */
	snp_inc_msg_seqno(mdesc);

	if (override_err) {
		rio->exitinfo2 = override_err;

		/*
		 * If an extended guest request was issued and the supplied certificate
		 * buffer was not large enough, a standard guest request was issued to
		 * prevent IV reuse. If the standard request was successful, return -EIO
		 * back to the caller as would have originally been returned.
		 */
		if (!rc && override_err == SNP_GUEST_VMM_ERR(SNP_GUEST_VMM_ERR_INVALID_LEN))
			rc = -EIO;
	}

	if (override_npages)
		req->input.data_npages = override_npages;

	return rc;
}

int snp_send_guest_request(struct snp_msg_desc *mdesc, struct snp_guest_req *req,
			   struct snp_guest_request_ioctl *rio)
{
	u64 seqno;
	int rc;

	guard(mutex)(&snp_cmd_mutex);

	/* Check if the VMPCK is not empty */
	if (!mdesc->vmpck || !memchr_inv(mdesc->vmpck, 0, VMPCK_KEY_LEN)) {
		pr_err_ratelimited("VMPCK is disabled\n");
		return -ENOTTY;
	}

	/* Get message sequence and verify that its a non-zero */
	seqno = snp_get_msg_seqno(mdesc);
	if (!seqno)
		return -EIO;

	/* Clear shared memory's response for the host to populate. */
	memset(mdesc->response, 0, sizeof(struct snp_guest_msg));

	/* Encrypt the userspace provided payload in mdesc->secret_request. */
	rc = enc_payload(mdesc, seqno, req);
	if (rc)
		return rc;

	/*
	 * Write the fully encrypted request to the shared unencrypted
	 * request page.
	 */
	memcpy(mdesc->request, &mdesc->secret_request, sizeof(mdesc->secret_request));

	/* Initialize the input address for guest request */
	req->input.req_gpa = __pa(mdesc->request);
	req->input.resp_gpa = __pa(mdesc->response);
	req->input.data_gpa = req->certs_data ? __pa(req->certs_data) : 0;

	rc = __handle_guest_request(mdesc, req, rio);
	if (rc) {
		if (rc == -EIO &&
		    rio->exitinfo2 == SNP_GUEST_VMM_ERR(SNP_GUEST_VMM_ERR_INVALID_LEN))
			return rc;

		pr_alert("Detected error from ASP request. rc: %d, exitinfo2: 0x%llx\n",
			 rc, rio->exitinfo2);

		snp_disable_vmpck(mdesc);
		return rc;
	}

	rc = verify_and_dec_payload(mdesc, req);
	if (rc) {
		pr_alert("Detected unexpected decode failure from ASP. rc: %d\n", rc);
		snp_disable_vmpck(mdesc);
		return rc;
	}

	return 0;
}
EXPORT_SYMBOL_GPL(snp_send_guest_request);

static int __init snp_get_tsc_info(void)
{
	struct snp_guest_request_ioctl *rio;
	struct snp_tsc_info_resp *tsc_resp;
	struct snp_tsc_info_req *tsc_req;
	struct snp_msg_desc *mdesc;
	struct snp_guest_req *req;
	int rc = -ENOMEM;

	tsc_req = kzalloc(sizeof(*tsc_req), GFP_KERNEL);
	if (!tsc_req)
		return rc;

	/*
	 * The intermediate response buffer is used while decrypting the
	 * response payload. Make sure that it has enough space to cover
	 * the authtag.
	 */
	tsc_resp = kzalloc(sizeof(*tsc_resp) + AUTHTAG_LEN, GFP_KERNEL);
	if (!tsc_resp)
		goto e_free_tsc_req;

	req = kzalloc(sizeof(*req), GFP_KERNEL);
	if (!req)
		goto e_free_tsc_resp;

	rio = kzalloc(sizeof(*rio), GFP_KERNEL);
	if (!rio)
		goto e_free_req;

	mdesc = snp_msg_alloc();
	if (IS_ERR_OR_NULL(mdesc))
		goto e_free_rio;

	rc = snp_msg_init(mdesc, snp_vmpl);
	if (rc)
		goto e_free_mdesc;

	req->msg_version = MSG_HDR_VER;
	req->msg_type = SNP_MSG_TSC_INFO_REQ;
	req->vmpck_id = snp_vmpl;
	req->req_buf = tsc_req;
	req->req_sz = sizeof(*tsc_req);
	req->resp_buf = (void *)tsc_resp;
	req->resp_sz = sizeof(*tsc_resp) + AUTHTAG_LEN;
	req->exit_code = SVM_VMGEXIT_GUEST_REQUEST;

	rc = snp_send_guest_request(mdesc, req, rio);
	if (rc)
		goto e_request;

	pr_debug("%s: response status 0x%x scale 0x%llx offset 0x%llx factor 0x%x\n",
		 __func__, tsc_resp->status, tsc_resp->tsc_scale, tsc_resp->tsc_offset,
		 tsc_resp->tsc_factor);

	if (!tsc_resp->status) {
		snp_tsc_scale = tsc_resp->tsc_scale;
		snp_tsc_offset = tsc_resp->tsc_offset;
	} else {
		pr_err("Failed to get TSC info, response status 0x%x\n", tsc_resp->status);
		rc = -EIO;
	}

e_request:
	/* The response buffer contains sensitive data, explicitly clear it. */
	memzero_explicit(tsc_resp, sizeof(*tsc_resp) + AUTHTAG_LEN);
e_free_mdesc:
	snp_msg_free(mdesc);
e_free_rio:
	kfree(rio);
e_free_req:
	kfree(req);
 e_free_tsc_resp:
	kfree(tsc_resp);
e_free_tsc_req:
	kfree(tsc_req);

	return rc;
}

void __init snp_secure_tsc_prepare(void)
{
	if (!cc_platform_has(CC_ATTR_GUEST_SNP_SECURE_TSC))
		return;

	if (snp_get_tsc_info()) {
		pr_alert("Unable to retrieve Secure TSC info from ASP\n");
		sev_es_terminate(SEV_TERM_SET_LINUX, GHCB_TERM_SECURE_TSC);
	}

	pr_debug("SecureTSC enabled");
}

static unsigned long securetsc_get_tsc_khz(void)
{
	return snp_tsc_freq_khz;
}

void __init snp_secure_tsc_init(void)
{
	unsigned long long tsc_freq_mhz;

	if (!cc_platform_has(CC_ATTR_GUEST_SNP_SECURE_TSC))
		return;

	setup_force_cpu_cap(X86_FEATURE_TSC_KNOWN_FREQ);
	rdmsrq(MSR_AMD64_GUEST_TSC_FREQ, tsc_freq_mhz);
	snp_tsc_freq_khz = (unsigned long)(tsc_freq_mhz * 1000);

	x86_platform.calibrate_cpu = securetsc_get_tsc_khz;
	x86_platform.calibrate_tsc = securetsc_get_tsc_khz;
}<|MERGE_RESOLUTION|>--- conflicted
+++ resolved
@@ -869,22 +869,7 @@
 	return page_address(p + 1);
 }
 
-<<<<<<< HEAD
-static int wakeup_cpu_via_vmgexit(u32 apic_id, unsigned long start_ip)
-=======
-static void snp_cleanup_vmsa(struct sev_es_save_area *vmsa, int apic_id)
-{
-	int err;
-
-	err = snp_set_vmsa(vmsa, NULL, apic_id, false);
-	if (err)
-		pr_err("clear VMSA page failed (%u), leaking page\n", err);
-	else
-		free_page((unsigned long)vmsa);
-}
-
 static int wakeup_cpu_via_vmgexit(u32 apic_id, unsigned long start_ip, unsigned int cpu)
->>>>>>> 96959283
 {
 	struct sev_es_save_area *cur_vmsa, *vmsa;
 	struct svsm_ca *caa;
